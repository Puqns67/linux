// SPDX-License-Identifier: GPL-2.0
/*
 * Driver for STMicroelectronics STM32F7 I2C controller
 *
 * This I2C controller is described in the STM32F75xxx and STM32F74xxx Soc
 * reference manual.
 * Please see below a link to the documentation:
 * http://www.st.com/resource/en/reference_manual/dm00124865.pdf
 *
 * Copyright (C) M'boumba Cedric Madianga 2017
 * Copyright (C) STMicroelectronics 2017
 * Author: M'boumba Cedric Madianga <cedric.madianga@gmail.com>
 *
 * This driver is based on i2c-stm32f4.c
 *
 */
#include <linux/clk.h>
#include <linux/delay.h>
#include <linux/err.h>
#include <linux/i2c.h>
#include <linux/i2c-smbus.h>
#include <linux/interrupt.h>
#include <linux/io.h>
#include <linux/iopoll.h>
#include <linux/mfd/syscon.h>
#include <linux/module.h>
#include <linux/of.h>
#include <linux/of_address.h>
#include <linux/of_platform.h>
#include <linux/platform_device.h>
#include <linux/pinctrl/consumer.h>
#include <linux/pm_runtime.h>
#include <linux/pm_wakeirq.h>
#include <linux/regmap.h>
#include <linux/reset.h>
#include <linux/slab.h>

#include "i2c-stm32.h"

/* STM32F7 I2C registers */
#define STM32F7_I2C_CR1				0x00
#define STM32F7_I2C_CR2				0x04
#define STM32F7_I2C_OAR1			0x08
#define STM32F7_I2C_OAR2			0x0C
#define STM32F7_I2C_PECR			0x20
#define STM32F7_I2C_TIMINGR			0x10
#define STM32F7_I2C_ISR				0x18
#define STM32F7_I2C_ICR				0x1C
#define STM32F7_I2C_RXDR			0x24
#define STM32F7_I2C_TXDR			0x28

/* STM32F7 I2C control 1 */
#define STM32_I2C_CR1_FMP			BIT(24)
#define STM32F7_I2C_CR1_PECEN			BIT(23)
#define STM32F7_I2C_CR1_ALERTEN			BIT(22)
#define STM32F7_I2C_CR1_SMBHEN			BIT(20)
#define STM32F7_I2C_CR1_WUPEN			BIT(18)
#define STM32F7_I2C_CR1_SBC			BIT(16)
#define STM32F7_I2C_CR1_RXDMAEN			BIT(15)
#define STM32F7_I2C_CR1_TXDMAEN			BIT(14)
#define STM32F7_I2C_CR1_ANFOFF			BIT(12)
#define STM32F7_I2C_CR1_DNF_MASK		GENMASK(11, 8)
#define STM32F7_I2C_CR1_DNF(n)			(((n) & 0xf) << 8)
#define STM32F7_I2C_CR1_ERRIE			BIT(7)
#define STM32F7_I2C_CR1_TCIE			BIT(6)
#define STM32F7_I2C_CR1_STOPIE			BIT(5)
#define STM32F7_I2C_CR1_NACKIE			BIT(4)
#define STM32F7_I2C_CR1_ADDRIE			BIT(3)
#define STM32F7_I2C_CR1_RXIE			BIT(2)
#define STM32F7_I2C_CR1_TXIE			BIT(1)
#define STM32F7_I2C_CR1_PE			BIT(0)
#define STM32F7_I2C_ALL_IRQ_MASK		(STM32F7_I2C_CR1_ERRIE \
						| STM32F7_I2C_CR1_TCIE \
						| STM32F7_I2C_CR1_STOPIE \
						| STM32F7_I2C_CR1_NACKIE \
						| STM32F7_I2C_CR1_RXIE \
						| STM32F7_I2C_CR1_TXIE)
#define STM32F7_I2C_XFER_IRQ_MASK		(STM32F7_I2C_CR1_TCIE \
						| STM32F7_I2C_CR1_STOPIE \
						| STM32F7_I2C_CR1_NACKIE \
						| STM32F7_I2C_CR1_RXIE \
						| STM32F7_I2C_CR1_TXIE)

/* STM32F7 I2C control 2 */
#define STM32F7_I2C_CR2_PECBYTE			BIT(26)
#define STM32F7_I2C_CR2_RELOAD			BIT(24)
#define STM32F7_I2C_CR2_NBYTES_MASK		GENMASK(23, 16)
#define STM32F7_I2C_CR2_NBYTES(n)		(((n) & 0xff) << 16)
#define STM32F7_I2C_CR2_NACK			BIT(15)
#define STM32F7_I2C_CR2_STOP			BIT(14)
#define STM32F7_I2C_CR2_START			BIT(13)
#define STM32F7_I2C_CR2_HEAD10R			BIT(12)
#define STM32F7_I2C_CR2_ADD10			BIT(11)
#define STM32F7_I2C_CR2_RD_WRN			BIT(10)
#define STM32F7_I2C_CR2_SADD10_MASK		GENMASK(9, 0)
#define STM32F7_I2C_CR2_SADD10(n)		(((n) & \
						STM32F7_I2C_CR2_SADD10_MASK))
#define STM32F7_I2C_CR2_SADD7_MASK		GENMASK(7, 1)
#define STM32F7_I2C_CR2_SADD7(n)		(((n) & 0x7f) << 1)

/* STM32F7 I2C Own Address 1 */
#define STM32F7_I2C_OAR1_OA1EN			BIT(15)
#define STM32F7_I2C_OAR1_OA1MODE		BIT(10)
#define STM32F7_I2C_OAR1_OA1_10_MASK		GENMASK(9, 0)
#define STM32F7_I2C_OAR1_OA1_10(n)		(((n) & \
						STM32F7_I2C_OAR1_OA1_10_MASK))
#define STM32F7_I2C_OAR1_OA1_7_MASK		GENMASK(7, 1)
#define STM32F7_I2C_OAR1_OA1_7(n)		(((n) & 0x7f) << 1)
#define STM32F7_I2C_OAR1_MASK			(STM32F7_I2C_OAR1_OA1_7_MASK \
						| STM32F7_I2C_OAR1_OA1_10_MASK \
						| STM32F7_I2C_OAR1_OA1EN \
						| STM32F7_I2C_OAR1_OA1MODE)

/* STM32F7 I2C Own Address 2 */
#define STM32F7_I2C_OAR2_OA2EN			BIT(15)
#define STM32F7_I2C_OAR2_OA2MSK_MASK		GENMASK(10, 8)
#define STM32F7_I2C_OAR2_OA2MSK(n)		(((n) & 0x7) << 8)
#define STM32F7_I2C_OAR2_OA2_7_MASK		GENMASK(7, 1)
#define STM32F7_I2C_OAR2_OA2_7(n)		(((n) & 0x7f) << 1)
#define STM32F7_I2C_OAR2_MASK			(STM32F7_I2C_OAR2_OA2MSK_MASK \
						| STM32F7_I2C_OAR2_OA2_7_MASK \
						| STM32F7_I2C_OAR2_OA2EN)

/* STM32F7 I2C Interrupt Status */
#define STM32F7_I2C_ISR_ADDCODE_MASK		GENMASK(23, 17)
#define STM32F7_I2C_ISR_ADDCODE_GET(n) \
				(((n) & STM32F7_I2C_ISR_ADDCODE_MASK) >> 17)
#define STM32F7_I2C_ISR_DIR			BIT(16)
#define STM32F7_I2C_ISR_BUSY			BIT(15)
#define STM32F7_I2C_ISR_ALERT			BIT(13)
#define STM32F7_I2C_ISR_PECERR			BIT(11)
#define STM32F7_I2C_ISR_ARLO			BIT(9)
#define STM32F7_I2C_ISR_BERR			BIT(8)
#define STM32F7_I2C_ISR_TCR			BIT(7)
#define STM32F7_I2C_ISR_TC			BIT(6)
#define STM32F7_I2C_ISR_STOPF			BIT(5)
#define STM32F7_I2C_ISR_NACKF			BIT(4)
#define STM32F7_I2C_ISR_ADDR			BIT(3)
#define STM32F7_I2C_ISR_RXNE			BIT(2)
#define STM32F7_I2C_ISR_TXIS			BIT(1)
#define STM32F7_I2C_ISR_TXE			BIT(0)

/* STM32F7 I2C Interrupt Clear */
#define STM32F7_I2C_ICR_ALERTCF			BIT(13)
#define STM32F7_I2C_ICR_PECCF			BIT(11)
#define STM32F7_I2C_ICR_ARLOCF			BIT(9)
#define STM32F7_I2C_ICR_BERRCF			BIT(8)
#define STM32F7_I2C_ICR_STOPCF			BIT(5)
#define STM32F7_I2C_ICR_NACKCF			BIT(4)
#define STM32F7_I2C_ICR_ADDRCF			BIT(3)

/* STM32F7 I2C Timing */
#define STM32F7_I2C_TIMINGR_PRESC(n)		(((n) & 0xf) << 28)
#define STM32F7_I2C_TIMINGR_SCLDEL(n)		(((n) & 0xf) << 20)
#define STM32F7_I2C_TIMINGR_SDADEL(n)		(((n) & 0xf) << 16)
#define STM32F7_I2C_TIMINGR_SCLH(n)		(((n) & 0xff) << 8)
#define STM32F7_I2C_TIMINGR_SCLL(n)		((n) & 0xff)

#define STM32F7_I2C_MAX_LEN			0xff
#define STM32F7_I2C_DMA_LEN_MIN			0x16
enum {
	STM32F7_SLAVE_HOSTNOTIFY,
	STM32F7_SLAVE_7_10_BITS_ADDR,
	STM32F7_SLAVE_7_BITS_ADDR,
	STM32F7_I2C_MAX_SLAVE
};

#define STM32F7_I2C_DNF_DEFAULT			0
#define STM32F7_I2C_DNF_MAX			15

#define STM32F7_I2C_ANALOG_FILTER_DELAY_MIN	50	/* ns */
#define STM32F7_I2C_ANALOG_FILTER_DELAY_MAX	260	/* ns */

#define STM32F7_I2C_RISE_TIME_DEFAULT		25	/* ns */
#define STM32F7_I2C_FALL_TIME_DEFAULT		10	/* ns */

#define STM32F7_PRESC_MAX			BIT(4)
#define STM32F7_SCLDEL_MAX			BIT(4)
#define STM32F7_SDADEL_MAX			BIT(4)
#define STM32F7_SCLH_MAX			BIT(8)
#define STM32F7_SCLL_MAX			BIT(8)

#define STM32F7_AUTOSUSPEND_DELAY		(HZ / 100)

/**
 * struct stm32f7_i2c_regs - i2c f7 registers backup
 * @cr1: Control register 1
 * @cr2: Control register 2
 * @oar1: Own address 1 register
 * @oar2: Own address 2 register
 * @tmgr: Timing register
 */
struct stm32f7_i2c_regs {
	u32 cr1;
	u32 cr2;
	u32 oar1;
	u32 oar2;
	u32 tmgr;
};

/**
 * struct stm32f7_i2c_spec - private i2c specification timing
 * @rate: I2C bus speed (Hz)
 * @fall_max: Max fall time of both SDA and SCL signals (ns)
 * @rise_max: Max rise time of both SDA and SCL signals (ns)
 * @hddat_min: Min data hold time (ns)
 * @vddat_max: Max data valid time (ns)
 * @sudat_min: Min data setup time (ns)
 * @l_min: Min low period of the SCL clock (ns)
 * @h_min: Min high period of the SCL clock (ns)
 */
struct stm32f7_i2c_spec {
	u32 rate;
	u32 fall_max;
	u32 rise_max;
	u32 hddat_min;
	u32 vddat_max;
	u32 sudat_min;
	u32 l_min;
	u32 h_min;
};

/**
 * struct stm32f7_i2c_setup - private I2C timing setup parameters
 * @speed_freq: I2C speed frequency  (Hz)
 * @clock_src: I2C clock source frequency (Hz)
 * @rise_time: Rise time (ns)
 * @fall_time: Fall time (ns)
 * @fmp_clr_offset: Fast Mode Plus clear register offset from set register
 * @single_it_line: Only a single IT line is used for both events/errors
 * @fmp_cr1_bit: Fast Mode Plus control is done via a bit in CR1
 */
struct stm32f7_i2c_setup {
	u32 speed_freq;
	u32 clock_src;
	u32 rise_time;
	u32 fall_time;
	u32 fmp_clr_offset;
	bool single_it_line;
	bool fmp_cr1_bit;
};

/**
 * struct stm32f7_i2c_timings - private I2C output parameters
 * @node: List entry
 * @presc: Prescaler value
 * @scldel: Data setup time
 * @sdadel: Data hold time
 * @sclh: SCL high period (master mode)
 * @scll: SCL low period (master mode)
 */
struct stm32f7_i2c_timings {
	struct list_head node;
	u8 presc;
	u8 scldel;
	u8 sdadel;
	u8 sclh;
	u8 scll;
};

/**
 * struct stm32f7_i2c_msg - client specific data
 * @addr: 8-bit or 10-bit slave addr, including r/w bit
 * @count: number of bytes to be transferred
 * @buf: data buffer
 * @result: result of the transfer
 * @stop: last I2C msg to be sent, i.e. STOP to be generated
 * @smbus: boolean to know if the I2C IP is used in SMBus mode
 * @size: type of SMBus protocol
 * @read_write: direction of SMBus protocol
 * SMBus block read and SMBus block write - block read process call protocols
 * @smbus_buf: buffer to be used for SMBus protocol transfer. It will
 * contain a maximum of 32 bytes of data + byte command + byte count + PEC
 * This buffer has to be 32-bit aligned to be compliant with memory address
 * register in DMA mode.
 */
struct stm32f7_i2c_msg {
	u16 addr;
	u32 count;
	u8 *buf;
	int result;
	bool stop;
	bool smbus;
	int size;
	char read_write;
	u8 smbus_buf[I2C_SMBUS_BLOCK_MAX + 3] __aligned(4);
};

/**
 * struct stm32f7_i2c_alert - SMBus alert specific data
 * @setup: platform data for the smbus_alert i2c client
 * @ara: I2C slave device used to respond to the SMBus Alert with Alert
 * Response Address
 */
struct stm32f7_i2c_alert {
	struct i2c_smbus_alert_setup setup;
	struct i2c_client *ara;
};

/**
 * struct stm32f7_i2c_dev - private data of the controller
 * @adap: I2C adapter for this controller
 * @dev: device for this controller
 * @base: virtual memory area
 * @complete: completion of I2C message
 * @clk: hw i2c clock
 * @bus_rate: I2C clock frequency of the controller
 * @msg: Pointer to data to be written
 * @msg_num: number of I2C messages to be executed
 * @msg_id: message identifiant
 * @f7_msg: customized i2c msg for driver usage
 * @setup: I2C timing input setup
 * @timing: I2C computed timings
 * @slave: list of slave devices registered on the I2C bus
 * @slave_running: slave device currently used
 * @backup_regs: backup of i2c controller registers (for suspend/resume)
 * @slave_dir: transfer direction for the current slave device
 * @master_mode: boolean to know in which mode the I2C is running (master or
 * slave)
 * @dma: dma data
 * @use_dma: boolean to know if dma is used in the current transfer
 * @regmap: holds SYSCFG phandle for Fast Mode Plus bits
 * @fmp_sreg: register address for setting Fast Mode Plus bits
 * @fmp_creg: register address for clearing Fast Mode Plus bits
 * @fmp_mask: mask for Fast Mode Plus bits in set register
 * @wakeup_src: boolean to know if the device is a wakeup source
 * @smbus_mode: states that the controller is configured in SMBus mode
 * @host_notify_client: SMBus host-notify client
 * @analog_filter: boolean to indicate enabling of the analog filter
 * @dnf_dt: value of digital filter requested via dt
 * @dnf: value of digital filter to apply
 * @alert: SMBus alert specific data
 * @atomic: boolean indicating that current transfer is atomic
 */
struct stm32f7_i2c_dev {
	struct i2c_adapter adap;
	struct device *dev;
	void __iomem *base;
	struct completion complete;
	struct clk *clk;
	unsigned int bus_rate;
	struct i2c_msg *msg;
	unsigned int msg_num;
	unsigned int msg_id;
	struct stm32f7_i2c_msg f7_msg;
	struct stm32f7_i2c_setup setup;
	struct stm32f7_i2c_timings timing;
	struct i2c_client *slave[STM32F7_I2C_MAX_SLAVE];
	struct i2c_client *slave_running;
	struct stm32f7_i2c_regs backup_regs;
	u32 slave_dir;
	bool master_mode;
	struct stm32_i2c_dma *dma;
	bool use_dma;
	struct regmap *regmap;
	u32 fmp_sreg;
	u32 fmp_creg;
	u32 fmp_mask;
	bool wakeup_src;
	bool smbus_mode;
	struct i2c_client *host_notify_client;
	bool analog_filter;
	u32 dnf_dt;
	u32 dnf;
	struct stm32f7_i2c_alert *alert;
	bool atomic;
};

/*
 * All these values are coming from I2C Specification, Version 6.0, 4th of
 * April 2014.
 *
 * Table10. Characteristics of the SDA and SCL bus lines for Standard, Fast,
 * and Fast-mode Plus I2C-bus devices
 */
static struct stm32f7_i2c_spec stm32f7_i2c_specs[] = {
	{
		.rate = I2C_MAX_STANDARD_MODE_FREQ,
		.fall_max = 300,
		.rise_max = 1000,
		.hddat_min = 0,
		.vddat_max = 3450,
		.sudat_min = 250,
		.l_min = 4700,
		.h_min = 4000,
	},
	{
		.rate = I2C_MAX_FAST_MODE_FREQ,
		.fall_max = 300,
		.rise_max = 300,
		.hddat_min = 0,
		.vddat_max = 900,
		.sudat_min = 100,
		.l_min = 1300,
		.h_min = 600,
	},
	{
		.rate = I2C_MAX_FAST_MODE_PLUS_FREQ,
		.fall_max = 100,
		.rise_max = 120,
		.hddat_min = 0,
		.vddat_max = 450,
		.sudat_min = 50,
		.l_min = 500,
		.h_min = 260,
	},
};

static const struct stm32f7_i2c_setup stm32f7_setup = {
	.rise_time = STM32F7_I2C_RISE_TIME_DEFAULT,
	.fall_time = STM32F7_I2C_FALL_TIME_DEFAULT,
};

static const struct stm32f7_i2c_setup stm32mp15_setup = {
	.rise_time = STM32F7_I2C_RISE_TIME_DEFAULT,
	.fall_time = STM32F7_I2C_FALL_TIME_DEFAULT,
	.fmp_clr_offset = 0x40,
};

static const struct stm32f7_i2c_setup stm32mp13_setup = {
	.rise_time = STM32F7_I2C_RISE_TIME_DEFAULT,
	.fall_time = STM32F7_I2C_FALL_TIME_DEFAULT,
	.fmp_clr_offset = 0x4,
};

static const struct stm32f7_i2c_setup stm32mp25_setup = {
	.rise_time = STM32F7_I2C_RISE_TIME_DEFAULT,
	.fall_time = STM32F7_I2C_FALL_TIME_DEFAULT,
	.single_it_line = true,
	.fmp_cr1_bit = true,
};

static inline void stm32f7_i2c_set_bits(void __iomem *reg, u32 mask)
{
	writel_relaxed(readl_relaxed(reg) | mask, reg);
}

static inline void stm32f7_i2c_clr_bits(void __iomem *reg, u32 mask)
{
	writel_relaxed(readl_relaxed(reg) & ~mask, reg);
}

static void stm32f7_i2c_disable_irq(struct stm32f7_i2c_dev *i2c_dev, u32 mask)
{
	stm32f7_i2c_clr_bits(i2c_dev->base + STM32F7_I2C_CR1, mask);
}

static struct stm32f7_i2c_spec *stm32f7_get_specs(u32 rate)
{
	int i;

	for (i = 0; i < ARRAY_SIZE(stm32f7_i2c_specs); i++)
		if (rate <= stm32f7_i2c_specs[i].rate)
			return &stm32f7_i2c_specs[i];

	return ERR_PTR(-EINVAL);
}

#define	RATE_MIN(rate)	((rate) * 8 / 10)
static int stm32f7_i2c_compute_timing(struct stm32f7_i2c_dev *i2c_dev,
				      struct stm32f7_i2c_setup *setup,
				      struct stm32f7_i2c_timings *output)
{
	struct stm32f7_i2c_spec *specs;
	u32 p_prev = STM32F7_PRESC_MAX;
	u32 i2cclk = DIV_ROUND_CLOSEST(NSEC_PER_SEC,
				       setup->clock_src);
	u32 i2cbus = DIV_ROUND_CLOSEST(NSEC_PER_SEC,
				       setup->speed_freq);
	u32 clk_error_prev = i2cbus;
	u32 tsync;
	u32 af_delay_min, af_delay_max;
	u32 dnf_delay;
	u32 clk_min, clk_max;
	int sdadel_min, sdadel_max;
	int scldel_min;
	struct stm32f7_i2c_timings *v, *_v, *s;
	struct list_head solutions;
	u16 p, l, a, h;
	int ret = 0;

	specs = stm32f7_get_specs(setup->speed_freq);
	if (specs == ERR_PTR(-EINVAL)) {
		dev_err(i2c_dev->dev, "speed out of bound {%d}\n",
			setup->speed_freq);
		return -EINVAL;
	}

	if ((setup->rise_time > specs->rise_max) ||
	    (setup->fall_time > specs->fall_max)) {
		dev_err(i2c_dev->dev,
			"timings out of bound Rise{%d>%d}/Fall{%d>%d}\n",
			setup->rise_time, specs->rise_max,
			setup->fall_time, specs->fall_max);
		return -EINVAL;
	}

	i2c_dev->dnf = DIV_ROUND_CLOSEST(i2c_dev->dnf_dt, i2cclk);
	if (i2c_dev->dnf > STM32F7_I2C_DNF_MAX) {
		dev_err(i2c_dev->dev,
			"DNF out of bound %d/%d\n",
			i2c_dev->dnf * i2cclk, STM32F7_I2C_DNF_MAX * i2cclk);
		return -EINVAL;
	}

	/*  Analog and Digital Filters */
	af_delay_min =
		(i2c_dev->analog_filter ?
		 STM32F7_I2C_ANALOG_FILTER_DELAY_MIN : 0);
	af_delay_max =
		(i2c_dev->analog_filter ?
		 STM32F7_I2C_ANALOG_FILTER_DELAY_MAX : 0);
	dnf_delay = i2c_dev->dnf * i2cclk;

	sdadel_min = specs->hddat_min + setup->fall_time -
		af_delay_min - (i2c_dev->dnf + 3) * i2cclk;

	sdadel_max = specs->vddat_max - setup->rise_time -
		af_delay_max - (i2c_dev->dnf + 4) * i2cclk;

	scldel_min = setup->rise_time + specs->sudat_min;

	if (sdadel_min < 0)
		sdadel_min = 0;
	if (sdadel_max < 0)
		sdadel_max = 0;

	dev_dbg(i2c_dev->dev, "SDADEL(min/max): %i/%i, SCLDEL(Min): %i\n",
		sdadel_min, sdadel_max, scldel_min);

	INIT_LIST_HEAD(&solutions);
	/* Compute possible values for PRESC, SCLDEL and SDADEL */
	for (p = 0; p < STM32F7_PRESC_MAX; p++) {
		for (l = 0; l < STM32F7_SCLDEL_MAX; l++) {
			u32 scldel = (l + 1) * (p + 1) * i2cclk;

			if (scldel < scldel_min)
				continue;

			for (a = 0; a < STM32F7_SDADEL_MAX; a++) {
				u32 sdadel = (a * (p + 1) + 1) * i2cclk;

				if (((sdadel >= sdadel_min) &&
				     (sdadel <= sdadel_max)) &&
				    (p != p_prev)) {
					v = kmalloc(sizeof(*v), GFP_KERNEL);
					if (!v) {
						ret = -ENOMEM;
						goto exit;
					}

					v->presc = p;
					v->scldel = l;
					v->sdadel = a;
					p_prev = p;

					list_add_tail(&v->node,
						      &solutions);
					break;
				}
			}

			if (p_prev == p)
				break;
		}
	}

	if (list_empty(&solutions)) {
		dev_err(i2c_dev->dev, "no Prescaler solution\n");
		ret = -EPERM;
		goto exit;
	}

	tsync = af_delay_min + dnf_delay + (2 * i2cclk);
	s = NULL;
	clk_max = NSEC_PER_SEC / RATE_MIN(setup->speed_freq);
	clk_min = NSEC_PER_SEC / setup->speed_freq;

	/*
	 * Among Prescaler possibilities discovered above figures out SCL Low
	 * and High Period. Provided:
	 * - SCL Low Period has to be higher than SCL Clock Low Period
	 *   defined by I2C Specification. I2C Clock has to be lower than
	 *   (SCL Low Period - Analog/Digital filters) / 4.
	 * - SCL High Period has to be lower than SCL Clock High Period
	 *   defined by I2C Specification
	 * - I2C Clock has to be lower than SCL High Period
	 */
	list_for_each_entry(v, &solutions, node) {
		u32 prescaler = (v->presc + 1) * i2cclk;

		for (l = 0; l < STM32F7_SCLL_MAX; l++) {
			u32 tscl_l = (l + 1) * prescaler + tsync;

			if ((tscl_l < specs->l_min) ||
			    (i2cclk >=
			     ((tscl_l - af_delay_min - dnf_delay) / 4))) {
				continue;
			}

			for (h = 0; h < STM32F7_SCLH_MAX; h++) {
				u32 tscl_h = (h + 1) * prescaler + tsync;
				u32 tscl = tscl_l + tscl_h +
					setup->rise_time + setup->fall_time;

				if ((tscl >= clk_min) && (tscl <= clk_max) &&
				    (tscl_h >= specs->h_min) &&
				    (i2cclk < tscl_h)) {
					int clk_error = tscl - i2cbus;

					if (clk_error < 0)
						clk_error = -clk_error;

					if (clk_error < clk_error_prev) {
						clk_error_prev = clk_error;
						v->scll = l;
						v->sclh = h;
						s = v;
					}
				}
			}
		}
	}

	if (!s) {
		dev_err(i2c_dev->dev, "no solution at all\n");
		ret = -EPERM;
		goto exit;
	}

	output->presc = s->presc;
	output->scldel = s->scldel;
	output->sdadel = s->sdadel;
	output->scll = s->scll;
	output->sclh = s->sclh;

	dev_dbg(i2c_dev->dev,
		"Presc: %i, scldel: %i, sdadel: %i, scll: %i, sclh: %i\n",
		output->presc,
		output->scldel, output->sdadel,
		output->scll, output->sclh);

exit:
	/* Release list and memory */
	list_for_each_entry_safe(v, _v, &solutions, node) {
		list_del(&v->node);
		kfree(v);
	}

	return ret;
}

static u32 stm32f7_get_lower_rate(u32 rate)
{
	int i = ARRAY_SIZE(stm32f7_i2c_specs);

	while (--i)
		if (stm32f7_i2c_specs[i].rate < rate)
			break;

	return stm32f7_i2c_specs[i].rate;
}

static int stm32f7_i2c_setup_timing(struct stm32f7_i2c_dev *i2c_dev,
				    struct stm32f7_i2c_setup *setup)
{
	struct i2c_timings timings, *t = &timings;
	int ret = 0;

	t->bus_freq_hz = I2C_MAX_STANDARD_MODE_FREQ;
	t->scl_rise_ns = i2c_dev->setup.rise_time;
	t->scl_fall_ns = i2c_dev->setup.fall_time;

	i2c_parse_fw_timings(i2c_dev->dev, t, false);

	if (t->bus_freq_hz > I2C_MAX_FAST_MODE_PLUS_FREQ) {
		dev_err(i2c_dev->dev, "Invalid bus speed (%i>%i)\n",
			t->bus_freq_hz, I2C_MAX_FAST_MODE_PLUS_FREQ);
		return -EINVAL;
	}

	setup->speed_freq = t->bus_freq_hz;
	i2c_dev->setup.rise_time = t->scl_rise_ns;
	i2c_dev->setup.fall_time = t->scl_fall_ns;
	i2c_dev->dnf_dt = t->digital_filter_width_ns;
	setup->clock_src = clk_get_rate(i2c_dev->clk);

	if (!setup->clock_src) {
		dev_err(i2c_dev->dev, "clock rate is 0\n");
		return -EINVAL;
	}

	if (!of_property_read_bool(i2c_dev->dev->of_node, "i2c-digital-filter"))
		i2c_dev->dnf_dt = STM32F7_I2C_DNF_DEFAULT;

	do {
		ret = stm32f7_i2c_compute_timing(i2c_dev, setup,
						 &i2c_dev->timing);
		if (ret) {
			dev_err(i2c_dev->dev,
				"failed to compute I2C timings.\n");
			if (setup->speed_freq <= I2C_MAX_STANDARD_MODE_FREQ)
				break;
			setup->speed_freq =
				stm32f7_get_lower_rate(setup->speed_freq);
			dev_warn(i2c_dev->dev,
				 "downgrade I2C Speed Freq to (%i)\n",
				 setup->speed_freq);
		}
	} while (ret);

	if (ret) {
		dev_err(i2c_dev->dev, "Impossible to compute I2C timings.\n");
		return ret;
	}

	i2c_dev->analog_filter = of_property_read_bool(i2c_dev->dev->of_node,
						       "i2c-analog-filter");

	dev_dbg(i2c_dev->dev, "I2C Speed(%i), Clk Source(%i)\n",
		setup->speed_freq, setup->clock_src);
	dev_dbg(i2c_dev->dev, "I2C Rise(%i) and Fall(%i) Time\n",
		setup->rise_time, setup->fall_time);
	dev_dbg(i2c_dev->dev, "I2C Analog Filter(%s), DNF(%i)\n",
		(i2c_dev->analog_filter ? "On" : "Off"), i2c_dev->dnf);

	i2c_dev->bus_rate = setup->speed_freq;

	return 0;
}

static void stm32f7_i2c_disable_dma_req(struct stm32f7_i2c_dev *i2c_dev)
{
	void __iomem *base = i2c_dev->base;
	u32 mask = STM32F7_I2C_CR1_RXDMAEN | STM32F7_I2C_CR1_TXDMAEN;

	stm32f7_i2c_clr_bits(base + STM32F7_I2C_CR1, mask);
}

static void stm32f7_i2c_dma_callback(void *arg)
{
	struct stm32f7_i2c_dev *i2c_dev = (struct stm32f7_i2c_dev *)arg;
	struct stm32_i2c_dma *dma = i2c_dev->dma;
	struct device *dev = dma->chan_using->device->dev;

	stm32f7_i2c_disable_dma_req(i2c_dev);
	dma_unmap_single(dev, dma->dma_buf, dma->dma_len, dma->dma_data_dir);
	complete(&dma->dma_complete);
}

static void stm32f7_i2c_hw_config(struct stm32f7_i2c_dev *i2c_dev)
{
	struct stm32f7_i2c_timings *t = &i2c_dev->timing;
	u32 timing = 0;

	/* Timing settings */
	timing |= STM32F7_I2C_TIMINGR_PRESC(t->presc);
	timing |= STM32F7_I2C_TIMINGR_SCLDEL(t->scldel);
	timing |= STM32F7_I2C_TIMINGR_SDADEL(t->sdadel);
	timing |= STM32F7_I2C_TIMINGR_SCLH(t->sclh);
	timing |= STM32F7_I2C_TIMINGR_SCLL(t->scll);
	writel_relaxed(timing, i2c_dev->base + STM32F7_I2C_TIMINGR);

	/* Configure the Analog Filter */
	if (i2c_dev->analog_filter)
		stm32f7_i2c_clr_bits(i2c_dev->base + STM32F7_I2C_CR1,
				     STM32F7_I2C_CR1_ANFOFF);
	else
		stm32f7_i2c_set_bits(i2c_dev->base + STM32F7_I2C_CR1,
				     STM32F7_I2C_CR1_ANFOFF);

	/* Program the Digital Filter */
	stm32f7_i2c_clr_bits(i2c_dev->base + STM32F7_I2C_CR1,
			     STM32F7_I2C_CR1_DNF_MASK);
	stm32f7_i2c_set_bits(i2c_dev->base + STM32F7_I2C_CR1,
			     STM32F7_I2C_CR1_DNF(i2c_dev->dnf));

	stm32f7_i2c_set_bits(i2c_dev->base + STM32F7_I2C_CR1,
			     STM32F7_I2C_CR1_PE);
}

static void stm32f7_i2c_write_tx_data(struct stm32f7_i2c_dev *i2c_dev)
{
	struct stm32f7_i2c_msg *f7_msg = &i2c_dev->f7_msg;
	void __iomem *base = i2c_dev->base;

	if (f7_msg->count) {
		writeb_relaxed(*f7_msg->buf++, base + STM32F7_I2C_TXDR);
		f7_msg->count--;
	}
}

static void stm32f7_i2c_read_rx_data(struct stm32f7_i2c_dev *i2c_dev)
{
	struct stm32f7_i2c_msg *f7_msg = &i2c_dev->f7_msg;
	void __iomem *base = i2c_dev->base;

	if (f7_msg->count) {
		*f7_msg->buf++ = readb_relaxed(base + STM32F7_I2C_RXDR);
		f7_msg->count--;
	} else {
		/* Flush RX buffer has no data is expected */
		readb_relaxed(base + STM32F7_I2C_RXDR);
	}
}

static void stm32f7_i2c_reload(struct stm32f7_i2c_dev *i2c_dev)
{
	struct stm32f7_i2c_msg *f7_msg = &i2c_dev->f7_msg;
	u32 cr2;

	if (i2c_dev->use_dma)
		f7_msg->count -= STM32F7_I2C_MAX_LEN;

	cr2 = readl_relaxed(i2c_dev->base + STM32F7_I2C_CR2);

	cr2 &= ~STM32F7_I2C_CR2_NBYTES_MASK;
	if (f7_msg->count > STM32F7_I2C_MAX_LEN) {
		cr2 |= STM32F7_I2C_CR2_NBYTES(STM32F7_I2C_MAX_LEN);
	} else {
		cr2 &= ~STM32F7_I2C_CR2_RELOAD;
		cr2 |= STM32F7_I2C_CR2_NBYTES(f7_msg->count);
	}

	writel_relaxed(cr2, i2c_dev->base + STM32F7_I2C_CR2);
}

static void stm32f7_i2c_smbus_reload(struct stm32f7_i2c_dev *i2c_dev)
{
	struct stm32f7_i2c_msg *f7_msg = &i2c_dev->f7_msg;
	u32 cr2;
	u8 *val;

	/*
	 * For I2C_SMBUS_BLOCK_DATA && I2C_SMBUS_BLOCK_PROC_CALL, the first
	 * data received inform us how many data will follow.
	 */
	stm32f7_i2c_read_rx_data(i2c_dev);

	/*
	 * Update NBYTES with the value read to continue the transfer
	 */
	val = f7_msg->buf - sizeof(u8);
	f7_msg->count = *val;
	cr2 = readl_relaxed(i2c_dev->base + STM32F7_I2C_CR2);
	cr2 &= ~(STM32F7_I2C_CR2_NBYTES_MASK | STM32F7_I2C_CR2_RELOAD);
	cr2 |= STM32F7_I2C_CR2_NBYTES(f7_msg->count);
	writel_relaxed(cr2, i2c_dev->base + STM32F7_I2C_CR2);
}

static void stm32f7_i2c_release_bus(struct i2c_adapter *i2c_adap)
{
	struct stm32f7_i2c_dev *i2c_dev = i2c_get_adapdata(i2c_adap);

	stm32f7_i2c_clr_bits(i2c_dev->base + STM32F7_I2C_CR1,
			     STM32F7_I2C_CR1_PE);

	stm32f7_i2c_hw_config(i2c_dev);
}

static int stm32f7_i2c_wait_free_bus(struct stm32f7_i2c_dev *i2c_dev)
{
	u32 status;
	int ret;

	ret = readl_relaxed_poll_timeout(i2c_dev->base + STM32F7_I2C_ISR,
					 status,
					 !(status & STM32F7_I2C_ISR_BUSY),
					 10, 1000);
	if (!ret)
		return 0;

	stm32f7_i2c_release_bus(&i2c_dev->adap);

	return -EBUSY;
}

static void stm32f7_i2c_xfer_msg(struct stm32f7_i2c_dev *i2c_dev,
				 struct i2c_msg *msg)
{
	struct stm32f7_i2c_msg *f7_msg = &i2c_dev->f7_msg;
	void __iomem *base = i2c_dev->base;
	u32 cr1, cr2;
	int ret;

	f7_msg->addr = msg->addr;
	f7_msg->buf = msg->buf;
	f7_msg->count = msg->len;
	f7_msg->result = 0;
	f7_msg->stop = (i2c_dev->msg_id >= i2c_dev->msg_num - 1);

	reinit_completion(&i2c_dev->complete);

	cr1 = readl_relaxed(base + STM32F7_I2C_CR1);
	cr2 = readl_relaxed(base + STM32F7_I2C_CR2);

	/* Set transfer direction */
	cr2 &= ~STM32F7_I2C_CR2_RD_WRN;
	if (msg->flags & I2C_M_RD)
		cr2 |= STM32F7_I2C_CR2_RD_WRN;

	/* Set slave address */
	cr2 &= ~(STM32F7_I2C_CR2_HEAD10R | STM32F7_I2C_CR2_ADD10);
	if (msg->flags & I2C_M_TEN) {
		cr2 &= ~STM32F7_I2C_CR2_SADD10_MASK;
		cr2 |= STM32F7_I2C_CR2_SADD10(f7_msg->addr);
		cr2 |= STM32F7_I2C_CR2_ADD10;
	} else {
		cr2 &= ~STM32F7_I2C_CR2_SADD7_MASK;
		cr2 |= STM32F7_I2C_CR2_SADD7(f7_msg->addr);
	}

	/* Set nb bytes to transfer and reload if needed */
	cr2 &= ~(STM32F7_I2C_CR2_NBYTES_MASK | STM32F7_I2C_CR2_RELOAD);
	if (f7_msg->count > STM32F7_I2C_MAX_LEN) {
		cr2 |= STM32F7_I2C_CR2_NBYTES(STM32F7_I2C_MAX_LEN);
		cr2 |= STM32F7_I2C_CR2_RELOAD;
	} else {
		cr2 |= STM32F7_I2C_CR2_NBYTES(f7_msg->count);
	}

	/* Enable NACK, STOP, error and transfer complete interrupts */
	cr1 |= STM32F7_I2C_CR1_ERRIE | STM32F7_I2C_CR1_TCIE |
		STM32F7_I2C_CR1_STOPIE | STM32F7_I2C_CR1_NACKIE;

	/* Clear DMA req and TX/RX interrupt */
	cr1 &= ~(STM32F7_I2C_CR1_RXIE | STM32F7_I2C_CR1_TXIE |
			STM32F7_I2C_CR1_RXDMAEN | STM32F7_I2C_CR1_TXDMAEN);

	/* Configure DMA or enable RX/TX interrupt */
	i2c_dev->use_dma = false;
	if (i2c_dev->dma && f7_msg->count >= STM32F7_I2C_DMA_LEN_MIN
	    && !i2c_dev->atomic) {
		ret = stm32_i2c_prep_dma_xfer(i2c_dev->dev, i2c_dev->dma,
					      msg->flags & I2C_M_RD,
					      f7_msg->count, f7_msg->buf,
					      stm32f7_i2c_dma_callback,
					      i2c_dev);
		if (!ret)
			i2c_dev->use_dma = true;
		else
			dev_warn(i2c_dev->dev, "can't use DMA\n");
	}

	if (!i2c_dev->use_dma) {
		if (msg->flags & I2C_M_RD)
			cr1 |= STM32F7_I2C_CR1_RXIE;
		else
			cr1 |= STM32F7_I2C_CR1_TXIE;
	} else {
		if (msg->flags & I2C_M_RD)
			cr1 |= STM32F7_I2C_CR1_RXDMAEN;
		else
			cr1 |= STM32F7_I2C_CR1_TXDMAEN;
	}

	if (i2c_dev->atomic)
		cr1 &= ~STM32F7_I2C_ALL_IRQ_MASK; /* Disable all interrupts */

	/* Configure Start/Repeated Start */
	cr2 |= STM32F7_I2C_CR2_START;

	i2c_dev->master_mode = true;

	/* Write configurations registers */
	writel_relaxed(cr1, base + STM32F7_I2C_CR1);
	writel_relaxed(cr2, base + STM32F7_I2C_CR2);
}

static int stm32f7_i2c_smbus_xfer_msg(struct stm32f7_i2c_dev *i2c_dev,
				      unsigned short flags, u8 command,
				      union i2c_smbus_data *data)
{
	struct stm32f7_i2c_msg *f7_msg = &i2c_dev->f7_msg;
	struct device *dev = i2c_dev->dev;
	void __iomem *base = i2c_dev->base;
	u32 cr1, cr2;
	int i, ret;

	f7_msg->result = 0;
	reinit_completion(&i2c_dev->complete);

	cr2 = readl_relaxed(base + STM32F7_I2C_CR2);
	cr1 = readl_relaxed(base + STM32F7_I2C_CR1);

	/* Set transfer direction */
	cr2 &= ~STM32F7_I2C_CR2_RD_WRN;
	if (f7_msg->read_write)
		cr2 |= STM32F7_I2C_CR2_RD_WRN;

	/* Set slave address */
	cr2 &= ~(STM32F7_I2C_CR2_ADD10 | STM32F7_I2C_CR2_SADD7_MASK);
	cr2 |= STM32F7_I2C_CR2_SADD7(f7_msg->addr);

	f7_msg->smbus_buf[0] = command;
	switch (f7_msg->size) {
	case I2C_SMBUS_QUICK:
		f7_msg->stop = true;
		f7_msg->count = 0;
		break;
	case I2C_SMBUS_BYTE:
		f7_msg->stop = true;
		f7_msg->count = 1;
		break;
	case I2C_SMBUS_BYTE_DATA:
		if (f7_msg->read_write) {
			f7_msg->stop = false;
			f7_msg->count = 1;
			cr2 &= ~STM32F7_I2C_CR2_RD_WRN;
		} else {
			f7_msg->stop = true;
			f7_msg->count = 2;
			f7_msg->smbus_buf[1] = data->byte;
		}
		break;
	case I2C_SMBUS_WORD_DATA:
		if (f7_msg->read_write) {
			f7_msg->stop = false;
			f7_msg->count = 1;
			cr2 &= ~STM32F7_I2C_CR2_RD_WRN;
		} else {
			f7_msg->stop = true;
			f7_msg->count = 3;
			f7_msg->smbus_buf[1] = data->word & 0xff;
			f7_msg->smbus_buf[2] = data->word >> 8;
		}
		break;
	case I2C_SMBUS_BLOCK_DATA:
		if (f7_msg->read_write) {
			f7_msg->stop = false;
			f7_msg->count = 1;
			cr2 &= ~STM32F7_I2C_CR2_RD_WRN;
		} else {
			f7_msg->stop = true;
			if (data->block[0] > I2C_SMBUS_BLOCK_MAX ||
			    !data->block[0]) {
				dev_err(dev, "Invalid block write size %d\n",
					data->block[0]);
				return -EINVAL;
			}
			f7_msg->count = data->block[0] + 2;
			for (i = 1; i < f7_msg->count; i++)
				f7_msg->smbus_buf[i] = data->block[i - 1];
		}
		break;
	case I2C_SMBUS_PROC_CALL:
		f7_msg->stop = false;
		f7_msg->count = 3;
		f7_msg->smbus_buf[1] = data->word & 0xff;
		f7_msg->smbus_buf[2] = data->word >> 8;
		cr2 &= ~STM32F7_I2C_CR2_RD_WRN;
		f7_msg->read_write = I2C_SMBUS_READ;
		break;
	case I2C_SMBUS_BLOCK_PROC_CALL:
		f7_msg->stop = false;
		if (data->block[0] > I2C_SMBUS_BLOCK_MAX - 1) {
			dev_err(dev, "Invalid block write size %d\n",
				data->block[0]);
			return -EINVAL;
		}
		f7_msg->count = data->block[0] + 2;
		for (i = 1; i < f7_msg->count; i++)
			f7_msg->smbus_buf[i] = data->block[i - 1];
		cr2 &= ~STM32F7_I2C_CR2_RD_WRN;
		f7_msg->read_write = I2C_SMBUS_READ;
		break;
	case I2C_SMBUS_I2C_BLOCK_DATA:
		/* Rely on emulated i2c transfer (through master_xfer) */
		return -EOPNOTSUPP;
	default:
		dev_err(dev, "Unsupported smbus protocol %d\n", f7_msg->size);
		return -EOPNOTSUPP;
	}

	f7_msg->buf = f7_msg->smbus_buf;

	/* Configure PEC */
	if ((flags & I2C_CLIENT_PEC) && f7_msg->size != I2C_SMBUS_QUICK) {
		cr1 |= STM32F7_I2C_CR1_PECEN;
		if (!f7_msg->read_write) {
			cr2 |= STM32F7_I2C_CR2_PECBYTE;
			f7_msg->count++;
		}
	} else {
		cr1 &= ~STM32F7_I2C_CR1_PECEN;
		cr2 &= ~STM32F7_I2C_CR2_PECBYTE;
	}

	/* Set number of bytes to be transferred */
	cr2 &= ~(STM32F7_I2C_CR2_NBYTES_MASK | STM32F7_I2C_CR2_RELOAD);
	cr2 |= STM32F7_I2C_CR2_NBYTES(f7_msg->count);

	/* Enable NACK, STOP, error and transfer complete interrupts */
	cr1 |= STM32F7_I2C_CR1_ERRIE | STM32F7_I2C_CR1_TCIE |
		STM32F7_I2C_CR1_STOPIE | STM32F7_I2C_CR1_NACKIE;

	/* Clear DMA req and TX/RX interrupt */
	cr1 &= ~(STM32F7_I2C_CR1_RXIE | STM32F7_I2C_CR1_TXIE |
			STM32F7_I2C_CR1_RXDMAEN | STM32F7_I2C_CR1_TXDMAEN);

	/* Configure DMA or enable RX/TX interrupt */
	i2c_dev->use_dma = false;
	if (i2c_dev->dma && f7_msg->count >= STM32F7_I2C_DMA_LEN_MIN) {
		ret = stm32_i2c_prep_dma_xfer(i2c_dev->dev, i2c_dev->dma,
					      cr2 & STM32F7_I2C_CR2_RD_WRN,
					      f7_msg->count, f7_msg->buf,
					      stm32f7_i2c_dma_callback,
					      i2c_dev);
		if (!ret)
			i2c_dev->use_dma = true;
		else
			dev_warn(i2c_dev->dev, "can't use DMA\n");
	}

	if (!i2c_dev->use_dma) {
		if (cr2 & STM32F7_I2C_CR2_RD_WRN)
			cr1 |= STM32F7_I2C_CR1_RXIE;
		else
			cr1 |= STM32F7_I2C_CR1_TXIE;
	} else {
		if (cr2 & STM32F7_I2C_CR2_RD_WRN)
			cr1 |= STM32F7_I2C_CR1_RXDMAEN;
		else
			cr1 |= STM32F7_I2C_CR1_TXDMAEN;
	}

	/* Set Start bit */
	cr2 |= STM32F7_I2C_CR2_START;

	i2c_dev->master_mode = true;

	/* Write configurations registers */
	writel_relaxed(cr1, base + STM32F7_I2C_CR1);
	writel_relaxed(cr2, base + STM32F7_I2C_CR2);

	return 0;
}

static void stm32f7_i2c_smbus_rep_start(struct stm32f7_i2c_dev *i2c_dev)
{
	struct stm32f7_i2c_msg *f7_msg = &i2c_dev->f7_msg;
	void __iomem *base = i2c_dev->base;
	u32 cr1, cr2;
	int ret;

	cr2 = readl_relaxed(base + STM32F7_I2C_CR2);
	cr1 = readl_relaxed(base + STM32F7_I2C_CR1);

	/* Set transfer direction */
	cr2 |= STM32F7_I2C_CR2_RD_WRN;

	switch (f7_msg->size) {
	case I2C_SMBUS_BYTE_DATA:
		f7_msg->count = 1;
		break;
	case I2C_SMBUS_WORD_DATA:
	case I2C_SMBUS_PROC_CALL:
		f7_msg->count = 2;
		break;
	case I2C_SMBUS_BLOCK_DATA:
	case I2C_SMBUS_BLOCK_PROC_CALL:
		f7_msg->count = 1;
		cr2 |= STM32F7_I2C_CR2_RELOAD;
		break;
	}

	f7_msg->buf = f7_msg->smbus_buf;
	f7_msg->stop = true;

	/* Add one byte for PEC if needed */
	if (cr1 & STM32F7_I2C_CR1_PECEN) {
		cr2 |= STM32F7_I2C_CR2_PECBYTE;
		f7_msg->count++;
	}

	/* Set number of bytes to be transferred */
	cr2 &= ~(STM32F7_I2C_CR2_NBYTES_MASK);
	cr2 |= STM32F7_I2C_CR2_NBYTES(f7_msg->count);

	/*
	 * Configure RX/TX interrupt:
	 */
	cr1 &= ~(STM32F7_I2C_CR1_RXIE | STM32F7_I2C_CR1_TXIE);
	cr1 |= STM32F7_I2C_CR1_RXIE;

	/*
	 * Configure DMA or enable RX/TX interrupt:
	 * For I2C_SMBUS_BLOCK_DATA and I2C_SMBUS_BLOCK_PROC_CALL we don't use
	 * dma as we don't know in advance how many data will be received
	 */
	cr1 &= ~(STM32F7_I2C_CR1_RXIE | STM32F7_I2C_CR1_TXIE |
		 STM32F7_I2C_CR1_RXDMAEN | STM32F7_I2C_CR1_TXDMAEN);

	i2c_dev->use_dma = false;
	if (i2c_dev->dma && f7_msg->count >= STM32F7_I2C_DMA_LEN_MIN &&
	    f7_msg->size != I2C_SMBUS_BLOCK_DATA &&
	    f7_msg->size != I2C_SMBUS_BLOCK_PROC_CALL) {
		ret = stm32_i2c_prep_dma_xfer(i2c_dev->dev, i2c_dev->dma,
					      cr2 & STM32F7_I2C_CR2_RD_WRN,
					      f7_msg->count, f7_msg->buf,
					      stm32f7_i2c_dma_callback,
					      i2c_dev);

		if (!ret)
			i2c_dev->use_dma = true;
		else
			dev_warn(i2c_dev->dev, "can't use DMA\n");
	}

	if (!i2c_dev->use_dma)
		cr1 |= STM32F7_I2C_CR1_RXIE;
	else
		cr1 |= STM32F7_I2C_CR1_RXDMAEN;

	/* Configure Repeated Start */
	cr2 |= STM32F7_I2C_CR2_START;

	/* Write configurations registers */
	writel_relaxed(cr1, base + STM32F7_I2C_CR1);
	writel_relaxed(cr2, base + STM32F7_I2C_CR2);
}

static int stm32f7_i2c_smbus_check_pec(struct stm32f7_i2c_dev *i2c_dev)
{
	struct stm32f7_i2c_msg *f7_msg = &i2c_dev->f7_msg;
	u8 count, internal_pec, received_pec;

	internal_pec = readl_relaxed(i2c_dev->base + STM32F7_I2C_PECR);

	switch (f7_msg->size) {
	case I2C_SMBUS_BYTE:
	case I2C_SMBUS_BYTE_DATA:
		received_pec = f7_msg->smbus_buf[1];
		break;
	case I2C_SMBUS_WORD_DATA:
	case I2C_SMBUS_PROC_CALL:
		received_pec = f7_msg->smbus_buf[2];
		break;
	case I2C_SMBUS_BLOCK_DATA:
	case I2C_SMBUS_BLOCK_PROC_CALL:
		count = f7_msg->smbus_buf[0];
		received_pec = f7_msg->smbus_buf[count];
		break;
	default:
		dev_err(i2c_dev->dev, "Unsupported smbus protocol for PEC\n");
		return -EINVAL;
	}

	if (internal_pec != received_pec) {
		dev_err(i2c_dev->dev, "Bad PEC 0x%02x vs. 0x%02x\n",
			internal_pec, received_pec);
		return -EBADMSG;
	}

	return 0;
}

static bool stm32f7_i2c_is_addr_match(struct i2c_client *slave, u32 addcode)
{
	u32 addr;

	if (!slave)
		return false;

	if (slave->flags & I2C_CLIENT_TEN) {
		/*
		 * For 10-bit addr, addcode = 11110XY with
		 * X = Bit 9 of slave address
		 * Y = Bit 8 of slave address
		 */
		addr = slave->addr >> 8;
		addr |= 0x78;
		if (addr == addcode)
			return true;
	} else {
		addr = slave->addr & 0x7f;
		if (addr == addcode)
			return true;
	}

	return false;
}

static void stm32f7_i2c_slave_start(struct stm32f7_i2c_dev *i2c_dev)
{
	struct i2c_client *slave = i2c_dev->slave_running;
	void __iomem *base = i2c_dev->base;
	u32 mask;
	u8 value = 0;

	if (i2c_dev->slave_dir) {
		/* Notify i2c slave that new read transfer is starting */
		i2c_slave_event(slave, I2C_SLAVE_READ_REQUESTED, &value);

		/*
		 * Disable slave TX config in case of I2C combined message
		 * (I2C Write followed by I2C Read)
		 */
		mask = STM32F7_I2C_CR2_RELOAD;
		stm32f7_i2c_clr_bits(base + STM32F7_I2C_CR2, mask);
		mask = STM32F7_I2C_CR1_SBC | STM32F7_I2C_CR1_RXIE |
		       STM32F7_I2C_CR1_TCIE;
		stm32f7_i2c_clr_bits(base + STM32F7_I2C_CR1, mask);

		/* Enable TX empty, STOP, NACK interrupts */
		mask =  STM32F7_I2C_CR1_STOPIE | STM32F7_I2C_CR1_NACKIE |
			STM32F7_I2C_CR1_TXIE;
		stm32f7_i2c_set_bits(base + STM32F7_I2C_CR1, mask);

		/* Write 1st data byte */
		writel_relaxed(value, base + STM32F7_I2C_TXDR);
	} else {
		/* Notify i2c slave that new write transfer is starting */
		i2c_slave_event(slave, I2C_SLAVE_WRITE_REQUESTED, &value);

		/* Set reload mode to be able to ACK/NACK each received byte */
		mask = STM32F7_I2C_CR2_RELOAD;
		stm32f7_i2c_set_bits(base + STM32F7_I2C_CR2, mask);

		/*
		 * Set STOP, NACK, RX empty and transfer complete interrupts.*
		 * Set Slave Byte Control to be able to ACK/NACK each data
		 * byte received
		 */
		mask =  STM32F7_I2C_CR1_STOPIE | STM32F7_I2C_CR1_NACKIE |
			STM32F7_I2C_CR1_SBC | STM32F7_I2C_CR1_RXIE |
			STM32F7_I2C_CR1_TCIE;
		stm32f7_i2c_set_bits(base + STM32F7_I2C_CR1, mask);
	}
}

static void stm32f7_i2c_slave_addr(struct stm32f7_i2c_dev *i2c_dev)
{
	void __iomem *base = i2c_dev->base;
	u32 isr, addcode, dir, mask;
	int i;

	isr = readl_relaxed(i2c_dev->base + STM32F7_I2C_ISR);
	addcode = STM32F7_I2C_ISR_ADDCODE_GET(isr);
	dir = isr & STM32F7_I2C_ISR_DIR;

	for (i = 0; i < STM32F7_I2C_MAX_SLAVE; i++) {
		if (stm32f7_i2c_is_addr_match(i2c_dev->slave[i], addcode)) {
			i2c_dev->slave_running = i2c_dev->slave[i];
			i2c_dev->slave_dir = dir;

			/* Start I2C slave processing */
			stm32f7_i2c_slave_start(i2c_dev);

			/* Clear ADDR flag */
			mask = STM32F7_I2C_ICR_ADDRCF;
			writel_relaxed(mask, base + STM32F7_I2C_ICR);
			break;
		}
	}
}

static int stm32f7_i2c_get_slave_id(struct stm32f7_i2c_dev *i2c_dev,
				    struct i2c_client *slave, int *id)
{
	int i;

	for (i = 0; i < STM32F7_I2C_MAX_SLAVE; i++) {
		if (i2c_dev->slave[i] == slave) {
			*id = i;
			return 0;
		}
	}

	dev_err(i2c_dev->dev, "Slave 0x%x not registered\n", slave->addr);

	return -ENODEV;
}

static int stm32f7_i2c_get_free_slave_id(struct stm32f7_i2c_dev *i2c_dev,
					 struct i2c_client *slave, int *id)
{
	struct device *dev = i2c_dev->dev;
	int i;

	/*
	 * slave[STM32F7_SLAVE_HOSTNOTIFY] support only SMBus Host address (0x8)
	 * slave[STM32F7_SLAVE_7_10_BITS_ADDR] supports 7-bit and 10-bit slave address
	 * slave[STM32F7_SLAVE_7_BITS_ADDR] supports 7-bit slave address only
	 */
	if (i2c_dev->smbus_mode && (slave->addr == 0x08)) {
		if (i2c_dev->slave[STM32F7_SLAVE_HOSTNOTIFY])
			goto fail;
		*id = STM32F7_SLAVE_HOSTNOTIFY;
		return 0;
	}

	for (i = STM32F7_I2C_MAX_SLAVE - 1; i > STM32F7_SLAVE_HOSTNOTIFY; i--) {
		if ((i == STM32F7_SLAVE_7_BITS_ADDR) &&
		    (slave->flags & I2C_CLIENT_TEN))
			continue;
		if (!i2c_dev->slave[i]) {
			*id = i;
			return 0;
		}
	}

fail:
	dev_err(dev, "Slave 0x%x could not be registered\n", slave->addr);

	return -EINVAL;
}

static bool stm32f7_i2c_is_slave_registered(struct stm32f7_i2c_dev *i2c_dev)
{
	int i;

	for (i = 0; i < STM32F7_I2C_MAX_SLAVE; i++) {
		if (i2c_dev->slave[i])
			return true;
	}

	return false;
}

static bool stm32f7_i2c_is_slave_busy(struct stm32f7_i2c_dev *i2c_dev)
{
	int i, busy;

	busy = 0;
	for (i = 0; i < STM32F7_I2C_MAX_SLAVE; i++) {
		if (i2c_dev->slave[i])
			busy++;
	}

	return i == busy;
}

static irqreturn_t stm32f7_i2c_slave_isr_event(struct stm32f7_i2c_dev *i2c_dev, u32 status)
{
	void __iomem *base = i2c_dev->base;
	u32 cr2, mask;
	u8 val;
	int ret;

	/* Slave transmitter mode */
	if (status & STM32F7_I2C_ISR_TXIS) {
		i2c_slave_event(i2c_dev->slave_running,
				I2C_SLAVE_READ_PROCESSED,
				&val);

		/* Write data byte */
		writel_relaxed(val, base + STM32F7_I2C_TXDR);
	}

	/* Transfer Complete Reload for Slave receiver mode */
	if (status & STM32F7_I2C_ISR_TCR || status & STM32F7_I2C_ISR_RXNE) {
		/*
		 * Read data byte then set NBYTES to receive next byte or NACK
		 * the current received byte
		 */
		val = readb_relaxed(i2c_dev->base + STM32F7_I2C_RXDR);
		ret = i2c_slave_event(i2c_dev->slave_running,
				      I2C_SLAVE_WRITE_RECEIVED,
				      &val);
		if (!ret) {
			cr2 = readl_relaxed(i2c_dev->base + STM32F7_I2C_CR2);
			cr2 |= STM32F7_I2C_CR2_NBYTES(1);
			writel_relaxed(cr2, i2c_dev->base + STM32F7_I2C_CR2);
		} else {
			mask = STM32F7_I2C_CR2_NACK;
			stm32f7_i2c_set_bits(base + STM32F7_I2C_CR2, mask);
		}
	}

	/* NACK received */
	if (status & STM32F7_I2C_ISR_NACKF) {
		dev_dbg(i2c_dev->dev, "<%s>: Receive NACK\n", __func__);
		writel_relaxed(STM32F7_I2C_ICR_NACKCF, base + STM32F7_I2C_ICR);
	}

	/* STOP received */
	if (status & STM32F7_I2C_ISR_STOPF) {
		/* Disable interrupts */
		stm32f7_i2c_disable_irq(i2c_dev, STM32F7_I2C_XFER_IRQ_MASK);

		if (i2c_dev->slave_dir) {
			/*
			 * Flush TX buffer in order to not used the byte in
			 * TXDR for the next transfer
			 */
			mask = STM32F7_I2C_ISR_TXE;
			stm32f7_i2c_set_bits(base + STM32F7_I2C_ISR, mask);
		}

		/* Clear STOP flag */
		writel_relaxed(STM32F7_I2C_ICR_STOPCF, base + STM32F7_I2C_ICR);

		/* Notify i2c slave that a STOP flag has been detected */
		i2c_slave_event(i2c_dev->slave_running, I2C_SLAVE_STOP, &val);

		i2c_dev->slave_running = NULL;
	}

	/* Address match received */
	if (status & STM32F7_I2C_ISR_ADDR)
		stm32f7_i2c_slave_addr(i2c_dev);

	return IRQ_HANDLED;
}

static irqreturn_t stm32f7_i2c_handle_isr_errs(struct stm32f7_i2c_dev *i2c_dev, u32 status)
{
	struct stm32f7_i2c_msg *f7_msg = &i2c_dev->f7_msg;
	u16 addr = f7_msg->addr;
	void __iomem *base = i2c_dev->base;
	struct device *dev = i2c_dev->dev;
	struct stm32_i2c_dma *dma = i2c_dev->dma;

	/* Bus error */
	if (status & STM32F7_I2C_ISR_BERR) {
		dev_err(dev, "Bus error accessing addr 0x%x\n", addr);
		writel_relaxed(STM32F7_I2C_ICR_BERRCF, base + STM32F7_I2C_ICR);
		stm32f7_i2c_release_bus(&i2c_dev->adap);
		f7_msg->result = -EIO;
	}

	/* Arbitration loss */
	if (status & STM32F7_I2C_ISR_ARLO) {
		dev_dbg(dev, "Arbitration loss accessing addr 0x%x\n", addr);
		writel_relaxed(STM32F7_I2C_ICR_ARLOCF, base + STM32F7_I2C_ICR);
		f7_msg->result = -EAGAIN;
<<<<<<< HEAD
	}

	if (status & STM32F7_I2C_ISR_PECERR) {
		dev_err(dev, "PEC error in reception accessing addr 0x%x\n", addr);
		writel_relaxed(STM32F7_I2C_ICR_PECCF, base + STM32F7_I2C_ICR);
		f7_msg->result = -EINVAL;
	}

	if (status & STM32F7_I2C_ISR_ALERT) {
		dev_dbg(dev, "SMBus alert received\n");
		writel_relaxed(STM32F7_I2C_ICR_ALERTCF, base + STM32F7_I2C_ICR);
		i2c_handle_smbus_alert(i2c_dev->alert->ara);
		return IRQ_HANDLED;
	}

	if (!i2c_dev->slave_running) {
		u32 mask;
		/* Disable interrupts */
		if (stm32f7_i2c_is_slave_registered(i2c_dev))
			mask = STM32F7_I2C_XFER_IRQ_MASK;
		else
			mask = STM32F7_I2C_ALL_IRQ_MASK;
		stm32f7_i2c_disable_irq(i2c_dev, mask);
	}

	/* Disable dma */
	if (i2c_dev->use_dma) {
		stm32f7_i2c_disable_dma_req(i2c_dev);
		dmaengine_terminate_async(dma->chan_using);
	}

=======
	}

	if (status & STM32F7_I2C_ISR_PECERR) {
		dev_err(dev, "PEC error in reception accessing addr 0x%x\n", addr);
		writel_relaxed(STM32F7_I2C_ICR_PECCF, base + STM32F7_I2C_ICR);
		f7_msg->result = -EINVAL;
	}

	if (status & STM32F7_I2C_ISR_ALERT) {
		dev_dbg(dev, "SMBus alert received\n");
		writel_relaxed(STM32F7_I2C_ICR_ALERTCF, base + STM32F7_I2C_ICR);
		i2c_handle_smbus_alert(i2c_dev->alert->ara);
		return IRQ_HANDLED;
	}

	if (!i2c_dev->slave_running) {
		u32 mask;
		/* Disable interrupts */
		if (stm32f7_i2c_is_slave_registered(i2c_dev))
			mask = STM32F7_I2C_XFER_IRQ_MASK;
		else
			mask = STM32F7_I2C_ALL_IRQ_MASK;
		stm32f7_i2c_disable_irq(i2c_dev, mask);
	}

	/* Disable dma */
	if (i2c_dev->use_dma) {
		stm32f7_i2c_disable_dma_req(i2c_dev);
		dmaengine_terminate_async(dma->chan_using);
	}

>>>>>>> 0c383648
	i2c_dev->master_mode = false;
	complete(&i2c_dev->complete);

	return IRQ_HANDLED;
}

#define STM32F7_ERR_EVENTS (STM32F7_I2C_ISR_BERR | STM32F7_I2C_ISR_ARLO |\
			    STM32F7_I2C_ISR_PECERR | STM32F7_I2C_ISR_ALERT)
static irqreturn_t stm32f7_i2c_isr_event(int irq, void *data)
{
	struct stm32f7_i2c_dev *i2c_dev = data;
	u32 status;

	status = readl_relaxed(i2c_dev->base + STM32F7_I2C_ISR);

	/*
	 * Check if the interrupt is for a slave device or related
	 * to errors flags (in case of single it line mode)
	 */
	if (!i2c_dev->master_mode ||
	    (i2c_dev->setup.single_it_line && (status & STM32F7_ERR_EVENTS)))
		return IRQ_WAKE_THREAD;

	/* Tx empty */
	if (status & STM32F7_I2C_ISR_TXIS)
		stm32f7_i2c_write_tx_data(i2c_dev);

	/* RX not empty */
	if (status & STM32F7_I2C_ISR_RXNE)
		stm32f7_i2c_read_rx_data(i2c_dev);

	/* Wake up the thread if other flags are raised */
	if (status &
	    (STM32F7_I2C_ISR_NACKF | STM32F7_I2C_ISR_STOPF |
	     STM32F7_I2C_ISR_TC | STM32F7_I2C_ISR_TCR))
		return IRQ_WAKE_THREAD;

	return IRQ_HANDLED;
}

static irqreturn_t stm32f7_i2c_isr_event_thread(int irq, void *data)
{
	struct stm32f7_i2c_dev *i2c_dev = data;
	struct stm32f7_i2c_msg *f7_msg = &i2c_dev->f7_msg;
	struct stm32_i2c_dma *dma = i2c_dev->dma;
	void __iomem *base = i2c_dev->base;
	u32 status, mask;
	int ret;

	status = readl_relaxed(i2c_dev->base + STM32F7_I2C_ISR);

	if (!i2c_dev->master_mode)
		return stm32f7_i2c_slave_isr_event(i2c_dev, status);

	/* Handle errors in case of this handler is used for events/errors */
	if (i2c_dev->setup.single_it_line && (status & STM32F7_ERR_EVENTS))
		return stm32f7_i2c_handle_isr_errs(i2c_dev, status);

	/* NACK received */
	if (status & STM32F7_I2C_ISR_NACKF) {
		dev_dbg(i2c_dev->dev, "<%s>: Receive NACK (addr %x)\n",
			__func__, f7_msg->addr);
		writel_relaxed(STM32F7_I2C_ICR_NACKCF, base + STM32F7_I2C_ICR);
		if (i2c_dev->use_dma) {
			stm32f7_i2c_disable_dma_req(i2c_dev);
			dmaengine_terminate_async(dma->chan_using);
		}
		f7_msg->result = -ENXIO;
	}

	if (status & STM32F7_I2C_ISR_TCR) {
		if (f7_msg->smbus)
			stm32f7_i2c_smbus_reload(i2c_dev);
		else
			stm32f7_i2c_reload(i2c_dev);
	}

	/* Transfer complete */
	if (status & STM32F7_I2C_ISR_TC) {
		/* Wait for dma transfer completion before sending next message */
		if (i2c_dev->use_dma && !f7_msg->result) {
			ret = wait_for_completion_timeout(&i2c_dev->dma->dma_complete, HZ);
			if (!ret) {
				dev_dbg(i2c_dev->dev, "<%s>: Timed out\n", __func__);
				stm32f7_i2c_disable_dma_req(i2c_dev);
				dmaengine_terminate_async(dma->chan_using);
				f7_msg->result = -ETIMEDOUT;
			}
		}
		if (f7_msg->stop) {
			mask = STM32F7_I2C_CR2_STOP;
			stm32f7_i2c_set_bits(base + STM32F7_I2C_CR2, mask);
		} else if (f7_msg->smbus) {
			stm32f7_i2c_smbus_rep_start(i2c_dev);
		} else {
			i2c_dev->msg_id++;
			i2c_dev->msg++;
			stm32f7_i2c_xfer_msg(i2c_dev, i2c_dev->msg);
		}
	}

	/* STOP detection flag */
	if (status & STM32F7_I2C_ISR_STOPF) {
		/* Disable interrupts */
		if (stm32f7_i2c_is_slave_registered(i2c_dev))
			mask = STM32F7_I2C_XFER_IRQ_MASK;
		else
			mask = STM32F7_I2C_ALL_IRQ_MASK;
		stm32f7_i2c_disable_irq(i2c_dev, mask);

		/* Clear STOP flag */
		writel_relaxed(STM32F7_I2C_ICR_STOPCF, base + STM32F7_I2C_ICR);

		i2c_dev->master_mode = false;
		complete(&i2c_dev->complete);
	}

	return IRQ_HANDLED;
}

static irqreturn_t stm32f7_i2c_isr_error_thread(int irq, void *data)
{
	struct stm32f7_i2c_dev *i2c_dev = data;
	u32 status;

	status = readl_relaxed(i2c_dev->base + STM32F7_I2C_ISR);

	return stm32f7_i2c_handle_isr_errs(i2c_dev, status);
}
<<<<<<< HEAD

static int stm32f7_i2c_wait_polling(struct stm32f7_i2c_dev *i2c_dev)
{
	ktime_t timeout = ktime_add_ms(ktime_get(), i2c_dev->adap.timeout);

	while (ktime_compare(ktime_get(), timeout) < 0) {
		udelay(5);
		stm32f7_i2c_isr_event(0, i2c_dev);

		if (completion_done(&i2c_dev->complete))
			return 1;
	}

=======

static int stm32f7_i2c_wait_polling(struct stm32f7_i2c_dev *i2c_dev)
{
	ktime_t timeout = ktime_add_ms(ktime_get(), i2c_dev->adap.timeout);

	while (ktime_compare(ktime_get(), timeout) < 0) {
		udelay(5);
		stm32f7_i2c_isr_event(0, i2c_dev);

		if (completion_done(&i2c_dev->complete))
			return 1;
	}

>>>>>>> 0c383648
	return 0;
}

static int stm32f7_i2c_xfer_core(struct i2c_adapter *i2c_adap,
			    struct i2c_msg msgs[], int num)
{
	struct stm32f7_i2c_dev *i2c_dev = i2c_get_adapdata(i2c_adap);
	struct stm32f7_i2c_msg *f7_msg = &i2c_dev->f7_msg;
	struct stm32_i2c_dma *dma = i2c_dev->dma;
	unsigned long time_left;
	int ret;

	i2c_dev->msg = msgs;
	i2c_dev->msg_num = num;
	i2c_dev->msg_id = 0;
	f7_msg->smbus = false;

	ret = pm_runtime_resume_and_get(i2c_dev->dev);
	if (ret < 0)
		return ret;

	ret = stm32f7_i2c_wait_free_bus(i2c_dev);
	if (ret)
		goto pm_free;

	stm32f7_i2c_xfer_msg(i2c_dev, msgs);

	if (!i2c_dev->atomic)
		time_left = wait_for_completion_timeout(&i2c_dev->complete,
							i2c_dev->adap.timeout);
	else
		time_left = stm32f7_i2c_wait_polling(i2c_dev);

	ret = f7_msg->result;
	if (ret) {
		if (i2c_dev->use_dma)
			dmaengine_synchronize(dma->chan_using);

		/*
		 * It is possible that some unsent data have already been
		 * written into TXDR. To avoid sending old data in a
		 * further transfer, flush TXDR in case of any error
		 */
		writel_relaxed(STM32F7_I2C_ISR_TXE,
			       i2c_dev->base + STM32F7_I2C_ISR);
		goto pm_free;
	}

	if (!time_left) {
		dev_dbg(i2c_dev->dev, "Access to slave 0x%x timed out\n",
			i2c_dev->msg->addr);
		if (i2c_dev->use_dma)
			dmaengine_terminate_sync(dma->chan_using);
		stm32f7_i2c_wait_free_bus(i2c_dev);
		ret = -ETIMEDOUT;
	}

pm_free:
	pm_runtime_mark_last_busy(i2c_dev->dev);
	pm_runtime_put_autosuspend(i2c_dev->dev);

	return (ret < 0) ? ret : num;
}

static int stm32f7_i2c_xfer(struct i2c_adapter *i2c_adap,
			    struct i2c_msg msgs[], int num)
{
	struct stm32f7_i2c_dev *i2c_dev = i2c_get_adapdata(i2c_adap);

	i2c_dev->atomic = false;
	return stm32f7_i2c_xfer_core(i2c_adap, msgs, num);
}

static int stm32f7_i2c_xfer_atomic(struct i2c_adapter *i2c_adap,
			    struct i2c_msg msgs[], int num)
{
	struct stm32f7_i2c_dev *i2c_dev = i2c_get_adapdata(i2c_adap);

	i2c_dev->atomic = true;
	return stm32f7_i2c_xfer_core(i2c_adap, msgs, num);
}

static int stm32f7_i2c_smbus_xfer(struct i2c_adapter *adapter, u16 addr,
				  unsigned short flags, char read_write,
				  u8 command, int size,
				  union i2c_smbus_data *data)
{
	struct stm32f7_i2c_dev *i2c_dev = i2c_get_adapdata(adapter);
	struct stm32f7_i2c_msg *f7_msg = &i2c_dev->f7_msg;
	struct stm32_i2c_dma *dma = i2c_dev->dma;
	struct device *dev = i2c_dev->dev;
	unsigned long time_left;
	int i, ret;

	f7_msg->addr = addr;
	f7_msg->size = size;
	f7_msg->read_write = read_write;
	f7_msg->smbus = true;

	ret = pm_runtime_resume_and_get(dev);
	if (ret < 0)
		return ret;

	ret = stm32f7_i2c_wait_free_bus(i2c_dev);
	if (ret)
		goto pm_free;

	ret = stm32f7_i2c_smbus_xfer_msg(i2c_dev, flags, command, data);
	if (ret)
		goto pm_free;

	time_left = wait_for_completion_timeout(&i2c_dev->complete,
						i2c_dev->adap.timeout);
	ret = f7_msg->result;
	if (ret) {
		if (i2c_dev->use_dma)
			dmaengine_synchronize(dma->chan_using);

		/*
		 * It is possible that some unsent data have already been
		 * written into TXDR. To avoid sending old data in a
		 * further transfer, flush TXDR in case of any error
		 */
		writel_relaxed(STM32F7_I2C_ISR_TXE,
			       i2c_dev->base + STM32F7_I2C_ISR);
		goto pm_free;
	}

	if (!time_left) {
		dev_dbg(dev, "Access to slave 0x%x timed out\n", f7_msg->addr);
		if (i2c_dev->use_dma)
			dmaengine_terminate_sync(dma->chan_using);
		stm32f7_i2c_wait_free_bus(i2c_dev);
		ret = -ETIMEDOUT;
		goto pm_free;
	}

	/* Check PEC */
	if ((flags & I2C_CLIENT_PEC) && size != I2C_SMBUS_QUICK && read_write) {
		ret = stm32f7_i2c_smbus_check_pec(i2c_dev);
		if (ret)
			goto pm_free;
	}

	if (read_write && size != I2C_SMBUS_QUICK) {
		switch (size) {
		case I2C_SMBUS_BYTE:
		case I2C_SMBUS_BYTE_DATA:
			data->byte = f7_msg->smbus_buf[0];
		break;
		case I2C_SMBUS_WORD_DATA:
		case I2C_SMBUS_PROC_CALL:
			data->word = f7_msg->smbus_buf[0] |
				(f7_msg->smbus_buf[1] << 8);
		break;
		case I2C_SMBUS_BLOCK_DATA:
		case I2C_SMBUS_BLOCK_PROC_CALL:
		for (i = 0; i <= f7_msg->smbus_buf[0]; i++)
			data->block[i] = f7_msg->smbus_buf[i];
		break;
		default:
			dev_err(dev, "Unsupported smbus transaction\n");
			ret = -EINVAL;
		}
	}

pm_free:
	pm_runtime_mark_last_busy(dev);
	pm_runtime_put_autosuspend(dev);
	return ret;
}

static void stm32f7_i2c_enable_wakeup(struct stm32f7_i2c_dev *i2c_dev,
				      bool enable)
{
	void __iomem *base = i2c_dev->base;
	u32 mask = STM32F7_I2C_CR1_WUPEN;

	if (!i2c_dev->wakeup_src)
		return;

	if (enable) {
		device_set_wakeup_enable(i2c_dev->dev, true);
		stm32f7_i2c_set_bits(base + STM32F7_I2C_CR1, mask);
	} else {
		device_set_wakeup_enable(i2c_dev->dev, false);
		stm32f7_i2c_clr_bits(base + STM32F7_I2C_CR1, mask);
	}
}

static int stm32f7_i2c_reg_slave(struct i2c_client *slave)
{
	struct stm32f7_i2c_dev *i2c_dev = i2c_get_adapdata(slave->adapter);
	void __iomem *base = i2c_dev->base;
	struct device *dev = i2c_dev->dev;
	u32 oar1, oar2, mask;
	int id, ret;

	if (slave->flags & I2C_CLIENT_PEC) {
		dev_err(dev, "SMBus PEC not supported in slave mode\n");
		return -EINVAL;
	}

	if (stm32f7_i2c_is_slave_busy(i2c_dev)) {
		dev_err(dev, "Too much slave registered\n");
		return -EBUSY;
	}

	ret = stm32f7_i2c_get_free_slave_id(i2c_dev, slave, &id);
	if (ret)
		return ret;

	ret = pm_runtime_resume_and_get(dev);
	if (ret < 0)
		return ret;

	if (!stm32f7_i2c_is_slave_registered(i2c_dev))
		stm32f7_i2c_enable_wakeup(i2c_dev, true);

	switch (id) {
	case 0:
		/* Slave SMBus Host */
		i2c_dev->slave[id] = slave;
		break;

	case 1:
		/* Configure Own Address 1 */
		oar1 = readl_relaxed(i2c_dev->base + STM32F7_I2C_OAR1);
		oar1 &= ~STM32F7_I2C_OAR1_MASK;
		if (slave->flags & I2C_CLIENT_TEN) {
			oar1 |= STM32F7_I2C_OAR1_OA1_10(slave->addr);
			oar1 |= STM32F7_I2C_OAR1_OA1MODE;
		} else {
			oar1 |= STM32F7_I2C_OAR1_OA1_7(slave->addr);
		}
		oar1 |= STM32F7_I2C_OAR1_OA1EN;
		i2c_dev->slave[id] = slave;
		writel_relaxed(oar1, i2c_dev->base + STM32F7_I2C_OAR1);
		break;

	case 2:
		/* Configure Own Address 2 */
		oar2 = readl_relaxed(i2c_dev->base + STM32F7_I2C_OAR2);
		oar2 &= ~STM32F7_I2C_OAR2_MASK;
		if (slave->flags & I2C_CLIENT_TEN) {
			ret = -EOPNOTSUPP;
			goto pm_free;
		}

		oar2 |= STM32F7_I2C_OAR2_OA2_7(slave->addr);
		oar2 |= STM32F7_I2C_OAR2_OA2EN;
		i2c_dev->slave[id] = slave;
		writel_relaxed(oar2, i2c_dev->base + STM32F7_I2C_OAR2);
		break;

	default:
		dev_err(dev, "I2C slave id not supported\n");
		ret = -ENODEV;
		goto pm_free;
	}

	/* Enable ACK */
	stm32f7_i2c_clr_bits(base + STM32F7_I2C_CR2, STM32F7_I2C_CR2_NACK);

	/* Enable Address match interrupt, error interrupt and enable I2C  */
	mask = STM32F7_I2C_CR1_ADDRIE | STM32F7_I2C_CR1_ERRIE |
		STM32F7_I2C_CR1_PE;
	stm32f7_i2c_set_bits(base + STM32F7_I2C_CR1, mask);

	ret = 0;
pm_free:
	if (!stm32f7_i2c_is_slave_registered(i2c_dev))
		stm32f7_i2c_enable_wakeup(i2c_dev, false);

	pm_runtime_mark_last_busy(dev);
	pm_runtime_put_autosuspend(dev);

	return ret;
}

static int stm32f7_i2c_unreg_slave(struct i2c_client *slave)
{
	struct stm32f7_i2c_dev *i2c_dev = i2c_get_adapdata(slave->adapter);
	void __iomem *base = i2c_dev->base;
	u32 mask;
	int id, ret;

	ret = stm32f7_i2c_get_slave_id(i2c_dev, slave, &id);
	if (ret)
		return ret;

	WARN_ON(!i2c_dev->slave[id]);

	ret = pm_runtime_resume_and_get(i2c_dev->dev);
	if (ret < 0)
		return ret;

	if (id == 1) {
		mask = STM32F7_I2C_OAR1_OA1EN;
		stm32f7_i2c_clr_bits(base + STM32F7_I2C_OAR1, mask);
	} else if (id == 2) {
		mask = STM32F7_I2C_OAR2_OA2EN;
		stm32f7_i2c_clr_bits(base + STM32F7_I2C_OAR2, mask);
	}

	i2c_dev->slave[id] = NULL;

	if (!stm32f7_i2c_is_slave_registered(i2c_dev)) {
		stm32f7_i2c_disable_irq(i2c_dev, STM32F7_I2C_ALL_IRQ_MASK);
		stm32f7_i2c_enable_wakeup(i2c_dev, false);
	}

	pm_runtime_mark_last_busy(i2c_dev->dev);
	pm_runtime_put_autosuspend(i2c_dev->dev);

	return 0;
}

static int stm32f7_i2c_write_fm_plus_bits(struct stm32f7_i2c_dev *i2c_dev,
					  bool enable)
{
	int ret = 0;

	if (i2c_dev->bus_rate <= I2C_MAX_FAST_MODE_FREQ ||
	    (!i2c_dev->setup.fmp_cr1_bit && IS_ERR_OR_NULL(i2c_dev->regmap)))
		/* Optional */
		return 0;

	if (i2c_dev->setup.fmp_cr1_bit) {
		if (enable)
			stm32f7_i2c_set_bits(i2c_dev->base + STM32F7_I2C_CR1, STM32_I2C_CR1_FMP);
		else
			stm32f7_i2c_clr_bits(i2c_dev->base + STM32F7_I2C_CR1, STM32_I2C_CR1_FMP);
	} else {
		if (i2c_dev->fmp_sreg == i2c_dev->fmp_creg)
			ret = regmap_update_bits(i2c_dev->regmap, i2c_dev->fmp_sreg,
						 i2c_dev->fmp_mask, enable ? i2c_dev->fmp_mask : 0);
		else
			ret = regmap_write(i2c_dev->regmap,
					   enable ? i2c_dev->fmp_sreg : i2c_dev->fmp_creg,
					   i2c_dev->fmp_mask);
	}

	return ret;
}

static int stm32f7_i2c_setup_fm_plus_bits(struct platform_device *pdev,
					  struct stm32f7_i2c_dev *i2c_dev)
{
	struct device_node *np = pdev->dev.of_node;
	int ret;

	i2c_dev->regmap = syscon_regmap_lookup_by_phandle(np, "st,syscfg-fmp");
	if (IS_ERR(i2c_dev->regmap))
		/* Optional */
		return 0;

	ret = of_property_read_u32_index(np, "st,syscfg-fmp", 1,
					 &i2c_dev->fmp_sreg);
	if (ret)
		return ret;

	i2c_dev->fmp_creg = i2c_dev->fmp_sreg +
			       i2c_dev->setup.fmp_clr_offset;

	return of_property_read_u32_index(np, "st,syscfg-fmp", 2,
					  &i2c_dev->fmp_mask);
}

static int stm32f7_i2c_enable_smbus_host(struct stm32f7_i2c_dev *i2c_dev)
{
	struct i2c_adapter *adap = &i2c_dev->adap;
	void __iomem *base = i2c_dev->base;
	struct i2c_client *client;

	client = i2c_new_slave_host_notify_device(adap);
	if (IS_ERR(client))
		return PTR_ERR(client);

	i2c_dev->host_notify_client = client;

	/* Enable SMBus Host address */
	stm32f7_i2c_set_bits(base + STM32F7_I2C_CR1, STM32F7_I2C_CR1_SMBHEN);

	return 0;
}

static void stm32f7_i2c_disable_smbus_host(struct stm32f7_i2c_dev *i2c_dev)
{
	void __iomem *base = i2c_dev->base;

	if (i2c_dev->host_notify_client) {
		/* Disable SMBus Host address */
		stm32f7_i2c_clr_bits(base + STM32F7_I2C_CR1,
				     STM32F7_I2C_CR1_SMBHEN);
		i2c_free_slave_host_notify_device(i2c_dev->host_notify_client);
	}
}

static int stm32f7_i2c_enable_smbus_alert(struct stm32f7_i2c_dev *i2c_dev)
{
	struct stm32f7_i2c_alert *alert;
	struct i2c_adapter *adap = &i2c_dev->adap;
	struct device *dev = i2c_dev->dev;
	void __iomem *base = i2c_dev->base;

	alert = devm_kzalloc(dev, sizeof(*alert), GFP_KERNEL);
	if (!alert)
		return -ENOMEM;

	alert->ara = i2c_new_smbus_alert_device(adap, &alert->setup);
	if (IS_ERR(alert->ara))
		return PTR_ERR(alert->ara);

	i2c_dev->alert = alert;

	/* Enable SMBus Alert */
	stm32f7_i2c_set_bits(base + STM32F7_I2C_CR1, STM32F7_I2C_CR1_ALERTEN);

	return 0;
}

static void stm32f7_i2c_disable_smbus_alert(struct stm32f7_i2c_dev *i2c_dev)
{
	struct stm32f7_i2c_alert *alert = i2c_dev->alert;
	void __iomem *base = i2c_dev->base;

	if (alert) {
		/* Disable SMBus Alert */
		stm32f7_i2c_clr_bits(base + STM32F7_I2C_CR1,
				     STM32F7_I2C_CR1_ALERTEN);
		i2c_unregister_device(alert->ara);
	}
}

static u32 stm32f7_i2c_func(struct i2c_adapter *adap)
{
	struct stm32f7_i2c_dev *i2c_dev = i2c_get_adapdata(adap);

	u32 func = I2C_FUNC_I2C | I2C_FUNC_10BIT_ADDR | I2C_FUNC_SLAVE |
		   I2C_FUNC_SMBUS_QUICK | I2C_FUNC_SMBUS_BYTE |
		   I2C_FUNC_SMBUS_BYTE_DATA | I2C_FUNC_SMBUS_WORD_DATA |
		   I2C_FUNC_SMBUS_BLOCK_DATA | I2C_FUNC_SMBUS_BLOCK_PROC_CALL |
		   I2C_FUNC_SMBUS_PROC_CALL | I2C_FUNC_SMBUS_PEC |
		   I2C_FUNC_SMBUS_I2C_BLOCK;

	if (i2c_dev->smbus_mode)
		func |= I2C_FUNC_SMBUS_HOST_NOTIFY;

	return func;
}

static const struct i2c_algorithm stm32f7_i2c_algo = {
	.master_xfer = stm32f7_i2c_xfer,
	.master_xfer_atomic = stm32f7_i2c_xfer_atomic,
	.smbus_xfer = stm32f7_i2c_smbus_xfer,
	.functionality = stm32f7_i2c_func,
	.reg_slave = stm32f7_i2c_reg_slave,
	.unreg_slave = stm32f7_i2c_unreg_slave,
};

static int stm32f7_i2c_probe(struct platform_device *pdev)
{
	struct stm32f7_i2c_dev *i2c_dev;
	const struct stm32f7_i2c_setup *setup;
	struct resource *res;
	struct i2c_adapter *adap;
	struct reset_control *rst;
	dma_addr_t phy_addr;
	int irq_error, irq_event, ret;

	i2c_dev = devm_kzalloc(&pdev->dev, sizeof(*i2c_dev), GFP_KERNEL);
	if (!i2c_dev)
		return -ENOMEM;

	setup = of_device_get_match_data(&pdev->dev);
	if (!setup) {
		dev_err(&pdev->dev, "Can't get device data\n");
		return -ENODEV;
	}
	i2c_dev->setup = *setup;

	i2c_dev->base = devm_platform_get_and_ioremap_resource(pdev, 0, &res);
	if (IS_ERR(i2c_dev->base))
		return PTR_ERR(i2c_dev->base);
	phy_addr = (dma_addr_t)res->start;

	irq_event = platform_get_irq(pdev, 0);
	if (irq_event < 0)
		return irq_event;

	i2c_dev->wakeup_src = of_property_read_bool(pdev->dev.of_node,
						    "wakeup-source");

	i2c_dev->clk = devm_clk_get_enabled(&pdev->dev, NULL);
	if (IS_ERR(i2c_dev->clk))
		return dev_err_probe(&pdev->dev, PTR_ERR(i2c_dev->clk),
				     "Failed to enable controller clock\n");

	rst = devm_reset_control_get(&pdev->dev, NULL);
	if (IS_ERR(rst))
		return dev_err_probe(&pdev->dev, PTR_ERR(rst),
				     "Error: Missing reset ctrl\n");

	reset_control_assert(rst);
	udelay(2);
	reset_control_deassert(rst);

	i2c_dev->dev = &pdev->dev;

	ret = devm_request_threaded_irq(&pdev->dev, irq_event,
					stm32f7_i2c_isr_event,
					stm32f7_i2c_isr_event_thread,
					IRQF_ONESHOT,
					pdev->name, i2c_dev);
	if (ret)
		return dev_err_probe(&pdev->dev, ret, "Failed to request irq event\n");

	if (!i2c_dev->setup.single_it_line) {
		irq_error = platform_get_irq(pdev, 1);
		if (irq_error < 0)
			return irq_error;

		ret = devm_request_threaded_irq(&pdev->dev, irq_error,
						NULL,
						stm32f7_i2c_isr_error_thread,
						IRQF_ONESHOT,
						pdev->name, i2c_dev);
		if (ret)
			return dev_err_probe(&pdev->dev, ret, "Failed to request irq error\n");
	}

	ret = stm32f7_i2c_setup_timing(i2c_dev, &i2c_dev->setup);
	if (ret)
		return ret;

	/* Setup Fast mode plus if necessary */
	if (i2c_dev->bus_rate > I2C_MAX_FAST_MODE_FREQ) {
		if (!i2c_dev->setup.fmp_cr1_bit) {
			ret = stm32f7_i2c_setup_fm_plus_bits(pdev, i2c_dev);
			if (ret)
				return ret;
		}

		ret = stm32f7_i2c_write_fm_plus_bits(i2c_dev, true);
		if (ret)
			return ret;
	}

	adap = &i2c_dev->adap;
	i2c_set_adapdata(adap, i2c_dev);
	snprintf(adap->name, sizeof(adap->name), "STM32F7 I2C(%pa)",
		 &res->start);
	adap->owner = THIS_MODULE;
	adap->timeout = 2 * HZ;
	adap->retries = 3;
	adap->algo = &stm32f7_i2c_algo;
	adap->dev.parent = &pdev->dev;
	adap->dev.of_node = pdev->dev.of_node;

	init_completion(&i2c_dev->complete);

	/* Init DMA config if supported */
	i2c_dev->dma = stm32_i2c_dma_request(i2c_dev->dev, phy_addr,
					     STM32F7_I2C_TXDR,
					     STM32F7_I2C_RXDR);
	if (IS_ERR(i2c_dev->dma)) {
		ret = PTR_ERR(i2c_dev->dma);
		/* DMA support is optional, only report other errors */
		if (ret != -ENODEV)
			goto fmp_clear;
		dev_dbg(i2c_dev->dev, "No DMA option: fallback using interrupts\n");
		i2c_dev->dma = NULL;
	}

	if (i2c_dev->wakeup_src) {
		device_set_wakeup_capable(i2c_dev->dev, true);

		ret = dev_pm_set_wake_irq(i2c_dev->dev, irq_event);
		if (ret) {
			dev_err(i2c_dev->dev, "Failed to set wake up irq\n");
			goto clr_wakeup_capable;
		}
	}

	platform_set_drvdata(pdev, i2c_dev);

	pm_runtime_set_autosuspend_delay(i2c_dev->dev,
					 STM32F7_AUTOSUSPEND_DELAY);
	pm_runtime_use_autosuspend(i2c_dev->dev);
	pm_runtime_set_active(i2c_dev->dev);
	pm_runtime_enable(i2c_dev->dev);

	pm_runtime_get_noresume(&pdev->dev);

	stm32f7_i2c_hw_config(i2c_dev);

	i2c_dev->smbus_mode = of_property_read_bool(pdev->dev.of_node, "smbus");

	ret = i2c_add_adapter(adap);
	if (ret)
		goto pm_disable;

	if (i2c_dev->smbus_mode) {
		ret = stm32f7_i2c_enable_smbus_host(i2c_dev);
		if (ret) {
			dev_err(i2c_dev->dev,
				"failed to enable SMBus Host-Notify protocol (%d)\n",
				ret);
			goto i2c_adapter_remove;
		}
	}

	if (of_property_read_bool(pdev->dev.of_node, "smbus-alert")) {
		ret = stm32f7_i2c_enable_smbus_alert(i2c_dev);
		if (ret) {
			dev_err(i2c_dev->dev,
				"failed to enable SMBus alert protocol (%d)\n",
				ret);
			goto i2c_disable_smbus_host;
		}
	}

	dev_info(i2c_dev->dev, "STM32F7 I2C-%d bus adapter\n", adap->nr);

	pm_runtime_mark_last_busy(i2c_dev->dev);
	pm_runtime_put_autosuspend(i2c_dev->dev);

	return 0;

i2c_disable_smbus_host:
	stm32f7_i2c_disable_smbus_host(i2c_dev);

i2c_adapter_remove:
	i2c_del_adapter(adap);

pm_disable:
	pm_runtime_put_noidle(i2c_dev->dev);
	pm_runtime_disable(i2c_dev->dev);
	pm_runtime_set_suspended(i2c_dev->dev);
	pm_runtime_dont_use_autosuspend(i2c_dev->dev);

	if (i2c_dev->wakeup_src)
		dev_pm_clear_wake_irq(i2c_dev->dev);

clr_wakeup_capable:
	if (i2c_dev->wakeup_src)
		device_set_wakeup_capable(i2c_dev->dev, false);

	if (i2c_dev->dma) {
		stm32_i2c_dma_free(i2c_dev->dma);
		i2c_dev->dma = NULL;
	}

fmp_clear:
	stm32f7_i2c_write_fm_plus_bits(i2c_dev, false);

	return ret;
}

static void stm32f7_i2c_remove(struct platform_device *pdev)
{
	struct stm32f7_i2c_dev *i2c_dev = platform_get_drvdata(pdev);

	stm32f7_i2c_disable_smbus_alert(i2c_dev);
	stm32f7_i2c_disable_smbus_host(i2c_dev);

	i2c_del_adapter(&i2c_dev->adap);
	pm_runtime_get_sync(i2c_dev->dev);

	if (i2c_dev->wakeup_src) {
		dev_pm_clear_wake_irq(i2c_dev->dev);
		/*
		 * enforce that wakeup is disabled and that the device
		 * is marked as non wakeup capable
		 */
		device_init_wakeup(i2c_dev->dev, false);
	}

	pm_runtime_put_noidle(i2c_dev->dev);
	pm_runtime_disable(i2c_dev->dev);
	pm_runtime_set_suspended(i2c_dev->dev);
	pm_runtime_dont_use_autosuspend(i2c_dev->dev);

	if (i2c_dev->dma) {
		stm32_i2c_dma_free(i2c_dev->dma);
		i2c_dev->dma = NULL;
	}

	stm32f7_i2c_write_fm_plus_bits(i2c_dev, false);
}

static int __maybe_unused stm32f7_i2c_runtime_suspend(struct device *dev)
{
	struct stm32f7_i2c_dev *i2c_dev = dev_get_drvdata(dev);

	if (!stm32f7_i2c_is_slave_registered(i2c_dev))
		clk_disable_unprepare(i2c_dev->clk);

	return 0;
}

static int __maybe_unused stm32f7_i2c_runtime_resume(struct device *dev)
{
	struct stm32f7_i2c_dev *i2c_dev = dev_get_drvdata(dev);
	int ret;

	if (!stm32f7_i2c_is_slave_registered(i2c_dev)) {
		ret = clk_prepare_enable(i2c_dev->clk);
		if (ret) {
			dev_err(dev, "failed to prepare_enable clock\n");
			return ret;
		}
	}

	return 0;
}

static int __maybe_unused stm32f7_i2c_regs_backup(struct stm32f7_i2c_dev *i2c_dev)
{
	int ret;
	struct stm32f7_i2c_regs *backup_regs = &i2c_dev->backup_regs;

	ret = pm_runtime_resume_and_get(i2c_dev->dev);
	if (ret < 0)
		return ret;

	backup_regs->cr1 = readl_relaxed(i2c_dev->base + STM32F7_I2C_CR1);
	backup_regs->cr2 = readl_relaxed(i2c_dev->base + STM32F7_I2C_CR2);
	backup_regs->oar1 = readl_relaxed(i2c_dev->base + STM32F7_I2C_OAR1);
	backup_regs->oar2 = readl_relaxed(i2c_dev->base + STM32F7_I2C_OAR2);
	backup_regs->tmgr = readl_relaxed(i2c_dev->base + STM32F7_I2C_TIMINGR);
	stm32f7_i2c_write_fm_plus_bits(i2c_dev, false);

	pm_runtime_put_sync(i2c_dev->dev);

	return ret;
}

static int __maybe_unused stm32f7_i2c_regs_restore(struct stm32f7_i2c_dev *i2c_dev)
{
	u32 cr1;
	int ret;
	struct stm32f7_i2c_regs *backup_regs = &i2c_dev->backup_regs;

	ret = pm_runtime_resume_and_get(i2c_dev->dev);
	if (ret < 0)
		return ret;

	cr1 = readl_relaxed(i2c_dev->base + STM32F7_I2C_CR1);
	if (cr1 & STM32F7_I2C_CR1_PE)
		stm32f7_i2c_clr_bits(i2c_dev->base + STM32F7_I2C_CR1,
				     STM32F7_I2C_CR1_PE);

	writel_relaxed(backup_regs->tmgr, i2c_dev->base + STM32F7_I2C_TIMINGR);
	writel_relaxed(backup_regs->cr1 & ~STM32F7_I2C_CR1_PE,
		       i2c_dev->base + STM32F7_I2C_CR1);
	if (backup_regs->cr1 & STM32F7_I2C_CR1_PE)
		stm32f7_i2c_set_bits(i2c_dev->base + STM32F7_I2C_CR1,
				     STM32F7_I2C_CR1_PE);
	writel_relaxed(backup_regs->cr2, i2c_dev->base + STM32F7_I2C_CR2);
	writel_relaxed(backup_regs->oar1, i2c_dev->base + STM32F7_I2C_OAR1);
	writel_relaxed(backup_regs->oar2, i2c_dev->base + STM32F7_I2C_OAR2);
	stm32f7_i2c_write_fm_plus_bits(i2c_dev, true);

	pm_runtime_put_sync(i2c_dev->dev);

	return ret;
}

static int __maybe_unused stm32f7_i2c_suspend(struct device *dev)
{
	struct stm32f7_i2c_dev *i2c_dev = dev_get_drvdata(dev);
	int ret;

	i2c_mark_adapter_suspended(&i2c_dev->adap);

	if (!device_may_wakeup(dev) && !device_wakeup_path(dev)) {
		ret = stm32f7_i2c_regs_backup(i2c_dev);
		if (ret < 0) {
			i2c_mark_adapter_resumed(&i2c_dev->adap);
			return ret;
		}

		pinctrl_pm_select_sleep_state(dev);
		pm_runtime_force_suspend(dev);
	}

	return 0;
}

static int __maybe_unused stm32f7_i2c_resume(struct device *dev)
{
	struct stm32f7_i2c_dev *i2c_dev = dev_get_drvdata(dev);
	int ret;

	if (!device_may_wakeup(dev) && !device_wakeup_path(dev)) {
		ret = pm_runtime_force_resume(dev);
		if (ret < 0)
			return ret;
		pinctrl_pm_select_default_state(dev);

		ret = stm32f7_i2c_regs_restore(i2c_dev);
		if (ret < 0)
			return ret;
	}

	i2c_mark_adapter_resumed(&i2c_dev->adap);

	return 0;
}

static const struct dev_pm_ops stm32f7_i2c_pm_ops = {
	SET_RUNTIME_PM_OPS(stm32f7_i2c_runtime_suspend,
			   stm32f7_i2c_runtime_resume, NULL)
	SET_SYSTEM_SLEEP_PM_OPS(stm32f7_i2c_suspend, stm32f7_i2c_resume)
};

static const struct of_device_id stm32f7_i2c_match[] = {
	{ .compatible = "st,stm32f7-i2c", .data = &stm32f7_setup},
	{ .compatible = "st,stm32mp15-i2c", .data = &stm32mp15_setup},
	{ .compatible = "st,stm32mp13-i2c", .data = &stm32mp13_setup},
	{ .compatible = "st,stm32mp25-i2c", .data = &stm32mp25_setup},
	{},
};
MODULE_DEVICE_TABLE(of, stm32f7_i2c_match);

static struct platform_driver stm32f7_i2c_driver = {
	.driver = {
		.name = "stm32f7-i2c",
		.of_match_table = stm32f7_i2c_match,
		.pm = &stm32f7_i2c_pm_ops,
	},
	.probe = stm32f7_i2c_probe,
	.remove_new = stm32f7_i2c_remove,
};

module_platform_driver(stm32f7_i2c_driver);

MODULE_AUTHOR("M'boumba Cedric Madianga <cedric.madianga@gmail.com>");
MODULE_DESCRIPTION("STMicroelectronics STM32F7 I2C driver");
MODULE_LICENSE("GPL v2");<|MERGE_RESOLUTION|>--- conflicted
+++ resolved
@@ -1525,7 +1525,6 @@
 		dev_dbg(dev, "Arbitration loss accessing addr 0x%x\n", addr);
 		writel_relaxed(STM32F7_I2C_ICR_ARLOCF, base + STM32F7_I2C_ICR);
 		f7_msg->result = -EAGAIN;
-<<<<<<< HEAD
 	}
 
 	if (status & STM32F7_I2C_ISR_PECERR) {
@@ -1557,39 +1556,6 @@
 		dmaengine_terminate_async(dma->chan_using);
 	}
 
-=======
-	}
-
-	if (status & STM32F7_I2C_ISR_PECERR) {
-		dev_err(dev, "PEC error in reception accessing addr 0x%x\n", addr);
-		writel_relaxed(STM32F7_I2C_ICR_PECCF, base + STM32F7_I2C_ICR);
-		f7_msg->result = -EINVAL;
-	}
-
-	if (status & STM32F7_I2C_ISR_ALERT) {
-		dev_dbg(dev, "SMBus alert received\n");
-		writel_relaxed(STM32F7_I2C_ICR_ALERTCF, base + STM32F7_I2C_ICR);
-		i2c_handle_smbus_alert(i2c_dev->alert->ara);
-		return IRQ_HANDLED;
-	}
-
-	if (!i2c_dev->slave_running) {
-		u32 mask;
-		/* Disable interrupts */
-		if (stm32f7_i2c_is_slave_registered(i2c_dev))
-			mask = STM32F7_I2C_XFER_IRQ_MASK;
-		else
-			mask = STM32F7_I2C_ALL_IRQ_MASK;
-		stm32f7_i2c_disable_irq(i2c_dev, mask);
-	}
-
-	/* Disable dma */
-	if (i2c_dev->use_dma) {
-		stm32f7_i2c_disable_dma_req(i2c_dev);
-		dmaengine_terminate_async(dma->chan_using);
-	}
-
->>>>>>> 0c383648
 	i2c_dev->master_mode = false;
 	complete(&i2c_dev->complete);
 
@@ -1719,7 +1685,6 @@
 
 	return stm32f7_i2c_handle_isr_errs(i2c_dev, status);
 }
-<<<<<<< HEAD
 
 static int stm32f7_i2c_wait_polling(struct stm32f7_i2c_dev *i2c_dev)
 {
@@ -1733,21 +1698,6 @@
 			return 1;
 	}
 
-=======
-
-static int stm32f7_i2c_wait_polling(struct stm32f7_i2c_dev *i2c_dev)
-{
-	ktime_t timeout = ktime_add_ms(ktime_get(), i2c_dev->adap.timeout);
-
-	while (ktime_compare(ktime_get(), timeout) < 0) {
-		udelay(5);
-		stm32f7_i2c_isr_event(0, i2c_dev);
-
-		if (completion_done(&i2c_dev->complete))
-			return 1;
-	}
-
->>>>>>> 0c383648
 	return 0;
 }
 
