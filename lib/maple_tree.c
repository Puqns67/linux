--- conflicted
+++ resolved
@@ -3386,15 +3386,9 @@
 			    struct maple_big_node *b_node)
 {
 	enum store_type type = wr_mas->mas->store_type;
-<<<<<<< HEAD
 
 	WARN_ON_ONCE(type != wr_rebalance && type != wr_split_store);
 
-=======
-
-	WARN_ON_ONCE(type != wr_rebalance && type != wr_split_store);
-
->>>>>>> 8ee0f23e
 	if (type == wr_rebalance)
 		return mas_rebalance(wr_mas->mas, b_node);
 
@@ -4224,11 +4218,7 @@
 
 	/* Potential spanning rebalance collapsing a node */
 	if (new_end < mt_min_slots[wr_mas->type]) {
-<<<<<<< HEAD
-		if (!mte_is_root(mas->node)) {
-=======
 		if (!mte_is_root(mas->node) && !(mas->mas_flags & MA_STATE_BULK)) {
->>>>>>> 8ee0f23e
 			mas->store_type = wr_rebalance;
 			return;
 		}
