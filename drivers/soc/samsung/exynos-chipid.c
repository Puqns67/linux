--- conflicted
+++ resolved
@@ -56,11 +56,8 @@
 	{ "EXYNOS5440", 0xE5440000 },
 	{ "EXYNOS5800", 0xE5422000 },
 	{ "EXYNOS7420", 0xE7420000 },
-<<<<<<< HEAD
-=======
 	/* Compatible with: samsung,exynos850-chipid */
 	{ "EXYNOS7885", 0xE7885000 },
->>>>>>> 754e0b0e
 	{ "EXYNOS850", 0xE3830000 },
 	{ "EXYNOSAUTOV9", 0xAAA80000 },
 };
