// SPDX-License-Identifier: GPL-2.0-only
/*
 * Page Attribute Table (PAT) support: handle memory caching attributes in page tables.
 *
 * Authors: Venkatesh Pallipadi <venkatesh.pallipadi@intel.com>
 *          Suresh B Siddha <suresh.b.siddha@intel.com>
 *
 * Loosely based on earlier PAT patchset from Eric Biederman and Andi Kleen.
 *
 * Basic principles:
 *
 * PAT is a CPU feature supported by all modern x86 CPUs, to allow the firmware and
 * the kernel to set one of a handful of 'caching type' attributes for physical
 * memory ranges: uncached, write-combining, write-through, write-protected,
 * and the most commonly used and default attribute: write-back caching.
 *
 * PAT support supersedes and augments MTRR support in a compatible fashion: MTRR is
 * a hardware interface to enumerate a limited number of physical memory ranges
 * and set their caching attributes explicitly, programmed into the CPU via MSRs.
 * Even modern CPUs have MTRRs enabled - but these are typically not touched
 * by the kernel or by user-space (such as the X server), we rely on PAT for any
 * additional cache attribute logic.
 *
 * PAT doesn't work via explicit memory ranges, but uses page table entries to add
 * cache attribute information to the mapped memory range: there's 3 bits used,
 * (_PAGE_PWT, _PAGE_PCD, _PAGE_PAT), with the 8 possible values mapped by the
 * CPU to actual cache attributes via an MSR loaded into the CPU (MSR_IA32_CR_PAT).
 *
 * ( There's a metric ton of finer details, such as compatibility with CPU quirks
 *   that only support 4 types of PAT entries, and interaction with MTRRs, see
 *   below for details. )
 */

#include <linux/seq_file.h>
#include <linux/memblock.h>
#include <linux/debugfs.h>
#include <linux/ioport.h>
#include <linux/kernel.h>
#include <linux/pfn_t.h>
#include <linux/slab.h>
#include <linux/io.h>
#include <linux/mm.h>
#include <linux/highmem.h>
#include <linux/fs.h>
#include <linux/rbtree.h>

#include <asm/cpu_device_id.h>
#include <asm/cacheflush.h>
#include <asm/cacheinfo.h>
#include <asm/processor.h>
#include <asm/tlbflush.h>
#include <asm/x86_init.h>
#include <asm/fcntl.h>
#include <asm/e820/api.h>
#include <asm/mtrr.h>
#include <asm/page.h>
#include <asm/msr.h>
#include <asm/memtype.h>
#include <asm/io.h>

#include "memtype.h"
#include "../mm_internal.h"

#undef pr_fmt
#define pr_fmt(fmt) "" fmt

static bool __read_mostly pat_disabled = !IS_ENABLED(CONFIG_X86_PAT);
static u64 __ro_after_init pat_msr_val;

/*
 * PAT support is enabled by default, but can be disabled for
 * various user-requested or hardware-forced reasons:
 */
static void __init pat_disable(const char *msg_reason)
{
	if (pat_disabled)
		return;

	pat_disabled = true;
	pr_info("x86/PAT: %s\n", msg_reason);

	memory_caching_control &= ~CACHE_PAT;
}

static int __init nopat(char *str)
{
	pat_disable("PAT support disabled via boot option.");
	return 0;
}
early_param("nopat", nopat);

bool pat_enabled(void)
{
	return !pat_disabled;
}
EXPORT_SYMBOL_GPL(pat_enabled);

int pat_debug_enable;

static int __init pat_debug_setup(char *str)
{
	pat_debug_enable = 1;
	return 1;
}
__setup("debugpat", pat_debug_setup);

#ifdef CONFIG_X86_PAT
/*
 * X86 PAT uses page flags arch_1 and arch_2 together to keep track of
 * memory type of pages that have backing page struct.
 *
 * X86 PAT supports 4 different memory types:
 *  - _PAGE_CACHE_MODE_WB
 *  - _PAGE_CACHE_MODE_WC
 *  - _PAGE_CACHE_MODE_UC_MINUS
 *  - _PAGE_CACHE_MODE_WT
 *
 * _PAGE_CACHE_MODE_WB is the default type.
 */

#define _PGMT_WB		0
#define _PGMT_WC		(1UL << PG_arch_1)
#define _PGMT_UC_MINUS		(1UL << PG_arch_2)
#define _PGMT_WT		(1UL << PG_arch_2 | 1UL << PG_arch_1)
#define _PGMT_MASK		(1UL << PG_arch_2 | 1UL << PG_arch_1)
#define _PGMT_CLEAR_MASK	(~_PGMT_MASK)

static inline enum page_cache_mode get_page_memtype(struct page *pg)
{
	unsigned long pg_flags = pg->flags & _PGMT_MASK;

	if (pg_flags == _PGMT_WB)
		return _PAGE_CACHE_MODE_WB;
	else if (pg_flags == _PGMT_WC)
		return _PAGE_CACHE_MODE_WC;
	else if (pg_flags == _PGMT_UC_MINUS)
		return _PAGE_CACHE_MODE_UC_MINUS;
	else
		return _PAGE_CACHE_MODE_WT;
}

static inline void set_page_memtype(struct page *pg,
				    enum page_cache_mode memtype)
{
	unsigned long memtype_flags;
	unsigned long old_flags;
	unsigned long new_flags;

	switch (memtype) {
	case _PAGE_CACHE_MODE_WC:
		memtype_flags = _PGMT_WC;
		break;
	case _PAGE_CACHE_MODE_UC_MINUS:
		memtype_flags = _PGMT_UC_MINUS;
		break;
	case _PAGE_CACHE_MODE_WT:
		memtype_flags = _PGMT_WT;
		break;
	case _PAGE_CACHE_MODE_WB:
	default:
		memtype_flags = _PGMT_WB;
		break;
	}

	old_flags = READ_ONCE(pg->flags);
	do {
		new_flags = (old_flags & _PGMT_CLEAR_MASK) | memtype_flags;
	} while (!try_cmpxchg(&pg->flags, &old_flags, new_flags));
}
#else
static inline enum page_cache_mode get_page_memtype(struct page *pg)
{
	return -1;
}
static inline void set_page_memtype(struct page *pg,
				    enum page_cache_mode memtype)
{
}
#endif

#define CM(c) (_PAGE_CACHE_MODE_ ## c)

static enum page_cache_mode __init pat_get_cache_mode(unsigned int pat_val,
						      char *msg)
{
	enum page_cache_mode cache;
	char *cache_mode;

	switch (pat_val) {
	case X86_MEMTYPE_UC:       cache = CM(UC);       cache_mode = "UC  "; break;
	case X86_MEMTYPE_WC:       cache = CM(WC);       cache_mode = "WC  "; break;
	case X86_MEMTYPE_WT:       cache = CM(WT);       cache_mode = "WT  "; break;
	case X86_MEMTYPE_WP:       cache = CM(WP);       cache_mode = "WP  "; break;
	case X86_MEMTYPE_WB:       cache = CM(WB);       cache_mode = "WB  "; break;
	case X86_MEMTYPE_UC_MINUS: cache = CM(UC_MINUS); cache_mode = "UC- "; break;
	default:                   cache = CM(WB);       cache_mode = "WB  "; break;
	}

	memcpy(msg, cache_mode, 4);

	return cache;
}

#undef CM

/*
 * Update the cache mode to pgprot translation tables according to PAT
 * configuration.
 * Using lower indices is preferred, so we start with highest index.
 */
static void __init init_cache_modes(u64 pat)
{
	enum page_cache_mode cache;
	char pat_msg[33];
	int i;

	pat_msg[32] = 0;
	for (i = 7; i >= 0; i--) {
		cache = pat_get_cache_mode((pat >> (i * 8)) & 7,
					   pat_msg + 4 * i);
		update_cache_mode_entry(i, cache);
	}
	pr_info("x86/PAT: Configuration [0-7]: %s\n", pat_msg);
}

void pat_cpu_init(void)
{
	if (!boot_cpu_has(X86_FEATURE_PAT)) {
		/*
		 * If this happens we are on a secondary CPU, but switched to
		 * PAT on the boot CPU. We have no way to undo PAT.
		 */
		panic("x86/PAT: PAT enabled, but not supported by secondary CPU\n");
	}

	wrmsrq(MSR_IA32_CR_PAT, pat_msr_val);

	__flush_tlb_all();
}

/**
 * pat_bp_init - Initialize the PAT MSR value and PAT table
 *
 * This function initializes PAT MSR value and PAT table with an OS-defined
 * value to enable additional cache attributes, WC, WT and WP.
 *
 * This function prepares the calls of pat_cpu_init() via cache_cpu_init()
 * on all CPUs.
 */
void __init pat_bp_init(void)
{
	struct cpuinfo_x86 *c = &boot_cpu_data;

	if (!IS_ENABLED(CONFIG_X86_PAT))
		pr_info_once("x86/PAT: PAT support disabled because CONFIG_X86_PAT is disabled in the kernel.\n");

	if (!cpu_feature_enabled(X86_FEATURE_PAT))
		pat_disable("PAT not supported by the CPU.");
	else
		rdmsrq(MSR_IA32_CR_PAT, pat_msr_val);

	if (!pat_msr_val) {
		pat_disable("PAT support disabled by the firmware.");

		/*
		 * No PAT. Emulate the PAT table that corresponds to the two
		 * cache bits, PWT (Write Through) and PCD (Cache Disable).
		 * This setup is also the same as the BIOS default setup.
		 *
		 * PTE encoding:
		 *
		 *       PCD
		 *       |PWT  PAT
		 *       ||    slot
		 *       00    0    WB : _PAGE_CACHE_MODE_WB
		 *       01    1    WT : _PAGE_CACHE_MODE_WT
		 *       10    2    UC-: _PAGE_CACHE_MODE_UC_MINUS
		 *       11    3    UC : _PAGE_CACHE_MODE_UC
		 *
		 * NOTE: When WC or WP is used, it is redirected to UC- per
		 * the default setup in __cachemode2pte_tbl[].
		 */
		pat_msr_val = PAT_VALUE(WB, WT, UC_MINUS, UC, WB, WT, UC_MINUS, UC);
	}

	/*
	 * Xen PV doesn't allow to set PAT MSR, but all cache modes are
	 * supported.
	 */
	if (pat_disabled || cpu_feature_enabled(X86_FEATURE_XENPV)) {
		init_cache_modes(pat_msr_val);
		return;
	}

	if ((c->x86_vfm >= INTEL_PENTIUM_PRO   && c->x86_vfm <= INTEL_PENTIUM_M_DOTHAN) ||
	    (c->x86_vfm >= INTEL_P4_WILLAMETTE && c->x86_vfm <= INTEL_P4_CEDARMILL)) {
		/*
		 * PAT support with the lower four entries. Intel Pentium 2,
		 * 3, M, and 4 are affected by PAT errata, which makes the
		 * upper four entries unusable. To be on the safe side, we don't
		 * use those.
		 *
		 *  PTE encoding:
		 *      PAT
		 *      |PCD
		 *      ||PWT  PAT
		 *      |||    slot
		 *      000    0    WB : _PAGE_CACHE_MODE_WB
		 *      001    1    WC : _PAGE_CACHE_MODE_WC
		 *      010    2    UC-: _PAGE_CACHE_MODE_UC_MINUS
		 *      011    3    UC : _PAGE_CACHE_MODE_UC
		 * PAT bit unused
		 *
		 * NOTE: When WT or WP is used, it is redirected to UC- per
		 * the default setup in __cachemode2pte_tbl[].
		 */
		pat_msr_val = PAT_VALUE(WB, WC, UC_MINUS, UC, WB, WC, UC_MINUS, UC);
	} else {
		/*
		 * Full PAT support.  We put WT in slot 7 to improve
		 * robustness in the presence of errata that might cause
		 * the high PAT bit to be ignored.  This way, a buggy slot 7
		 * access will hit slot 3, and slot 3 is UC, so at worst
		 * we lose performance without causing a correctness issue.
		 * Pentium 4 erratum N46 is an example for such an erratum,
		 * although we try not to use PAT at all on affected CPUs.
		 *
		 *  PTE encoding:
		 *      PAT
		 *      |PCD
		 *      ||PWT  PAT
		 *      |||    slot
		 *      000    0    WB : _PAGE_CACHE_MODE_WB
		 *      001    1    WC : _PAGE_CACHE_MODE_WC
		 *      010    2    UC-: _PAGE_CACHE_MODE_UC_MINUS
		 *      011    3    UC : _PAGE_CACHE_MODE_UC
		 *      100    4    WB : Reserved
		 *      101    5    WP : _PAGE_CACHE_MODE_WP
		 *      110    6    UC-: Reserved
		 *      111    7    WT : _PAGE_CACHE_MODE_WT
		 *
		 * The reserved slots are unused, but mapped to their
		 * corresponding types in the presence of PAT errata.
		 */
		pat_msr_val = PAT_VALUE(WB, WC, UC_MINUS, UC, WB, WP, UC_MINUS, WT);
	}

	memory_caching_control |= CACHE_PAT;

	init_cache_modes(pat_msr_val);
}

static DEFINE_SPINLOCK(memtype_lock);	/* protects memtype accesses */

/*
 * Does intersection of PAT memory type and MTRR memory type and returns
 * the resulting memory type as PAT understands it.
 * (Type in pat and mtrr will not have same value)
 * The intersection is based on "Effective Memory Type" tables in IA-32
 * SDM vol 3a
 */
static unsigned long pat_x_mtrr_type(u64 start, u64 end,
				     enum page_cache_mode req_type)
{
	/*
	 * Look for MTRR hint to get the effective type in case where PAT
	 * request is for WB.
	 */
	if (req_type == _PAGE_CACHE_MODE_WB) {
		u8 mtrr_type, uniform;

		mtrr_type = mtrr_type_lookup(start, end, &uniform);
		if (mtrr_type != MTRR_TYPE_WRBACK)
			return _PAGE_CACHE_MODE_UC_MINUS;

		return _PAGE_CACHE_MODE_WB;
	}

	return req_type;
}

struct pagerange_state {
	unsigned long		cur_pfn;
	int			ram;
	int			not_ram;
};

static int
pagerange_is_ram_callback(unsigned long initial_pfn, unsigned long total_nr_pages, void *arg)
{
	struct pagerange_state *state = arg;

	state->not_ram	|= initial_pfn > state->cur_pfn;
	state->ram	|= total_nr_pages > 0;
	state->cur_pfn	 = initial_pfn + total_nr_pages;

	return state->ram && state->not_ram;
}

static int pat_pagerange_is_ram(resource_size_t start, resource_size_t end)
{
	int ret = 0;
	unsigned long start_pfn = start >> PAGE_SHIFT;
	unsigned long end_pfn = (end + PAGE_SIZE - 1) >> PAGE_SHIFT;
	struct pagerange_state state = {start_pfn, 0, 0};

	/*
	 * For legacy reasons, physical address range in the legacy ISA
	 * region is tracked as non-RAM. This will allow users of
	 * /dev/mem to map portions of legacy ISA region, even when
	 * some of those portions are listed(or not even listed) with
	 * different e820 types(RAM/reserved/..)
	 */
	if (start_pfn < ISA_END_ADDRESS >> PAGE_SHIFT)
		start_pfn = ISA_END_ADDRESS >> PAGE_SHIFT;

	if (start_pfn < end_pfn) {
		ret = walk_system_ram_range(start_pfn, end_pfn - start_pfn,
				&state, pagerange_is_ram_callback);
	}

	return (ret > 0) ? -1 : (state.ram ? 1 : 0);
}

/*
 * For RAM pages, we use page flags to mark the pages with appropriate type.
 * The page flags are limited to four types, WB (default), WC, WT and UC-.
 * WP request fails with -EINVAL, and UC gets redirected to UC-.  Setting
 * a new memory type is only allowed for a page mapped with the default WB
 * type.
 *
 * Here we do two passes:
 * - Find the memtype of all the pages in the range, look for any conflicts.
 * - In case of no conflicts, set the new memtype for pages in the range.
 */
static int reserve_ram_pages_type(u64 start, u64 end,
				  enum page_cache_mode req_type,
				  enum page_cache_mode *new_type)
{
	struct page *page;
	u64 pfn;

	if (req_type == _PAGE_CACHE_MODE_WP) {
		if (new_type)
			*new_type = _PAGE_CACHE_MODE_UC_MINUS;
		return -EINVAL;
	}

	if (req_type == _PAGE_CACHE_MODE_UC) {
		/* We do not support strong UC */
		WARN_ON_ONCE(1);
		req_type = _PAGE_CACHE_MODE_UC_MINUS;
	}

	for (pfn = (start >> PAGE_SHIFT); pfn < (end >> PAGE_SHIFT); ++pfn) {
		enum page_cache_mode type;

		page = pfn_to_page(pfn);
		type = get_page_memtype(page);
		if (type != _PAGE_CACHE_MODE_WB) {
			pr_info("x86/PAT: reserve_ram_pages_type failed [mem %#010Lx-%#010Lx], track 0x%x, req 0x%x\n",
				start, end - 1, type, req_type);
			if (new_type)
				*new_type = type;

			return -EBUSY;
		}
	}

	if (new_type)
		*new_type = req_type;

	for (pfn = (start >> PAGE_SHIFT); pfn < (end >> PAGE_SHIFT); ++pfn) {
		page = pfn_to_page(pfn);
		set_page_memtype(page, req_type);
	}
	return 0;
}

static int free_ram_pages_type(u64 start, u64 end)
{
	struct page *page;
	u64 pfn;

	for (pfn = (start >> PAGE_SHIFT); pfn < (end >> PAGE_SHIFT); ++pfn) {
		page = pfn_to_page(pfn);
		set_page_memtype(page, _PAGE_CACHE_MODE_WB);
	}
	return 0;
}

static u64 sanitize_phys(u64 address)
{
	/*
	 * When changing the memtype for pages containing poison allow
	 * for a "decoy" virtual address (bit 63 clear) passed to
	 * set_memory_X(). __pa() on a "decoy" address results in a
	 * physical address with bit 63 set.
	 *
	 * Decoy addresses are not present for 32-bit builds, see
	 * set_mce_nospec().
	 */
	if (IS_ENABLED(CONFIG_X86_64))
		return address & __PHYSICAL_MASK;
	return address;
}

/*
 * req_type typically has one of the:
 * - _PAGE_CACHE_MODE_WB
 * - _PAGE_CACHE_MODE_WC
 * - _PAGE_CACHE_MODE_UC_MINUS
 * - _PAGE_CACHE_MODE_UC
 * - _PAGE_CACHE_MODE_WT
 *
 * If new_type is NULL, function will return an error if it cannot reserve the
 * region with req_type. If new_type is non-NULL, function will return
 * available type in new_type in case of no error. In case of any error
 * it will return a negative return value.
 */
int memtype_reserve(u64 start, u64 end, enum page_cache_mode req_type,
		    enum page_cache_mode *new_type)
{
	struct memtype *entry_new;
	enum page_cache_mode actual_type;
	int is_range_ram;
	int err = 0;

	start = sanitize_phys(start);

	/*
	 * The end address passed into this function is exclusive, but
	 * sanitize_phys() expects an inclusive address.
	 */
	end = sanitize_phys(end - 1) + 1;
	if (start >= end) {
		WARN(1, "%s failed: [mem %#010Lx-%#010Lx], req %s\n", __func__,
				start, end - 1, cattr_name(req_type));
		return -EINVAL;
	}

	if (!pat_enabled()) {
		/* This is identical to page table setting without PAT */
		if (new_type)
			*new_type = req_type;
		return 0;
	}

	/* Low ISA region is always mapped WB in page table. No need to track */
	if (x86_platform.is_untracked_pat_range(start, end)) {
		if (new_type)
			*new_type = _PAGE_CACHE_MODE_WB;
		return 0;
	}

	/*
	 * Call mtrr_lookup to get the type hint. This is an
	 * optimization for /dev/mem mmap'ers into WB memory (BIOS
	 * tools and ACPI tools). Use WB request for WB memory and use
	 * UC_MINUS otherwise.
	 */
	actual_type = pat_x_mtrr_type(start, end, req_type);

	if (new_type)
		*new_type = actual_type;

	is_range_ram = pat_pagerange_is_ram(start, end);
	if (is_range_ram == 1) {

		err = reserve_ram_pages_type(start, end, req_type, new_type);

		return err;
	} else if (is_range_ram < 0) {
		return -EINVAL;
	}

	entry_new = kzalloc(sizeof(struct memtype), GFP_KERNEL);
	if (!entry_new)
		return -ENOMEM;

	entry_new->start = start;
	entry_new->end	 = end;
	entry_new->type	 = actual_type;

	spin_lock(&memtype_lock);

	err = memtype_check_insert(entry_new, new_type);
	if (err) {
		pr_info("x86/PAT: memtype_reserve failed [mem %#010Lx-%#010Lx], track %s, req %s\n",
			start, end - 1,
			cattr_name(entry_new->type), cattr_name(req_type));
		kfree(entry_new);
		spin_unlock(&memtype_lock);

		return err;
	}

	spin_unlock(&memtype_lock);

	dprintk("memtype_reserve added [mem %#010Lx-%#010Lx], track %s, req %s, ret %s\n",
		start, end - 1, cattr_name(entry_new->type), cattr_name(req_type),
		new_type ? cattr_name(*new_type) : "-");

	return err;
}

int memtype_free(u64 start, u64 end)
{
	int is_range_ram;
	struct memtype *entry_old;

	if (!pat_enabled())
		return 0;

	start = sanitize_phys(start);
	end = sanitize_phys(end);

	/* Low ISA region is always mapped WB. No need to track */
	if (x86_platform.is_untracked_pat_range(start, end))
		return 0;

	is_range_ram = pat_pagerange_is_ram(start, end);
	if (is_range_ram == 1)
		return free_ram_pages_type(start, end);
	if (is_range_ram < 0)
		return -EINVAL;

	spin_lock(&memtype_lock);
	entry_old = memtype_erase(start, end);
	spin_unlock(&memtype_lock);

	if (IS_ERR(entry_old)) {
		pr_info("x86/PAT: %s:%d freeing invalid memtype [mem %#010Lx-%#010Lx]\n",
			current->comm, current->pid, start, end - 1);
		return -EINVAL;
	}

	kfree(entry_old);

	dprintk("memtype_free request [mem %#010Lx-%#010Lx]\n", start, end - 1);

	return 0;
}


/**
 * lookup_memtype - Looks up the memory type for a physical address
 * @paddr: physical address of which memory type needs to be looked up
 *
 * Only to be called when PAT is enabled
 *
 * Returns _PAGE_CACHE_MODE_WB, _PAGE_CACHE_MODE_WC, _PAGE_CACHE_MODE_UC_MINUS
 * or _PAGE_CACHE_MODE_WT.
 */
static enum page_cache_mode lookup_memtype(u64 paddr)
{
	enum page_cache_mode rettype = _PAGE_CACHE_MODE_WB;
	struct memtype *entry;

	if (x86_platform.is_untracked_pat_range(paddr, paddr + PAGE_SIZE))
		return rettype;

	if (pat_pagerange_is_ram(paddr, paddr + PAGE_SIZE)) {
		struct page *page;

		page = pfn_to_page(paddr >> PAGE_SHIFT);
		return get_page_memtype(page);
	}

	spin_lock(&memtype_lock);

	entry = memtype_lookup(paddr);
	if (entry != NULL)
		rettype = entry->type;
	else
		rettype = _PAGE_CACHE_MODE_UC_MINUS;

	spin_unlock(&memtype_lock);

	return rettype;
}

/**
 * pat_pfn_immune_to_uc_mtrr - Check whether the PAT memory type
 * of @pfn cannot be overridden by UC MTRR memory type.
 * @pfn: The page frame number to check.
 *
 * Only to be called when PAT is enabled.
 *
 * Returns true, if the PAT memory type of @pfn is UC, UC-, or WC.
 * Returns false in other cases.
 */
bool pat_pfn_immune_to_uc_mtrr(unsigned long pfn)
{
	enum page_cache_mode cm = lookup_memtype(PFN_PHYS(pfn));

	return cm == _PAGE_CACHE_MODE_UC ||
	       cm == _PAGE_CACHE_MODE_UC_MINUS ||
	       cm == _PAGE_CACHE_MODE_WC;
}
EXPORT_SYMBOL_GPL(pat_pfn_immune_to_uc_mtrr);

/**
 * memtype_reserve_io - Request a memory type mapping for a region of memory
 * @start: start (physical address) of the region
 * @end: end (physical address) of the region
 * @type: A pointer to memtype, with requested type. On success, requested
 * or any other compatible type that was available for the region is returned
 *
 * On success, returns 0
 * On failure, returns non-zero
 */
int memtype_reserve_io(resource_size_t start, resource_size_t end,
			enum page_cache_mode *type)
{
	resource_size_t size = end - start;
	enum page_cache_mode req_type = *type;
	enum page_cache_mode new_type;
	int ret;

	WARN_ON_ONCE(iomem_map_sanity_check(start, size));

	ret = memtype_reserve(start, end, req_type, &new_type);
	if (ret)
		goto out_err;

	if (!is_new_memtype_allowed(start, size, req_type, new_type))
		goto out_free;

	if (memtype_kernel_map_sync(start, size, new_type) < 0)
		goto out_free;

	*type = new_type;
	return 0;

out_free:
	memtype_free(start, end);
	ret = -EBUSY;
out_err:
	return ret;
}

/**
 * memtype_free_io - Release a memory type mapping for a region of memory
 * @start: start (physical address) of the region
 * @end: end (physical address) of the region
 */
void memtype_free_io(resource_size_t start, resource_size_t end)
{
	memtype_free(start, end);
}

#ifdef CONFIG_X86_PAT
int arch_io_reserve_memtype_wc(resource_size_t start, resource_size_t size)
{
	enum page_cache_mode type = _PAGE_CACHE_MODE_WC;

	return memtype_reserve_io(start, start + size, &type);
}
EXPORT_SYMBOL(arch_io_reserve_memtype_wc);

void arch_io_free_memtype_wc(resource_size_t start, resource_size_t size)
{
	memtype_free_io(start, start + size);
}
EXPORT_SYMBOL(arch_io_free_memtype_wc);
#endif

pgprot_t phys_mem_access_prot(struct file *file, unsigned long pfn,
				unsigned long size, pgprot_t vma_prot)
{
	if (!phys_mem_access_encrypted(pfn << PAGE_SHIFT, size))
		vma_prot = pgprot_decrypted(vma_prot);

	return vma_prot;
}

<<<<<<< HEAD
=======
#ifdef CONFIG_STRICT_DEVMEM
/* This check is done in drivers/char/mem.c in case of STRICT_DEVMEM */
static inline int range_is_allowed(unsigned long pfn, unsigned long size)
{
	return 1;
}
#else
/* This check is needed to avoid cache aliasing when PAT is enabled */
static inline int range_is_allowed(unsigned long pfn, unsigned long size)
{
	u64 from = ((u64)pfn) << PAGE_SHIFT;
	u64 to = from + size;
	u64 cursor = from;

	if (!pat_enabled())
		return 1;

	while (cursor < to) {
		if (!devmem_is_allowed(pfn))
			return 0;
		cursor += PAGE_SIZE;
		pfn++;
	}
	return 1;
}
#endif /* CONFIG_STRICT_DEVMEM */

static inline void pgprot_set_cachemode(pgprot_t *prot, enum page_cache_mode pcm)
{
	*prot = __pgprot((pgprot_val(*prot) & ~_PAGE_CACHE_MASK) |
			 cachemode2protval(pcm));
}

>>>>>>> c544a952
int phys_mem_access_prot_allowed(struct file *file, unsigned long pfn,
				unsigned long size, pgprot_t *vma_prot)
{
	enum page_cache_mode pcm = _PAGE_CACHE_MODE_WB;

	if (!pat_enabled())
		return 1;

	if (!range_is_allowed(pfn, size))
		return 0;

	if (file->f_flags & O_DSYNC)
		pcm = _PAGE_CACHE_MODE_UC_MINUS;

	pgprot_set_cachemode(vma_prot, pcm);
	return 1;
}

/*
 * Change the memory type for the physical address range in kernel identity
 * mapping space if that range is a part of identity map.
 */
int memtype_kernel_map_sync(u64 base, unsigned long size,
			    enum page_cache_mode pcm)
{
	unsigned long id_sz;

	if (base > __pa(high_memory-1))
		return 0;

	/*
	 * Some areas in the middle of the kernel identity range
	 * are not mapped, for example the PCI space.
	 */
	if (!page_is_ram(base >> PAGE_SHIFT))
		return 0;

	id_sz = (__pa(high_memory-1) <= base + size) ?
				__pa(high_memory) - base : size;

	if (ioremap_change_attr((unsigned long)__va(base), id_sz, pcm) < 0) {
		pr_info("x86/PAT: %s:%d ioremap_change_attr failed %s for [mem %#010Lx-%#010Lx]\n",
			current->comm, current->pid,
			cattr_name(pcm),
			base, (unsigned long long)(base + size-1));
		return -EINVAL;
	}
	return 0;
}

/*
 * Internal interface to reserve a range of physical memory with prot.
 * Reserved non RAM regions only and after successful memtype_reserve,
 * this func also keeps identity mapping (if any) in sync with this new prot.
 */
static int reserve_pfn_range(u64 paddr, unsigned long size, pgprot_t *vma_prot)
{
	int is_ram = 0;
	int ret;
	enum page_cache_mode want_pcm = pgprot2cachemode(*vma_prot);
	enum page_cache_mode pcm = want_pcm;

	is_ram = pat_pagerange_is_ram(paddr, paddr + size);

	/*
	 * reserve_pfn_range() for RAM pages. We do not refcount to keep
	 * track of number of mappings of RAM pages. We can assert that
	 * the type requested matches the type of first page in the range.
	 */
	if (is_ram) {
		if (!pat_enabled())
			return 0;

		pcm = lookup_memtype(paddr);
		if (want_pcm != pcm) {
			pr_warn("x86/PAT: %s:%d map pfn RAM range req %s for [mem %#010Lx-%#010Lx], got %s\n",
				current->comm, current->pid,
				cattr_name(want_pcm),
				(unsigned long long)paddr,
				(unsigned long long)(paddr + size - 1),
				cattr_name(pcm));
			pgprot_set_cachemode(vma_prot, pcm);
		}
		return 0;
	}

	ret = memtype_reserve(paddr, paddr + size, want_pcm, &pcm);
	if (ret)
		return ret;

	if (pcm != want_pcm) {
		if (!is_new_memtype_allowed(paddr, size, want_pcm, pcm)) {
			memtype_free(paddr, paddr + size);
			pr_err("x86/PAT: %s:%d map pfn expected mapping type %s for [mem %#010Lx-%#010Lx], got %s\n",
			       current->comm, current->pid,
			       cattr_name(want_pcm),
			       (unsigned long long)paddr,
			       (unsigned long long)(paddr + size - 1),
			       cattr_name(pcm));
			return -EINVAL;
		}
		pgprot_set_cachemode(vma_prot, pcm);
	}

	if (memtype_kernel_map_sync(paddr, size, pcm) < 0) {
		memtype_free(paddr, paddr + size);
		return -EINVAL;
	}
	return 0;
}

/*
 * Internal interface to free a range of physical memory.
 * Frees non RAM regions only.
 */
static void free_pfn_range(u64 paddr, unsigned long size)
{
	int is_ram;

	is_ram = pat_pagerange_is_ram(paddr, paddr + size);
	if (is_ram == 0)
		memtype_free(paddr, paddr + size);
}

int pfnmap_setup_cachemode(unsigned long pfn, unsigned long size, pgprot_t *prot)
{
	resource_size_t paddr = (resource_size_t)pfn << PAGE_SHIFT;
	enum page_cache_mode pcm;

	if (!pat_enabled())
		return 0;

	pcm = lookup_memtype(paddr);

	/* Check memtype for the remaining pages */
	while (size > PAGE_SIZE) {
		size -= PAGE_SIZE;
		paddr += PAGE_SIZE;
		if (pcm != lookup_memtype(paddr))
			return -EINVAL;
	}

	pgprot_set_cachemode(prot, pcm);
	return 0;
}

int pfnmap_track(unsigned long pfn, unsigned long size, pgprot_t *prot)
{
	const resource_size_t paddr = (resource_size_t)pfn << PAGE_SHIFT;

	return reserve_pfn_range(paddr, size, prot);
}

void pfnmap_untrack(unsigned long pfn, unsigned long size)
{
	const resource_size_t paddr = (resource_size_t)pfn << PAGE_SHIFT;

	free_pfn_range(paddr, size);
}

pgprot_t pgprot_writecombine(pgprot_t prot)
{
	pgprot_set_cachemode(&prot, _PAGE_CACHE_MODE_WC);
	return prot;
}
EXPORT_SYMBOL_GPL(pgprot_writecombine);

pgprot_t pgprot_writethrough(pgprot_t prot)
{
	pgprot_set_cachemode(&prot, _PAGE_CACHE_MODE_WT);
	return prot;
}
EXPORT_SYMBOL_GPL(pgprot_writethrough);

#if defined(CONFIG_DEBUG_FS) && defined(CONFIG_X86_PAT)

/*
 * We are allocating a temporary printout-entry to be passed
 * between seq_start()/next() and seq_show():
 */
static struct memtype *memtype_get_idx(loff_t pos)
{
	struct memtype *entry_print;
	int ret;

	entry_print  = kzalloc(sizeof(struct memtype), GFP_KERNEL);
	if (!entry_print)
		return NULL;

	spin_lock(&memtype_lock);
	ret = memtype_copy_nth_element(entry_print, pos);
	spin_unlock(&memtype_lock);

	/* Free it on error: */
	if (ret) {
		kfree(entry_print);
		return NULL;
	}

	return entry_print;
}

static void *memtype_seq_start(struct seq_file *seq, loff_t *pos)
{
	if (*pos == 0) {
		++*pos;
		seq_puts(seq, "PAT memtype list:\n");
	}

	return memtype_get_idx(*pos);
}

static void *memtype_seq_next(struct seq_file *seq, void *v, loff_t *pos)
{
	kfree(v);
	++*pos;
	return memtype_get_idx(*pos);
}

static void memtype_seq_stop(struct seq_file *seq, void *v)
{
	kfree(v);
}

static int memtype_seq_show(struct seq_file *seq, void *v)
{
	struct memtype *entry_print = (struct memtype *)v;

	seq_printf(seq, "PAT: [mem 0x%016Lx-0x%016Lx] %s\n",
			entry_print->start,
			entry_print->end,
			cattr_name(entry_print->type));

	return 0;
}

static const struct seq_operations memtype_seq_ops = {
	.start = memtype_seq_start,
	.next  = memtype_seq_next,
	.stop  = memtype_seq_stop,
	.show  = memtype_seq_show,
};

static int memtype_seq_open(struct inode *inode, struct file *file)
{
	return seq_open(file, &memtype_seq_ops);
}

static const struct file_operations memtype_fops = {
	.open    = memtype_seq_open,
	.read    = seq_read,
	.llseek  = seq_lseek,
	.release = seq_release,
};

static int __init pat_memtype_list_init(void)
{
	if (pat_enabled()) {
		debugfs_create_file("pat_memtype_list", S_IRUSR,
				    arch_debugfs_dir, NULL, &memtype_fops);
	}
	return 0;
}
late_initcall(pat_memtype_list_init);

#endif /* CONFIG_DEBUG_FS && CONFIG_X86_PAT */<|MERGE_RESOLUTION|>--- conflicted
+++ resolved
@@ -775,42 +775,12 @@
 	return vma_prot;
 }
 
-<<<<<<< HEAD
-=======
-#ifdef CONFIG_STRICT_DEVMEM
-/* This check is done in drivers/char/mem.c in case of STRICT_DEVMEM */
-static inline int range_is_allowed(unsigned long pfn, unsigned long size)
-{
-	return 1;
-}
-#else
-/* This check is needed to avoid cache aliasing when PAT is enabled */
-static inline int range_is_allowed(unsigned long pfn, unsigned long size)
-{
-	u64 from = ((u64)pfn) << PAGE_SHIFT;
-	u64 to = from + size;
-	u64 cursor = from;
-
-	if (!pat_enabled())
-		return 1;
-
-	while (cursor < to) {
-		if (!devmem_is_allowed(pfn))
-			return 0;
-		cursor += PAGE_SIZE;
-		pfn++;
-	}
-	return 1;
-}
-#endif /* CONFIG_STRICT_DEVMEM */
-
 static inline void pgprot_set_cachemode(pgprot_t *prot, enum page_cache_mode pcm)
 {
 	*prot = __pgprot((pgprot_val(*prot) & ~_PAGE_CACHE_MASK) |
 			 cachemode2protval(pcm));
 }
 
->>>>>>> c544a952
 int phys_mem_access_prot_allowed(struct file *file, unsigned long pfn,
 				unsigned long size, pgprot_t *vma_prot)
 {
