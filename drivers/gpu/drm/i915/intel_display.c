/*
 * Copyright © 2006-2007 Intel Corporation
 *
 * Permission is hereby granted, free of charge, to any person obtaining a
 * copy of this software and associated documentation files (the "Software"),
 * to deal in the Software without restriction, including without limitation
 * the rights to use, copy, modify, merge, publish, distribute, sublicense,
 * and/or sell copies of the Software, and to permit persons to whom the
 * Software is furnished to do so, subject to the following conditions:
 *
 * The above copyright notice and this permission notice (including the next
 * paragraph) shall be included in all copies or substantial portions of the
 * Software.
 *
 * THE SOFTWARE IS PROVIDED "AS IS", WITHOUT WARRANTY OF ANY KIND, EXPRESS OR
 * IMPLIED, INCLUDING BUT NOT LIMITED TO THE WARRANTIES OF MERCHANTABILITY,
 * FITNESS FOR A PARTICULAR PURPOSE AND NONINFRINGEMENT.  IN NO EVENT SHALL
 * THE AUTHORS OR COPYRIGHT HOLDERS BE LIABLE FOR ANY CLAIM, DAMAGES OR OTHER
 * LIABILITY, WHETHER IN AN ACTION OF CONTRACT, TORT OR OTHERWISE, ARISING
 * FROM, OUT OF OR IN CONNECTION WITH THE SOFTWARE OR THE USE OR OTHER
 * DEALINGS IN THE SOFTWARE.
 *
 * Authors:
 *	Eric Anholt <eric@anholt.net>
 */

#include <linux/dmi.h>
#include <linux/module.h>
#include <linux/input.h>
#include <linux/i2c.h>
#include <linux/kernel.h>
#include <linux/slab.h>
#include <linux/vgaarb.h>
#include <drm/drm_edid.h>
#include <drm/drmP.h>
#include "intel_drv.h"
#include <drm/i915_drm.h>
#include "i915_drv.h"
#include "i915_trace.h"
#include <drm/drm_dp_helper.h>
#include <drm/drm_crtc_helper.h>
#include <linux/dma_remapping.h>

bool intel_pipe_has_type(struct drm_crtc *crtc, int type);
static void intel_increase_pllclock(struct drm_crtc *crtc);
static void intel_crtc_update_cursor(struct drm_crtc *crtc, bool on);

static void i9xx_crtc_clock_get(struct intel_crtc *crtc,
				struct intel_crtc_config *pipe_config);
static void ironlake_crtc_clock_get(struct intel_crtc *crtc,
				    struct intel_crtc_config *pipe_config);

static int intel_set_mode(struct drm_crtc *crtc, struct drm_display_mode *mode,
			  int x, int y, struct drm_framebuffer *old_fb);


typedef struct {
	int	min, max;
} intel_range_t;

typedef struct {
	int	dot_limit;
	int	p2_slow, p2_fast;
} intel_p2_t;

typedef struct intel_limit intel_limit_t;
struct intel_limit {
	intel_range_t   dot, vco, n, m, m1, m2, p, p1;
	intel_p2_t	    p2;
};

/* FDI */
#define IRONLAKE_FDI_FREQ		2700000 /* in kHz for mode->clock */

int
intel_pch_rawclk(struct drm_device *dev)
{
	struct drm_i915_private *dev_priv = dev->dev_private;

	WARN_ON(!HAS_PCH_SPLIT(dev));

	return I915_READ(PCH_RAWCLK_FREQ) & RAWCLK_FREQ_MASK;
}

static inline u32 /* units of 100MHz */
intel_fdi_link_freq(struct drm_device *dev)
{
	if (IS_GEN5(dev)) {
		struct drm_i915_private *dev_priv = dev->dev_private;
		return (I915_READ(FDI_PLL_BIOS_0) & FDI_PLL_FB_CLOCK_MASK) + 2;
	} else
		return 27;
}

static const intel_limit_t intel_limits_i8xx_dac = {
	.dot = { .min = 25000, .max = 350000 },
	.vco = { .min = 930000, .max = 1400000 },
	.n = { .min = 3, .max = 16 },
	.m = { .min = 96, .max = 140 },
	.m1 = { .min = 18, .max = 26 },
	.m2 = { .min = 6, .max = 16 },
	.p = { .min = 4, .max = 128 },
	.p1 = { .min = 2, .max = 33 },
	.p2 = { .dot_limit = 165000,
		.p2_slow = 4, .p2_fast = 2 },
};

static const intel_limit_t intel_limits_i8xx_dvo = {
	.dot = { .min = 25000, .max = 350000 },
	.vco = { .min = 930000, .max = 1400000 },
	.n = { .min = 3, .max = 16 },
	.m = { .min = 96, .max = 140 },
	.m1 = { .min = 18, .max = 26 },
	.m2 = { .min = 6, .max = 16 },
	.p = { .min = 4, .max = 128 },
	.p1 = { .min = 2, .max = 33 },
	.p2 = { .dot_limit = 165000,
		.p2_slow = 4, .p2_fast = 4 },
};

static const intel_limit_t intel_limits_i8xx_lvds = {
	.dot = { .min = 25000, .max = 350000 },
	.vco = { .min = 930000, .max = 1400000 },
	.n = { .min = 3, .max = 16 },
	.m = { .min = 96, .max = 140 },
	.m1 = { .min = 18, .max = 26 },
	.m2 = { .min = 6, .max = 16 },
	.p = { .min = 4, .max = 128 },
	.p1 = { .min = 1, .max = 6 },
	.p2 = { .dot_limit = 165000,
		.p2_slow = 14, .p2_fast = 7 },
};

static const intel_limit_t intel_limits_i9xx_sdvo = {
	.dot = { .min = 20000, .max = 400000 },
	.vco = { .min = 1400000, .max = 2800000 },
	.n = { .min = 1, .max = 6 },
	.m = { .min = 70, .max = 120 },
	.m1 = { .min = 8, .max = 18 },
	.m2 = { .min = 3, .max = 7 },
	.p = { .min = 5, .max = 80 },
	.p1 = { .min = 1, .max = 8 },
	.p2 = { .dot_limit = 200000,
		.p2_slow = 10, .p2_fast = 5 },
};

static const intel_limit_t intel_limits_i9xx_lvds = {
	.dot = { .min = 20000, .max = 400000 },
	.vco = { .min = 1400000, .max = 2800000 },
	.n = { .min = 1, .max = 6 },
	.m = { .min = 70, .max = 120 },
	.m1 = { .min = 8, .max = 18 },
	.m2 = { .min = 3, .max = 7 },
	.p = { .min = 7, .max = 98 },
	.p1 = { .min = 1, .max = 8 },
	.p2 = { .dot_limit = 112000,
		.p2_slow = 14, .p2_fast = 7 },
};


static const intel_limit_t intel_limits_g4x_sdvo = {
	.dot = { .min = 25000, .max = 270000 },
	.vco = { .min = 1750000, .max = 3500000},
	.n = { .min = 1, .max = 4 },
	.m = { .min = 104, .max = 138 },
	.m1 = { .min = 17, .max = 23 },
	.m2 = { .min = 5, .max = 11 },
	.p = { .min = 10, .max = 30 },
	.p1 = { .min = 1, .max = 3},
	.p2 = { .dot_limit = 270000,
		.p2_slow = 10,
		.p2_fast = 10
	},
};

static const intel_limit_t intel_limits_g4x_hdmi = {
	.dot = { .min = 22000, .max = 400000 },
	.vco = { .min = 1750000, .max = 3500000},
	.n = { .min = 1, .max = 4 },
	.m = { .min = 104, .max = 138 },
	.m1 = { .min = 16, .max = 23 },
	.m2 = { .min = 5, .max = 11 },
	.p = { .min = 5, .max = 80 },
	.p1 = { .min = 1, .max = 8},
	.p2 = { .dot_limit = 165000,
		.p2_slow = 10, .p2_fast = 5 },
};

static const intel_limit_t intel_limits_g4x_single_channel_lvds = {
	.dot = { .min = 20000, .max = 115000 },
	.vco = { .min = 1750000, .max = 3500000 },
	.n = { .min = 1, .max = 3 },
	.m = { .min = 104, .max = 138 },
	.m1 = { .min = 17, .max = 23 },
	.m2 = { .min = 5, .max = 11 },
	.p = { .min = 28, .max = 112 },
	.p1 = { .min = 2, .max = 8 },
	.p2 = { .dot_limit = 0,
		.p2_slow = 14, .p2_fast = 14
	},
};

static const intel_limit_t intel_limits_g4x_dual_channel_lvds = {
	.dot = { .min = 80000, .max = 224000 },
	.vco = { .min = 1750000, .max = 3500000 },
	.n = { .min = 1, .max = 3 },
	.m = { .min = 104, .max = 138 },
	.m1 = { .min = 17, .max = 23 },
	.m2 = { .min = 5, .max = 11 },
	.p = { .min = 14, .max = 42 },
	.p1 = { .min = 2, .max = 6 },
	.p2 = { .dot_limit = 0,
		.p2_slow = 7, .p2_fast = 7
	},
};

static const intel_limit_t intel_limits_pineview_sdvo = {
	.dot = { .min = 20000, .max = 400000},
	.vco = { .min = 1700000, .max = 3500000 },
	/* Pineview's Ncounter is a ring counter */
	.n = { .min = 3, .max = 6 },
	.m = { .min = 2, .max = 256 },
	/* Pineview only has one combined m divider, which we treat as m2. */
	.m1 = { .min = 0, .max = 0 },
	.m2 = { .min = 0, .max = 254 },
	.p = { .min = 5, .max = 80 },
	.p1 = { .min = 1, .max = 8 },
	.p2 = { .dot_limit = 200000,
		.p2_slow = 10, .p2_fast = 5 },
};

static const intel_limit_t intel_limits_pineview_lvds = {
	.dot = { .min = 20000, .max = 400000 },
	.vco = { .min = 1700000, .max = 3500000 },
	.n = { .min = 3, .max = 6 },
	.m = { .min = 2, .max = 256 },
	.m1 = { .min = 0, .max = 0 },
	.m2 = { .min = 0, .max = 254 },
	.p = { .min = 7, .max = 112 },
	.p1 = { .min = 1, .max = 8 },
	.p2 = { .dot_limit = 112000,
		.p2_slow = 14, .p2_fast = 14 },
};

/* Ironlake / Sandybridge
 *
 * We calculate clock using (register_value + 2) for N/M1/M2, so here
 * the range value for them is (actual_value - 2).
 */
static const intel_limit_t intel_limits_ironlake_dac = {
	.dot = { .min = 25000, .max = 350000 },
	.vco = { .min = 1760000, .max = 3510000 },
	.n = { .min = 1, .max = 5 },
	.m = { .min = 79, .max = 127 },
	.m1 = { .min = 12, .max = 22 },
	.m2 = { .min = 5, .max = 9 },
	.p = { .min = 5, .max = 80 },
	.p1 = { .min = 1, .max = 8 },
	.p2 = { .dot_limit = 225000,
		.p2_slow = 10, .p2_fast = 5 },
};

static const intel_limit_t intel_limits_ironlake_single_lvds = {
	.dot = { .min = 25000, .max = 350000 },
	.vco = { .min = 1760000, .max = 3510000 },
	.n = { .min = 1, .max = 3 },
	.m = { .min = 79, .max = 118 },
	.m1 = { .min = 12, .max = 22 },
	.m2 = { .min = 5, .max = 9 },
	.p = { .min = 28, .max = 112 },
	.p1 = { .min = 2, .max = 8 },
	.p2 = { .dot_limit = 225000,
		.p2_slow = 14, .p2_fast = 14 },
};

static const intel_limit_t intel_limits_ironlake_dual_lvds = {
	.dot = { .min = 25000, .max = 350000 },
	.vco = { .min = 1760000, .max = 3510000 },
	.n = { .min = 1, .max = 3 },
	.m = { .min = 79, .max = 127 },
	.m1 = { .min = 12, .max = 22 },
	.m2 = { .min = 5, .max = 9 },
	.p = { .min = 14, .max = 56 },
	.p1 = { .min = 2, .max = 8 },
	.p2 = { .dot_limit = 225000,
		.p2_slow = 7, .p2_fast = 7 },
};

/* LVDS 100mhz refclk limits. */
static const intel_limit_t intel_limits_ironlake_single_lvds_100m = {
	.dot = { .min = 25000, .max = 350000 },
	.vco = { .min = 1760000, .max = 3510000 },
	.n = { .min = 1, .max = 2 },
	.m = { .min = 79, .max = 126 },
	.m1 = { .min = 12, .max = 22 },
	.m2 = { .min = 5, .max = 9 },
	.p = { .min = 28, .max = 112 },
	.p1 = { .min = 2, .max = 8 },
	.p2 = { .dot_limit = 225000,
		.p2_slow = 14, .p2_fast = 14 },
};

static const intel_limit_t intel_limits_ironlake_dual_lvds_100m = {
	.dot = { .min = 25000, .max = 350000 },
	.vco = { .min = 1760000, .max = 3510000 },
	.n = { .min = 1, .max = 3 },
	.m = { .min = 79, .max = 126 },
	.m1 = { .min = 12, .max = 22 },
	.m2 = { .min = 5, .max = 9 },
	.p = { .min = 14, .max = 42 },
	.p1 = { .min = 2, .max = 6 },
	.p2 = { .dot_limit = 225000,
		.p2_slow = 7, .p2_fast = 7 },
};

static const intel_limit_t intel_limits_vlv_dac = {
	.dot = { .min = 25000, .max = 270000 },
	.vco = { .min = 4000000, .max = 6000000 },
	.n = { .min = 1, .max = 7 },
	.m = { .min = 22, .max = 450 }, /* guess */
	.m1 = { .min = 2, .max = 3 },
	.m2 = { .min = 11, .max = 156 },
	.p = { .min = 10, .max = 30 },
	.p1 = { .min = 1, .max = 3 },
	.p2 = { .dot_limit = 270000,
		.p2_slow = 2, .p2_fast = 20 },
};

static const intel_limit_t intel_limits_vlv_hdmi = {
	.dot = { .min = 25000, .max = 270000 },
	.vco = { .min = 4000000, .max = 6000000 },
	.n = { .min = 1, .max = 7 },
	.m = { .min = 60, .max = 300 }, /* guess */
	.m1 = { .min = 2, .max = 3 },
	.m2 = { .min = 11, .max = 156 },
	.p = { .min = 10, .max = 30 },
	.p1 = { .min = 2, .max = 3 },
	.p2 = { .dot_limit = 270000,
		.p2_slow = 2, .p2_fast = 20 },
};

static const intel_limit_t intel_limits_vlv_dp = {
	.dot = { .min = 25000, .max = 270000 },
	.vco = { .min = 4000000, .max = 6000000 },
	.n = { .min = 1, .max = 7 },
	.m = { .min = 22, .max = 450 },
	.m1 = { .min = 2, .max = 3 },
	.m2 = { .min = 11, .max = 156 },
	.p = { .min = 10, .max = 30 },
	.p1 = { .min = 1, .max = 3 },
	.p2 = { .dot_limit = 270000,
		.p2_slow = 2, .p2_fast = 20 },
};

static const intel_limit_t *intel_ironlake_limit(struct drm_crtc *crtc,
						int refclk)
{
	struct drm_device *dev = crtc->dev;
	const intel_limit_t *limit;

	if (intel_pipe_has_type(crtc, INTEL_OUTPUT_LVDS)) {
		if (intel_is_dual_link_lvds(dev)) {
			if (refclk == 100000)
				limit = &intel_limits_ironlake_dual_lvds_100m;
			else
				limit = &intel_limits_ironlake_dual_lvds;
		} else {
			if (refclk == 100000)
				limit = &intel_limits_ironlake_single_lvds_100m;
			else
				limit = &intel_limits_ironlake_single_lvds;
		}
	} else
		limit = &intel_limits_ironlake_dac;

	return limit;
}

static const intel_limit_t *intel_g4x_limit(struct drm_crtc *crtc)
{
	struct drm_device *dev = crtc->dev;
	const intel_limit_t *limit;

	if (intel_pipe_has_type(crtc, INTEL_OUTPUT_LVDS)) {
		if (intel_is_dual_link_lvds(dev))
			limit = &intel_limits_g4x_dual_channel_lvds;
		else
			limit = &intel_limits_g4x_single_channel_lvds;
	} else if (intel_pipe_has_type(crtc, INTEL_OUTPUT_HDMI) ||
		   intel_pipe_has_type(crtc, INTEL_OUTPUT_ANALOG)) {
		limit = &intel_limits_g4x_hdmi;
	} else if (intel_pipe_has_type(crtc, INTEL_OUTPUT_SDVO)) {
		limit = &intel_limits_g4x_sdvo;
	} else /* The option is for other outputs */
		limit = &intel_limits_i9xx_sdvo;

	return limit;
}

static const intel_limit_t *intel_limit(struct drm_crtc *crtc, int refclk)
{
	struct drm_device *dev = crtc->dev;
	const intel_limit_t *limit;

	if (HAS_PCH_SPLIT(dev))
		limit = intel_ironlake_limit(crtc, refclk);
	else if (IS_G4X(dev)) {
		limit = intel_g4x_limit(crtc);
	} else if (IS_PINEVIEW(dev)) {
		if (intel_pipe_has_type(crtc, INTEL_OUTPUT_LVDS))
			limit = &intel_limits_pineview_lvds;
		else
			limit = &intel_limits_pineview_sdvo;
	} else if (IS_VALLEYVIEW(dev)) {
		if (intel_pipe_has_type(crtc, INTEL_OUTPUT_ANALOG))
			limit = &intel_limits_vlv_dac;
		else if (intel_pipe_has_type(crtc, INTEL_OUTPUT_HDMI))
			limit = &intel_limits_vlv_hdmi;
		else
			limit = &intel_limits_vlv_dp;
	} else if (!IS_GEN2(dev)) {
		if (intel_pipe_has_type(crtc, INTEL_OUTPUT_LVDS))
			limit = &intel_limits_i9xx_lvds;
		else
			limit = &intel_limits_i9xx_sdvo;
	} else {
		if (intel_pipe_has_type(crtc, INTEL_OUTPUT_LVDS))
			limit = &intel_limits_i8xx_lvds;
		else if (intel_pipe_has_type(crtc, INTEL_OUTPUT_DVO))
			limit = &intel_limits_i8xx_dvo;
		else
			limit = &intel_limits_i8xx_dac;
	}
	return limit;
}

/* m1 is reserved as 0 in Pineview, n is a ring counter */
static void pineview_clock(int refclk, intel_clock_t *clock)
{
	clock->m = clock->m2 + 2;
	clock->p = clock->p1 * clock->p2;
	clock->vco = refclk * clock->m / clock->n;
	clock->dot = clock->vco / clock->p;
}

static uint32_t i9xx_dpll_compute_m(struct dpll *dpll)
{
	return 5 * (dpll->m1 + 2) + (dpll->m2 + 2);
}

static void i9xx_clock(int refclk, intel_clock_t *clock)
{
	clock->m = i9xx_dpll_compute_m(clock);
	clock->p = clock->p1 * clock->p2;
	clock->vco = refclk * clock->m / (clock->n + 2);
	clock->dot = clock->vco / clock->p;
}

/**
 * Returns whether any output on the specified pipe is of the specified type
 */
bool intel_pipe_has_type(struct drm_crtc *crtc, int type)
{
	struct drm_device *dev = crtc->dev;
	struct intel_encoder *encoder;

	for_each_encoder_on_crtc(dev, crtc, encoder)
		if (encoder->type == type)
			return true;

	return false;
}

#define INTELPllInvalid(s)   do { /* DRM_DEBUG(s); */ return false; } while (0)
/**
 * Returns whether the given set of divisors are valid for a given refclk with
 * the given connectors.
 */

static bool intel_PLL_is_valid(struct drm_device *dev,
			       const intel_limit_t *limit,
			       const intel_clock_t *clock)
{
	if (clock->p1  < limit->p1.min  || limit->p1.max  < clock->p1)
		INTELPllInvalid("p1 out of range\n");
	if (clock->p   < limit->p.min   || limit->p.max   < clock->p)
		INTELPllInvalid("p out of range\n");
	if (clock->m2  < limit->m2.min  || limit->m2.max  < clock->m2)
		INTELPllInvalid("m2 out of range\n");
	if (clock->m1  < limit->m1.min  || limit->m1.max  < clock->m1)
		INTELPllInvalid("m1 out of range\n");
	if (clock->m1 <= clock->m2 && !IS_PINEVIEW(dev))
		INTELPllInvalid("m1 <= m2\n");
	if (clock->m   < limit->m.min   || limit->m.max   < clock->m)
		INTELPllInvalid("m out of range\n");
	if (clock->n   < limit->n.min   || limit->n.max   < clock->n)
		INTELPllInvalid("n out of range\n");
	if (clock->vco < limit->vco.min || limit->vco.max < clock->vco)
		INTELPllInvalid("vco out of range\n");
	/* XXX: We may need to be checking "Dot clock" depending on the multiplier,
	 * connector, etc., rather than just a single range.
	 */
	if (clock->dot < limit->dot.min || limit->dot.max < clock->dot)
		INTELPllInvalid("dot out of range\n");

	return true;
}

static bool
i9xx_find_best_dpll(const intel_limit_t *limit, struct drm_crtc *crtc,
		    int target, int refclk, intel_clock_t *match_clock,
		    intel_clock_t *best_clock)
{
	struct drm_device *dev = crtc->dev;
	intel_clock_t clock;
	int err = target;

	if (intel_pipe_has_type(crtc, INTEL_OUTPUT_LVDS)) {
		/*
		 * For LVDS just rely on its current settings for dual-channel.
		 * We haven't figured out how to reliably set up different
		 * single/dual channel state, if we even can.
		 */
		if (intel_is_dual_link_lvds(dev))
			clock.p2 = limit->p2.p2_fast;
		else
			clock.p2 = limit->p2.p2_slow;
	} else {
		if (target < limit->p2.dot_limit)
			clock.p2 = limit->p2.p2_slow;
		else
			clock.p2 = limit->p2.p2_fast;
	}

	memset(best_clock, 0, sizeof(*best_clock));

	for (clock.m1 = limit->m1.min; clock.m1 <= limit->m1.max;
	     clock.m1++) {
		for (clock.m2 = limit->m2.min;
		     clock.m2 <= limit->m2.max; clock.m2++) {
			if (clock.m2 >= clock.m1)
				break;
			for (clock.n = limit->n.min;
			     clock.n <= limit->n.max; clock.n++) {
				for (clock.p1 = limit->p1.min;
					clock.p1 <= limit->p1.max; clock.p1++) {
					int this_err;

					i9xx_clock(refclk, &clock);
					if (!intel_PLL_is_valid(dev, limit,
								&clock))
						continue;
					if (match_clock &&
					    clock.p != match_clock->p)
						continue;

					this_err = abs(clock.dot - target);
					if (this_err < err) {
						*best_clock = clock;
						err = this_err;
					}
				}
			}
		}
	}

	return (err != target);
}

static bool
pnv_find_best_dpll(const intel_limit_t *limit, struct drm_crtc *crtc,
		   int target, int refclk, intel_clock_t *match_clock,
		   intel_clock_t *best_clock)
{
	struct drm_device *dev = crtc->dev;
	intel_clock_t clock;
	int err = target;

	if (intel_pipe_has_type(crtc, INTEL_OUTPUT_LVDS)) {
		/*
		 * For LVDS just rely on its current settings for dual-channel.
		 * We haven't figured out how to reliably set up different
		 * single/dual channel state, if we even can.
		 */
		if (intel_is_dual_link_lvds(dev))
			clock.p2 = limit->p2.p2_fast;
		else
			clock.p2 = limit->p2.p2_slow;
	} else {
		if (target < limit->p2.dot_limit)
			clock.p2 = limit->p2.p2_slow;
		else
			clock.p2 = limit->p2.p2_fast;
	}

	memset(best_clock, 0, sizeof(*best_clock));

	for (clock.m1 = limit->m1.min; clock.m1 <= limit->m1.max;
	     clock.m1++) {
		for (clock.m2 = limit->m2.min;
		     clock.m2 <= limit->m2.max; clock.m2++) {
			for (clock.n = limit->n.min;
			     clock.n <= limit->n.max; clock.n++) {
				for (clock.p1 = limit->p1.min;
					clock.p1 <= limit->p1.max; clock.p1++) {
					int this_err;

					pineview_clock(refclk, &clock);
					if (!intel_PLL_is_valid(dev, limit,
								&clock))
						continue;
					if (match_clock &&
					    clock.p != match_clock->p)
						continue;

					this_err = abs(clock.dot - target);
					if (this_err < err) {
						*best_clock = clock;
						err = this_err;
					}
				}
			}
		}
	}

	return (err != target);
}

static bool
g4x_find_best_dpll(const intel_limit_t *limit, struct drm_crtc *crtc,
		   int target, int refclk, intel_clock_t *match_clock,
		   intel_clock_t *best_clock)
{
	struct drm_device *dev = crtc->dev;
	intel_clock_t clock;
	int max_n;
	bool found;
	/* approximately equals target * 0.00585 */
	int err_most = (target >> 8) + (target >> 9);
	found = false;

	if (intel_pipe_has_type(crtc, INTEL_OUTPUT_LVDS)) {
		if (intel_is_dual_link_lvds(dev))
			clock.p2 = limit->p2.p2_fast;
		else
			clock.p2 = limit->p2.p2_slow;
	} else {
		if (target < limit->p2.dot_limit)
			clock.p2 = limit->p2.p2_slow;
		else
			clock.p2 = limit->p2.p2_fast;
	}

	memset(best_clock, 0, sizeof(*best_clock));
	max_n = limit->n.max;
	/* based on hardware requirement, prefer smaller n to precision */
	for (clock.n = limit->n.min; clock.n <= max_n; clock.n++) {
		/* based on hardware requirement, prefere larger m1,m2 */
		for (clock.m1 = limit->m1.max;
		     clock.m1 >= limit->m1.min; clock.m1--) {
			for (clock.m2 = limit->m2.max;
			     clock.m2 >= limit->m2.min; clock.m2--) {
				for (clock.p1 = limit->p1.max;
				     clock.p1 >= limit->p1.min; clock.p1--) {
					int this_err;

					i9xx_clock(refclk, &clock);
					if (!intel_PLL_is_valid(dev, limit,
								&clock))
						continue;

					this_err = abs(clock.dot - target);
					if (this_err < err_most) {
						*best_clock = clock;
						err_most = this_err;
						max_n = clock.n;
						found = true;
					}
				}
			}
		}
	}
	return found;
}

static bool
vlv_find_best_dpll(const intel_limit_t *limit, struct drm_crtc *crtc,
		   int target, int refclk, intel_clock_t *match_clock,
		   intel_clock_t *best_clock)
{
	u32 p1, p2, m1, m2, vco, bestn, bestm1, bestm2, bestp1, bestp2;
	u32 m, n, fastclk;
	u32 updrate, minupdate, p;
	unsigned long bestppm, ppm, absppm;
	int dotclk, flag;

	flag = 0;
	dotclk = target * 1000;
	bestppm = 1000000;
	ppm = absppm = 0;
	fastclk = dotclk / (2*100);
	updrate = 0;
	minupdate = 19200;
	n = p = p1 = p2 = m = m1 = m2 = vco = bestn = 0;
	bestm1 = bestm2 = bestp1 = bestp2 = 0;

	/* based on hardware requirement, prefer smaller n to precision */
	for (n = limit->n.min; n <= ((refclk) / minupdate); n++) {
		updrate = refclk / n;
		for (p1 = limit->p1.max; p1 > limit->p1.min; p1--) {
			for (p2 = limit->p2.p2_fast+1; p2 > 0; p2--) {
				if (p2 > 10)
					p2 = p2 - 1;
				p = p1 * p2;
				/* based on hardware requirement, prefer bigger m1,m2 values */
				for (m1 = limit->m1.min; m1 <= limit->m1.max; m1++) {
					m2 = (((2*(fastclk * p * n / m1 )) +
					       refclk) / (2*refclk));
					m = m1 * m2;
					vco = updrate * m;
					if (vco >= limit->vco.min && vco < limit->vco.max) {
						ppm = 1000000 * ((vco / p) - fastclk) / fastclk;
						absppm = (ppm > 0) ? ppm : (-ppm);
						if (absppm < 100 && ((p1 * p2) > (bestp1 * bestp2))) {
							bestppm = 0;
							flag = 1;
						}
						if (absppm < bestppm - 10) {
							bestppm = absppm;
							flag = 1;
						}
						if (flag) {
							bestn = n;
							bestm1 = m1;
							bestm2 = m2;
							bestp1 = p1;
							bestp2 = p2;
							flag = 0;
						}
					}
				}
			}
		}
	}
	best_clock->n = bestn;
	best_clock->m1 = bestm1;
	best_clock->m2 = bestm2;
	best_clock->p1 = bestp1;
	best_clock->p2 = bestp2;

	return true;
}

enum transcoder intel_pipe_to_cpu_transcoder(struct drm_i915_private *dev_priv,
					     enum pipe pipe)
{
	struct drm_crtc *crtc = dev_priv->pipe_to_crtc_mapping[pipe];
	struct intel_crtc *intel_crtc = to_intel_crtc(crtc);

	return intel_crtc->config.cpu_transcoder;
}

static void ironlake_wait_for_vblank(struct drm_device *dev, int pipe)
{
	struct drm_i915_private *dev_priv = dev->dev_private;
	u32 frame, frame_reg = PIPEFRAME(pipe);

	frame = I915_READ(frame_reg);

	if (wait_for(I915_READ_NOTRACE(frame_reg) != frame, 50))
		DRM_DEBUG_KMS("vblank wait timed out\n");
}

/**
 * intel_wait_for_vblank - wait for vblank on a given pipe
 * @dev: drm device
 * @pipe: pipe to wait for
 *
 * Wait for vblank to occur on a given pipe.  Needed for various bits of
 * mode setting code.
 */
void intel_wait_for_vblank(struct drm_device *dev, int pipe)
{
	struct drm_i915_private *dev_priv = dev->dev_private;
	int pipestat_reg = PIPESTAT(pipe);

	if (INTEL_INFO(dev)->gen >= 5) {
		ironlake_wait_for_vblank(dev, pipe);
		return;
	}

	/* Clear existing vblank status. Note this will clear any other
	 * sticky status fields as well.
	 *
	 * This races with i915_driver_irq_handler() with the result
	 * that either function could miss a vblank event.  Here it is not
	 * fatal, as we will either wait upon the next vblank interrupt or
	 * timeout.  Generally speaking intel_wait_for_vblank() is only
	 * called during modeset at which time the GPU should be idle and
	 * should *not* be performing page flips and thus not waiting on
	 * vblanks...
	 * Currently, the result of us stealing a vblank from the irq
	 * handler is that a single frame will be skipped during swapbuffers.
	 */
	I915_WRITE(pipestat_reg,
		   I915_READ(pipestat_reg) | PIPE_VBLANK_INTERRUPT_STATUS);

	/* Wait for vblank interrupt bit to set */
	if (wait_for(I915_READ(pipestat_reg) &
		     PIPE_VBLANK_INTERRUPT_STATUS,
		     50))
		DRM_DEBUG_KMS("vblank wait timed out\n");
}

/*
 * intel_wait_for_pipe_off - wait for pipe to turn off
 * @dev: drm device
 * @pipe: pipe to wait for
 *
 * After disabling a pipe, we can't wait for vblank in the usual way,
 * spinning on the vblank interrupt status bit, since we won't actually
 * see an interrupt when the pipe is disabled.
 *
 * On Gen4 and above:
 *   wait for the pipe register state bit to turn off
 *
 * Otherwise:
 *   wait for the display line value to settle (it usually
 *   ends up stopping at the start of the next frame).
 *
 */
void intel_wait_for_pipe_off(struct drm_device *dev, int pipe)
{
	struct drm_i915_private *dev_priv = dev->dev_private;
	enum transcoder cpu_transcoder = intel_pipe_to_cpu_transcoder(dev_priv,
								      pipe);

	if (INTEL_INFO(dev)->gen >= 4) {
		int reg = PIPECONF(cpu_transcoder);

		/* Wait for the Pipe State to go off */
		if (wait_for((I915_READ(reg) & I965_PIPECONF_ACTIVE) == 0,
			     100))
			WARN(1, "pipe_off wait timed out\n");
	} else {
		u32 last_line, line_mask;
		int reg = PIPEDSL(pipe);
		unsigned long timeout = jiffies + msecs_to_jiffies(100);

		if (IS_GEN2(dev))
			line_mask = DSL_LINEMASK_GEN2;
		else
			line_mask = DSL_LINEMASK_GEN3;

		/* Wait for the display line to settle */
		do {
			last_line = I915_READ(reg) & line_mask;
			mdelay(5);
		} while (((I915_READ(reg) & line_mask) != last_line) &&
			 time_after(timeout, jiffies));
		if (time_after(jiffies, timeout))
			WARN(1, "pipe_off wait timed out\n");
	}
}

/*
 * ibx_digital_port_connected - is the specified port connected?
 * @dev_priv: i915 private structure
 * @port: the port to test
 *
 * Returns true if @port is connected, false otherwise.
 */
bool ibx_digital_port_connected(struct drm_i915_private *dev_priv,
				struct intel_digital_port *port)
{
	u32 bit;

	if (HAS_PCH_IBX(dev_priv->dev)) {
		switch(port->port) {
		case PORT_B:
			bit = SDE_PORTB_HOTPLUG;
			break;
		case PORT_C:
			bit = SDE_PORTC_HOTPLUG;
			break;
		case PORT_D:
			bit = SDE_PORTD_HOTPLUG;
			break;
		default:
			return true;
		}
	} else {
		switch(port->port) {
		case PORT_B:
			bit = SDE_PORTB_HOTPLUG_CPT;
			break;
		case PORT_C:
			bit = SDE_PORTC_HOTPLUG_CPT;
			break;
		case PORT_D:
			bit = SDE_PORTD_HOTPLUG_CPT;
			break;
		default:
			return true;
		}
	}

	return I915_READ(SDEISR) & bit;
}

static const char *state_string(bool enabled)
{
	return enabled ? "on" : "off";
}

/* Only for pre-ILK configs */
void assert_pll(struct drm_i915_private *dev_priv,
		enum pipe pipe, bool state)
{
	int reg;
	u32 val;
	bool cur_state;

	reg = DPLL(pipe);
	val = I915_READ(reg);
	cur_state = !!(val & DPLL_VCO_ENABLE);
	WARN(cur_state != state,
	     "PLL state assertion failure (expected %s, current %s)\n",
	     state_string(state), state_string(cur_state));
}

struct intel_shared_dpll *
intel_crtc_to_shared_dpll(struct intel_crtc *crtc)
{
	struct drm_i915_private *dev_priv = crtc->base.dev->dev_private;

	if (crtc->config.shared_dpll < 0)
		return NULL;

	return &dev_priv->shared_dplls[crtc->config.shared_dpll];
}

/* For ILK+ */
void assert_shared_dpll(struct drm_i915_private *dev_priv,
			struct intel_shared_dpll *pll,
			bool state)
{
	bool cur_state;
	struct intel_dpll_hw_state hw_state;

	if (HAS_PCH_LPT(dev_priv->dev)) {
		DRM_DEBUG_DRIVER("LPT detected: skipping PCH PLL test\n");
		return;
	}

	if (WARN (!pll,
		  "asserting DPLL %s with no DPLL\n", state_string(state)))
		return;

	cur_state = pll->get_hw_state(dev_priv, pll, &hw_state);
	WARN(cur_state != state,
	     "%s assertion failure (expected %s, current %s)\n",
	     pll->name, state_string(state), state_string(cur_state));
}

static void assert_fdi_tx(struct drm_i915_private *dev_priv,
			  enum pipe pipe, bool state)
{
	int reg;
	u32 val;
	bool cur_state;
	enum transcoder cpu_transcoder = intel_pipe_to_cpu_transcoder(dev_priv,
								      pipe);

	if (HAS_DDI(dev_priv->dev)) {
		/* DDI does not have a specific FDI_TX register */
		reg = TRANS_DDI_FUNC_CTL(cpu_transcoder);
		val = I915_READ(reg);
		cur_state = !!(val & TRANS_DDI_FUNC_ENABLE);
	} else {
		reg = FDI_TX_CTL(pipe);
		val = I915_READ(reg);
		cur_state = !!(val & FDI_TX_ENABLE);
	}
	WARN(cur_state != state,
	     "FDI TX state assertion failure (expected %s, current %s)\n",
	     state_string(state), state_string(cur_state));
}
#define assert_fdi_tx_enabled(d, p) assert_fdi_tx(d, p, true)
#define assert_fdi_tx_disabled(d, p) assert_fdi_tx(d, p, false)

static void assert_fdi_rx(struct drm_i915_private *dev_priv,
			  enum pipe pipe, bool state)
{
	int reg;
	u32 val;
	bool cur_state;

	reg = FDI_RX_CTL(pipe);
	val = I915_READ(reg);
	cur_state = !!(val & FDI_RX_ENABLE);
	WARN(cur_state != state,
	     "FDI RX state assertion failure (expected %s, current %s)\n",
	     state_string(state), state_string(cur_state));
}
#define assert_fdi_rx_enabled(d, p) assert_fdi_rx(d, p, true)
#define assert_fdi_rx_disabled(d, p) assert_fdi_rx(d, p, false)

static void assert_fdi_tx_pll_enabled(struct drm_i915_private *dev_priv,
				      enum pipe pipe)
{
	int reg;
	u32 val;

	/* ILK FDI PLL is always enabled */
	if (dev_priv->info->gen == 5)
		return;

	/* On Haswell, DDI ports are responsible for the FDI PLL setup */
	if (HAS_DDI(dev_priv->dev))
		return;

	reg = FDI_TX_CTL(pipe);
	val = I915_READ(reg);
	WARN(!(val & FDI_TX_PLL_ENABLE), "FDI TX PLL assertion failure, should be active but is disabled\n");
}

void assert_fdi_rx_pll(struct drm_i915_private *dev_priv,
		       enum pipe pipe, bool state)
{
	int reg;
	u32 val;
	bool cur_state;

	reg = FDI_RX_CTL(pipe);
	val = I915_READ(reg);
	cur_state = !!(val & FDI_RX_PLL_ENABLE);
	WARN(cur_state != state,
	     "FDI RX PLL assertion failure (expected %s, current %s)\n",
	     state_string(state), state_string(cur_state));
}

static void assert_panel_unlocked(struct drm_i915_private *dev_priv,
				  enum pipe pipe)
{
	int pp_reg, lvds_reg;
	u32 val;
	enum pipe panel_pipe = PIPE_A;
	bool locked = true;

	if (HAS_PCH_SPLIT(dev_priv->dev)) {
		pp_reg = PCH_PP_CONTROL;
		lvds_reg = PCH_LVDS;
	} else {
		pp_reg = PP_CONTROL;
		lvds_reg = LVDS;
	}

	val = I915_READ(pp_reg);
	if (!(val & PANEL_POWER_ON) ||
	    ((val & PANEL_UNLOCK_REGS) == PANEL_UNLOCK_REGS))
		locked = false;

	if (I915_READ(lvds_reg) & LVDS_PIPEB_SELECT)
		panel_pipe = PIPE_B;

	WARN(panel_pipe == pipe && locked,
	     "panel assertion failure, pipe %c regs locked\n",
	     pipe_name(pipe));
}

void assert_pipe(struct drm_i915_private *dev_priv,
		 enum pipe pipe, bool state)
{
	int reg;
	u32 val;
	bool cur_state;
	enum transcoder cpu_transcoder = intel_pipe_to_cpu_transcoder(dev_priv,
								      pipe);

	/* if we need the pipe A quirk it must be always on */
	if (pipe == PIPE_A && dev_priv->quirks & QUIRK_PIPEA_FORCE)
		state = true;

	if (!intel_display_power_enabled(dev_priv->dev,
				POWER_DOMAIN_TRANSCODER(cpu_transcoder))) {
		cur_state = false;
	} else {
		reg = PIPECONF(cpu_transcoder);
		val = I915_READ(reg);
		cur_state = !!(val & PIPECONF_ENABLE);
	}

	WARN(cur_state != state,
	     "pipe %c assertion failure (expected %s, current %s)\n",
	     pipe_name(pipe), state_string(state), state_string(cur_state));
}

static void assert_plane(struct drm_i915_private *dev_priv,
			 enum plane plane, bool state)
{
	int reg;
	u32 val;
	bool cur_state;

	reg = DSPCNTR(plane);
	val = I915_READ(reg);
	cur_state = !!(val & DISPLAY_PLANE_ENABLE);
	WARN(cur_state != state,
	     "plane %c assertion failure (expected %s, current %s)\n",
	     plane_name(plane), state_string(state), state_string(cur_state));
}

#define assert_plane_enabled(d, p) assert_plane(d, p, true)
#define assert_plane_disabled(d, p) assert_plane(d, p, false)

static void assert_planes_disabled(struct drm_i915_private *dev_priv,
				   enum pipe pipe)
{
	struct drm_device *dev = dev_priv->dev;
	int reg, i;
	u32 val;
	int cur_pipe;

	/* Primary planes are fixed to pipes on gen4+ */
	if (INTEL_INFO(dev)->gen >= 4) {
		reg = DSPCNTR(pipe);
		val = I915_READ(reg);
		WARN((val & DISPLAY_PLANE_ENABLE),
		     "plane %c assertion failure, should be disabled but not\n",
		     plane_name(pipe));
		return;
	}

	/* Need to check both planes against the pipe */
	for_each_pipe(i) {
		reg = DSPCNTR(i);
		val = I915_READ(reg);
		cur_pipe = (val & DISPPLANE_SEL_PIPE_MASK) >>
			DISPPLANE_SEL_PIPE_SHIFT;
		WARN((val & DISPLAY_PLANE_ENABLE) && pipe == cur_pipe,
		     "plane %c assertion failure, should be off on pipe %c but is still active\n",
		     plane_name(i), pipe_name(pipe));
	}
}

static void assert_sprites_disabled(struct drm_i915_private *dev_priv,
				    enum pipe pipe)
{
	struct drm_device *dev = dev_priv->dev;
	int reg, i;
	u32 val;

	if (IS_VALLEYVIEW(dev)) {
		for (i = 0; i < dev_priv->num_plane; i++) {
			reg = SPCNTR(pipe, i);
			val = I915_READ(reg);
			WARN((val & SP_ENABLE),
			     "sprite %c assertion failure, should be off on pipe %c but is still active\n",
			     sprite_name(pipe, i), pipe_name(pipe));
		}
	} else if (INTEL_INFO(dev)->gen >= 7) {
		reg = SPRCTL(pipe);
		val = I915_READ(reg);
		WARN((val & SPRITE_ENABLE),
		     "sprite %c assertion failure, should be off on pipe %c but is still active\n",
		     plane_name(pipe), pipe_name(pipe));
	} else if (INTEL_INFO(dev)->gen >= 5) {
		reg = DVSCNTR(pipe);
		val = I915_READ(reg);
		WARN((val & DVS_ENABLE),
		     "sprite %c assertion failure, should be off on pipe %c but is still active\n",
		     plane_name(pipe), pipe_name(pipe));
	}
}

static void assert_pch_refclk_enabled(struct drm_i915_private *dev_priv)
{
	u32 val;
	bool enabled;

	if (HAS_PCH_LPT(dev_priv->dev)) {
		DRM_DEBUG_DRIVER("LPT does not has PCH refclk, skipping check\n");
		return;
	}

	val = I915_READ(PCH_DREF_CONTROL);
	enabled = !!(val & (DREF_SSC_SOURCE_MASK | DREF_NONSPREAD_SOURCE_MASK |
			    DREF_SUPERSPREAD_SOURCE_MASK));
	WARN(!enabled, "PCH refclk assertion failure, should be active but is disabled\n");
}

static void assert_pch_transcoder_disabled(struct drm_i915_private *dev_priv,
					   enum pipe pipe)
{
	int reg;
	u32 val;
	bool enabled;

	reg = PCH_TRANSCONF(pipe);
	val = I915_READ(reg);
	enabled = !!(val & TRANS_ENABLE);
	WARN(enabled,
	     "transcoder assertion failed, should be off on pipe %c but is still active\n",
	     pipe_name(pipe));
}

static bool dp_pipe_enabled(struct drm_i915_private *dev_priv,
			    enum pipe pipe, u32 port_sel, u32 val)
{
	if ((val & DP_PORT_EN) == 0)
		return false;

	if (HAS_PCH_CPT(dev_priv->dev)) {
		u32	trans_dp_ctl_reg = TRANS_DP_CTL(pipe);
		u32	trans_dp_ctl = I915_READ(trans_dp_ctl_reg);
		if ((trans_dp_ctl & TRANS_DP_PORT_SEL_MASK) != port_sel)
			return false;
	} else {
		if ((val & DP_PIPE_MASK) != (pipe << 30))
			return false;
	}
	return true;
}

static bool hdmi_pipe_enabled(struct drm_i915_private *dev_priv,
			      enum pipe pipe, u32 val)
{
	if ((val & SDVO_ENABLE) == 0)
		return false;

	if (HAS_PCH_CPT(dev_priv->dev)) {
		if ((val & SDVO_PIPE_SEL_MASK_CPT) != SDVO_PIPE_SEL_CPT(pipe))
			return false;
	} else {
		if ((val & SDVO_PIPE_SEL_MASK) != SDVO_PIPE_SEL(pipe))
			return false;
	}
	return true;
}

static bool lvds_pipe_enabled(struct drm_i915_private *dev_priv,
			      enum pipe pipe, u32 val)
{
	if ((val & LVDS_PORT_EN) == 0)
		return false;

	if (HAS_PCH_CPT(dev_priv->dev)) {
		if ((val & PORT_TRANS_SEL_MASK) != PORT_TRANS_SEL_CPT(pipe))
			return false;
	} else {
		if ((val & LVDS_PIPE_MASK) != LVDS_PIPE(pipe))
			return false;
	}
	return true;
}

static bool adpa_pipe_enabled(struct drm_i915_private *dev_priv,
			      enum pipe pipe, u32 val)
{
	if ((val & ADPA_DAC_ENABLE) == 0)
		return false;
	if (HAS_PCH_CPT(dev_priv->dev)) {
		if ((val & PORT_TRANS_SEL_MASK) != PORT_TRANS_SEL_CPT(pipe))
			return false;
	} else {
		if ((val & ADPA_PIPE_SELECT_MASK) != ADPA_PIPE_SELECT(pipe))
			return false;
	}
	return true;
}

static void assert_pch_dp_disabled(struct drm_i915_private *dev_priv,
				   enum pipe pipe, int reg, u32 port_sel)
{
	u32 val = I915_READ(reg);
	WARN(dp_pipe_enabled(dev_priv, pipe, port_sel, val),
	     "PCH DP (0x%08x) enabled on transcoder %c, should be disabled\n",
	     reg, pipe_name(pipe));

	WARN(HAS_PCH_IBX(dev_priv->dev) && (val & DP_PORT_EN) == 0
	     && (val & DP_PIPEB_SELECT),
	     "IBX PCH dp port still using transcoder B\n");
}

static void assert_pch_hdmi_disabled(struct drm_i915_private *dev_priv,
				     enum pipe pipe, int reg)
{
	u32 val = I915_READ(reg);
	WARN(hdmi_pipe_enabled(dev_priv, pipe, val),
	     "PCH HDMI (0x%08x) enabled on transcoder %c, should be disabled\n",
	     reg, pipe_name(pipe));

	WARN(HAS_PCH_IBX(dev_priv->dev) && (val & SDVO_ENABLE) == 0
	     && (val & SDVO_PIPE_B_SELECT),
	     "IBX PCH hdmi port still using transcoder B\n");
}

static void assert_pch_ports_disabled(struct drm_i915_private *dev_priv,
				      enum pipe pipe)
{
	int reg;
	u32 val;

	assert_pch_dp_disabled(dev_priv, pipe, PCH_DP_B, TRANS_DP_PORT_SEL_B);
	assert_pch_dp_disabled(dev_priv, pipe, PCH_DP_C, TRANS_DP_PORT_SEL_C);
	assert_pch_dp_disabled(dev_priv, pipe, PCH_DP_D, TRANS_DP_PORT_SEL_D);

	reg = PCH_ADPA;
	val = I915_READ(reg);
	WARN(adpa_pipe_enabled(dev_priv, pipe, val),
	     "PCH VGA enabled on transcoder %c, should be disabled\n",
	     pipe_name(pipe));

	reg = PCH_LVDS;
	val = I915_READ(reg);
	WARN(lvds_pipe_enabled(dev_priv, pipe, val),
	     "PCH LVDS enabled on transcoder %c, should be disabled\n",
	     pipe_name(pipe));

	assert_pch_hdmi_disabled(dev_priv, pipe, PCH_HDMIB);
	assert_pch_hdmi_disabled(dev_priv, pipe, PCH_HDMIC);
	assert_pch_hdmi_disabled(dev_priv, pipe, PCH_HDMID);
}

static void vlv_enable_pll(struct intel_crtc *crtc)
{
	struct drm_device *dev = crtc->base.dev;
	struct drm_i915_private *dev_priv = dev->dev_private;
	int reg = DPLL(crtc->pipe);
	u32 dpll = crtc->config.dpll_hw_state.dpll;

	assert_pipe_disabled(dev_priv, crtc->pipe);

	/* No really, not for ILK+ */
	BUG_ON(!IS_VALLEYVIEW(dev_priv->dev));

	/* PLL is protected by panel, make sure we can write it */
	if (IS_MOBILE(dev_priv->dev) && !IS_I830(dev_priv->dev))
		assert_panel_unlocked(dev_priv, crtc->pipe);

	I915_WRITE(reg, dpll);
	POSTING_READ(reg);
	udelay(150);

	if (wait_for(((I915_READ(reg) & DPLL_LOCK_VLV) == DPLL_LOCK_VLV), 1))
		DRM_ERROR("DPLL %d failed to lock\n", crtc->pipe);

	I915_WRITE(DPLL_MD(crtc->pipe), crtc->config.dpll_hw_state.dpll_md);
	POSTING_READ(DPLL_MD(crtc->pipe));

	/* We do this three times for luck */
	I915_WRITE(reg, dpll);
	POSTING_READ(reg);
	udelay(150); /* wait for warmup */
	I915_WRITE(reg, dpll);
	POSTING_READ(reg);
	udelay(150); /* wait for warmup */
	I915_WRITE(reg, dpll);
	POSTING_READ(reg);
	udelay(150); /* wait for warmup */
}

static void i9xx_enable_pll(struct intel_crtc *crtc)
{
	struct drm_device *dev = crtc->base.dev;
	struct drm_i915_private *dev_priv = dev->dev_private;
	int reg = DPLL(crtc->pipe);
	u32 dpll = crtc->config.dpll_hw_state.dpll;

	assert_pipe_disabled(dev_priv, crtc->pipe);

	/* No really, not for ILK+ */
	BUG_ON(dev_priv->info->gen >= 5);

	/* PLL is protected by panel, make sure we can write it */
	if (IS_MOBILE(dev) && !IS_I830(dev))
		assert_panel_unlocked(dev_priv, crtc->pipe);

	I915_WRITE(reg, dpll);

	/* Wait for the clocks to stabilize. */
	POSTING_READ(reg);
	udelay(150);

	if (INTEL_INFO(dev)->gen >= 4) {
		I915_WRITE(DPLL_MD(crtc->pipe),
			   crtc->config.dpll_hw_state.dpll_md);
	} else {
		/* The pixel multiplier can only be updated once the
		 * DPLL is enabled and the clocks are stable.
		 *
		 * So write it again.
		 */
		I915_WRITE(reg, dpll);
	}

	/* We do this three times for luck */
	I915_WRITE(reg, dpll);
	POSTING_READ(reg);
	udelay(150); /* wait for warmup */
	I915_WRITE(reg, dpll);
	POSTING_READ(reg);
	udelay(150); /* wait for warmup */
	I915_WRITE(reg, dpll);
	POSTING_READ(reg);
	udelay(150); /* wait for warmup */
}

/**
 * i9xx_disable_pll - disable a PLL
 * @dev_priv: i915 private structure
 * @pipe: pipe PLL to disable
 *
 * Disable the PLL for @pipe, making sure the pipe is off first.
 *
 * Note!  This is for pre-ILK only.
 */
static void i9xx_disable_pll(struct drm_i915_private *dev_priv, enum pipe pipe)
{
	/* Don't disable pipe A or pipe A PLLs if needed */
	if (pipe == PIPE_A && (dev_priv->quirks & QUIRK_PIPEA_FORCE))
		return;

	/* Make sure the pipe isn't still relying on us */
	assert_pipe_disabled(dev_priv, pipe);

	I915_WRITE(DPLL(pipe), 0);
	POSTING_READ(DPLL(pipe));
}

void vlv_wait_port_ready(struct drm_i915_private *dev_priv, int port)
{
	u32 port_mask;

	if (!port)
		port_mask = DPLL_PORTB_READY_MASK;
	else
		port_mask = DPLL_PORTC_READY_MASK;

	if (wait_for((I915_READ(DPLL(0)) & port_mask) == 0, 1000))
		WARN(1, "timed out waiting for port %c ready: 0x%08x\n",
		     'B' + port, I915_READ(DPLL(0)));
}

/**
 * ironlake_enable_shared_dpll - enable PCH PLL
 * @dev_priv: i915 private structure
 * @pipe: pipe PLL to enable
 *
 * The PCH PLL needs to be enabled before the PCH transcoder, since it
 * drives the transcoder clock.
 */
static void ironlake_enable_shared_dpll(struct intel_crtc *crtc)
{
	struct drm_i915_private *dev_priv = crtc->base.dev->dev_private;
	struct intel_shared_dpll *pll = intel_crtc_to_shared_dpll(crtc);

	/* PCH PLLs only available on ILK, SNB and IVB */
	BUG_ON(dev_priv->info->gen < 5);
	if (WARN_ON(pll == NULL))
		return;

	if (WARN_ON(pll->refcount == 0))
		return;

	DRM_DEBUG_KMS("enable %s (active %d, on? %d)for crtc %d\n",
		      pll->name, pll->active, pll->on,
		      crtc->base.base.id);

	if (pll->active++) {
		WARN_ON(!pll->on);
		assert_shared_dpll_enabled(dev_priv, pll);
		return;
	}
	WARN_ON(pll->on);

	DRM_DEBUG_KMS("enabling %s\n", pll->name);
	pll->enable(dev_priv, pll);
	pll->on = true;
}

static void intel_disable_shared_dpll(struct intel_crtc *crtc)
{
	struct drm_i915_private *dev_priv = crtc->base.dev->dev_private;
	struct intel_shared_dpll *pll = intel_crtc_to_shared_dpll(crtc);

	/* PCH only available on ILK+ */
	BUG_ON(dev_priv->info->gen < 5);
	if (WARN_ON(pll == NULL))
	       return;

	if (WARN_ON(pll->refcount == 0))
		return;

	DRM_DEBUG_KMS("disable %s (active %d, on? %d) for crtc %d\n",
		      pll->name, pll->active, pll->on,
		      crtc->base.base.id);

	if (WARN_ON(pll->active == 0)) {
		assert_shared_dpll_disabled(dev_priv, pll);
		return;
	}

	assert_shared_dpll_enabled(dev_priv, pll);
	WARN_ON(!pll->on);
	if (--pll->active)
		return;

	DRM_DEBUG_KMS("disabling %s\n", pll->name);
	pll->disable(dev_priv, pll);
	pll->on = false;
}

static void ironlake_enable_pch_transcoder(struct drm_i915_private *dev_priv,
					   enum pipe pipe)
{
	struct drm_device *dev = dev_priv->dev;
	struct drm_crtc *crtc = dev_priv->pipe_to_crtc_mapping[pipe];
	struct intel_crtc *intel_crtc = to_intel_crtc(crtc);
	uint32_t reg, val, pipeconf_val;

	/* PCH only available on ILK+ */
	BUG_ON(dev_priv->info->gen < 5);

	/* Make sure PCH DPLL is enabled */
	assert_shared_dpll_enabled(dev_priv,
				   intel_crtc_to_shared_dpll(intel_crtc));

	/* FDI must be feeding us bits for PCH ports */
	assert_fdi_tx_enabled(dev_priv, pipe);
	assert_fdi_rx_enabled(dev_priv, pipe);

	if (HAS_PCH_CPT(dev)) {
		/* Workaround: Set the timing override bit before enabling the
		 * pch transcoder. */
		reg = TRANS_CHICKEN2(pipe);
		val = I915_READ(reg);
		val |= TRANS_CHICKEN2_TIMING_OVERRIDE;
		I915_WRITE(reg, val);
	}

	reg = PCH_TRANSCONF(pipe);
	val = I915_READ(reg);
	pipeconf_val = I915_READ(PIPECONF(pipe));

	if (HAS_PCH_IBX(dev_priv->dev)) {
		/*
		 * make the BPC in transcoder be consistent with
		 * that in pipeconf reg.
		 */
		val &= ~PIPECONF_BPC_MASK;
		val |= pipeconf_val & PIPECONF_BPC_MASK;
	}

	val &= ~TRANS_INTERLACE_MASK;
	if ((pipeconf_val & PIPECONF_INTERLACE_MASK) == PIPECONF_INTERLACED_ILK)
		if (HAS_PCH_IBX(dev_priv->dev) &&
		    intel_pipe_has_type(crtc, INTEL_OUTPUT_SDVO))
			val |= TRANS_LEGACY_INTERLACED_ILK;
		else
			val |= TRANS_INTERLACED;
	else
		val |= TRANS_PROGRESSIVE;

	I915_WRITE(reg, val | TRANS_ENABLE);
	if (wait_for(I915_READ(reg) & TRANS_STATE_ENABLE, 100))
		DRM_ERROR("failed to enable transcoder %c\n", pipe_name(pipe));
}

static void lpt_enable_pch_transcoder(struct drm_i915_private *dev_priv,
				      enum transcoder cpu_transcoder)
{
	u32 val, pipeconf_val;

	/* PCH only available on ILK+ */
	BUG_ON(dev_priv->info->gen < 5);

	/* FDI must be feeding us bits for PCH ports */
	assert_fdi_tx_enabled(dev_priv, (enum pipe) cpu_transcoder);
	assert_fdi_rx_enabled(dev_priv, TRANSCODER_A);

	/* Workaround: set timing override bit. */
	val = I915_READ(_TRANSA_CHICKEN2);
	val |= TRANS_CHICKEN2_TIMING_OVERRIDE;
	I915_WRITE(_TRANSA_CHICKEN2, val);

	val = TRANS_ENABLE;
	pipeconf_val = I915_READ(PIPECONF(cpu_transcoder));

	if ((pipeconf_val & PIPECONF_INTERLACE_MASK_HSW) ==
	    PIPECONF_INTERLACED_ILK)
		val |= TRANS_INTERLACED;
	else
		val |= TRANS_PROGRESSIVE;

	I915_WRITE(LPT_TRANSCONF, val);
	if (wait_for(I915_READ(LPT_TRANSCONF) & TRANS_STATE_ENABLE, 100))
		DRM_ERROR("Failed to enable PCH transcoder\n");
}

static void ironlake_disable_pch_transcoder(struct drm_i915_private *dev_priv,
					    enum pipe pipe)
{
	struct drm_device *dev = dev_priv->dev;
	uint32_t reg, val;

	/* FDI relies on the transcoder */
	assert_fdi_tx_disabled(dev_priv, pipe);
	assert_fdi_rx_disabled(dev_priv, pipe);

	/* Ports must be off as well */
	assert_pch_ports_disabled(dev_priv, pipe);

	reg = PCH_TRANSCONF(pipe);
	val = I915_READ(reg);
	val &= ~TRANS_ENABLE;
	I915_WRITE(reg, val);
	/* wait for PCH transcoder off, transcoder state */
	if (wait_for((I915_READ(reg) & TRANS_STATE_ENABLE) == 0, 50))
		DRM_ERROR("failed to disable transcoder %c\n", pipe_name(pipe));

	if (!HAS_PCH_IBX(dev)) {
		/* Workaround: Clear the timing override chicken bit again. */
		reg = TRANS_CHICKEN2(pipe);
		val = I915_READ(reg);
		val &= ~TRANS_CHICKEN2_TIMING_OVERRIDE;
		I915_WRITE(reg, val);
	}
}

static void lpt_disable_pch_transcoder(struct drm_i915_private *dev_priv)
{
	u32 val;

	val = I915_READ(LPT_TRANSCONF);
	val &= ~TRANS_ENABLE;
	I915_WRITE(LPT_TRANSCONF, val);
	/* wait for PCH transcoder off, transcoder state */
	if (wait_for((I915_READ(LPT_TRANSCONF) & TRANS_STATE_ENABLE) == 0, 50))
		DRM_ERROR("Failed to disable PCH transcoder\n");

	/* Workaround: clear timing override bit. */
	val = I915_READ(_TRANSA_CHICKEN2);
	val &= ~TRANS_CHICKEN2_TIMING_OVERRIDE;
	I915_WRITE(_TRANSA_CHICKEN2, val);
}

/**
 * intel_enable_pipe - enable a pipe, asserting requirements
 * @dev_priv: i915 private structure
 * @pipe: pipe to enable
 * @pch_port: on ILK+, is this pipe driving a PCH port or not
 *
 * Enable @pipe, making sure that various hardware specific requirements
 * are met, if applicable, e.g. PLL enabled, LVDS pairs enabled, etc.
 *
 * @pipe should be %PIPE_A or %PIPE_B.
 *
 * Will wait until the pipe is actually running (i.e. first vblank) before
 * returning.
 */
static void intel_enable_pipe(struct drm_i915_private *dev_priv, enum pipe pipe,
			      bool pch_port)
{
	enum transcoder cpu_transcoder = intel_pipe_to_cpu_transcoder(dev_priv,
								      pipe);
	enum pipe pch_transcoder;
	int reg;
	u32 val;

	assert_planes_disabled(dev_priv, pipe);
	assert_sprites_disabled(dev_priv, pipe);

	if (HAS_PCH_LPT(dev_priv->dev))
		pch_transcoder = TRANSCODER_A;
	else
		pch_transcoder = pipe;

	/*
	 * A pipe without a PLL won't actually be able to drive bits from
	 * a plane.  On ILK+ the pipe PLLs are integrated, so we don't
	 * need the check.
	 */
	if (!HAS_PCH_SPLIT(dev_priv->dev))
		assert_pll_enabled(dev_priv, pipe);
	else {
		if (pch_port) {
			/* if driving the PCH, we need FDI enabled */
			assert_fdi_rx_pll_enabled(dev_priv, pch_transcoder);
			assert_fdi_tx_pll_enabled(dev_priv,
						  (enum pipe) cpu_transcoder);
		}
		/* FIXME: assert CPU port conditions for SNB+ */
	}

	reg = PIPECONF(cpu_transcoder);
	val = I915_READ(reg);
	if (val & PIPECONF_ENABLE)
		return;

	I915_WRITE(reg, val | PIPECONF_ENABLE);
	intel_wait_for_vblank(dev_priv->dev, pipe);
}

/**
 * intel_disable_pipe - disable a pipe, asserting requirements
 * @dev_priv: i915 private structure
 * @pipe: pipe to disable
 *
 * Disable @pipe, making sure that various hardware specific requirements
 * are met, if applicable, e.g. plane disabled, panel fitter off, etc.
 *
 * @pipe should be %PIPE_A or %PIPE_B.
 *
 * Will wait until the pipe has shut down before returning.
 */
static void intel_disable_pipe(struct drm_i915_private *dev_priv,
			       enum pipe pipe)
{
	enum transcoder cpu_transcoder = intel_pipe_to_cpu_transcoder(dev_priv,
								      pipe);
	int reg;
	u32 val;

	/*
	 * Make sure planes won't keep trying to pump pixels to us,
	 * or we might hang the display.
	 */
	assert_planes_disabled(dev_priv, pipe);
	assert_sprites_disabled(dev_priv, pipe);

	/* Don't disable pipe A or pipe A PLLs if needed */
	if (pipe == PIPE_A && (dev_priv->quirks & QUIRK_PIPEA_FORCE))
		return;

	reg = PIPECONF(cpu_transcoder);
	val = I915_READ(reg);
	if ((val & PIPECONF_ENABLE) == 0)
		return;

	I915_WRITE(reg, val & ~PIPECONF_ENABLE);
	intel_wait_for_pipe_off(dev_priv->dev, pipe);
}

/*
 * Plane regs are double buffered, going from enabled->disabled needs a
 * trigger in order to latch.  The display address reg provides this.
 */
void intel_flush_display_plane(struct drm_i915_private *dev_priv,
				      enum plane plane)
{
	if (dev_priv->info->gen >= 4)
		I915_WRITE(DSPSURF(plane), I915_READ(DSPSURF(plane)));
	else
		I915_WRITE(DSPADDR(plane), I915_READ(DSPADDR(plane)));
}

/**
 * intel_enable_plane - enable a display plane on a given pipe
 * @dev_priv: i915 private structure
 * @plane: plane to enable
 * @pipe: pipe being fed
 *
 * Enable @plane on @pipe, making sure that @pipe is running first.
 */
static void intel_enable_plane(struct drm_i915_private *dev_priv,
			       enum plane plane, enum pipe pipe)
{
	int reg;
	u32 val;

	/* If the pipe isn't enabled, we can't pump pixels and may hang */
	assert_pipe_enabled(dev_priv, pipe);

	reg = DSPCNTR(plane);
	val = I915_READ(reg);
	if (val & DISPLAY_PLANE_ENABLE)
		return;

	I915_WRITE(reg, val | DISPLAY_PLANE_ENABLE);
	intel_flush_display_plane(dev_priv, plane);
	intel_wait_for_vblank(dev_priv->dev, pipe);
}

/**
 * intel_disable_plane - disable a display plane
 * @dev_priv: i915 private structure
 * @plane: plane to disable
 * @pipe: pipe consuming the data
 *
 * Disable @plane; should be an independent operation.
 */
static void intel_disable_plane(struct drm_i915_private *dev_priv,
				enum plane plane, enum pipe pipe)
{
	int reg;
	u32 val;

	reg = DSPCNTR(plane);
	val = I915_READ(reg);
	if ((val & DISPLAY_PLANE_ENABLE) == 0)
		return;

	I915_WRITE(reg, val & ~DISPLAY_PLANE_ENABLE);
	intel_flush_display_plane(dev_priv, plane);
	intel_wait_for_vblank(dev_priv->dev, pipe);
}

static bool need_vtd_wa(struct drm_device *dev)
{
#ifdef CONFIG_INTEL_IOMMU
	if (INTEL_INFO(dev)->gen >= 6 && intel_iommu_gfx_mapped)
		return true;
#endif
	return false;
}

int
intel_pin_and_fence_fb_obj(struct drm_device *dev,
			   struct drm_i915_gem_object *obj,
			   struct intel_ring_buffer *pipelined)
{
	struct drm_i915_private *dev_priv = dev->dev_private;
	u32 alignment;
	int ret;

	switch (obj->tiling_mode) {
	case I915_TILING_NONE:
		if (IS_BROADWATER(dev) || IS_CRESTLINE(dev))
			alignment = 128 * 1024;
		else if (INTEL_INFO(dev)->gen >= 4)
			alignment = 4 * 1024;
		else
			alignment = 64 * 1024;
		break;
	case I915_TILING_X:
		/* pin() will align the object as required by fence */
		alignment = 0;
		break;
	case I915_TILING_Y:
		/* Despite that we check this in framebuffer_init userspace can
		 * screw us over and change the tiling after the fact. Only
		 * pinned buffers can't change their tiling. */
		DRM_DEBUG_DRIVER("Y tiled not allowed for scan out buffers\n");
		return -EINVAL;
	default:
		BUG();
	}

	/* Note that the w/a also requires 64 PTE of padding following the
	 * bo. We currently fill all unused PTE with the shadow page and so
	 * we should always have valid PTE following the scanout preventing
	 * the VT-d warning.
	 */
	if (need_vtd_wa(dev) && alignment < 256 * 1024)
		alignment = 256 * 1024;

	dev_priv->mm.interruptible = false;
	ret = i915_gem_object_pin_to_display_plane(obj, alignment, pipelined);
	if (ret)
		goto err_interruptible;

	/* Install a fence for tiled scan-out. Pre-i965 always needs a
	 * fence, whereas 965+ only requires a fence if using
	 * framebuffer compression.  For simplicity, we always install
	 * a fence as the cost is not that onerous.
	 */
	ret = i915_gem_object_get_fence(obj);
	if (ret)
		goto err_unpin;

	i915_gem_object_pin_fence(obj);

	dev_priv->mm.interruptible = true;
	return 0;

err_unpin:
	i915_gem_object_unpin_from_display_plane(obj);
err_interruptible:
	dev_priv->mm.interruptible = true;
	return ret;
}

void intel_unpin_fb_obj(struct drm_i915_gem_object *obj)
{
	i915_gem_object_unpin_fence(obj);
	i915_gem_object_unpin_from_display_plane(obj);
}

/* Computes the linear offset to the base tile and adjusts x, y. bytes per pixel
 * is assumed to be a power-of-two. */
unsigned long intel_gen4_compute_page_offset(int *x, int *y,
					     unsigned int tiling_mode,
					     unsigned int cpp,
					     unsigned int pitch)
{
	if (tiling_mode != I915_TILING_NONE) {
		unsigned int tile_rows, tiles;

		tile_rows = *y / 8;
		*y %= 8;

		tiles = *x / (512/cpp);
		*x %= 512/cpp;

		return tile_rows * pitch * 8 + tiles * 4096;
	} else {
		unsigned int offset;

		offset = *y * pitch + *x * cpp;
		*y = 0;
		*x = (offset & 4095) / cpp;
		return offset & -4096;
	}
}

static int i9xx_update_plane(struct drm_crtc *crtc, struct drm_framebuffer *fb,
			     int x, int y)
{
	struct drm_device *dev = crtc->dev;
	struct drm_i915_private *dev_priv = dev->dev_private;
	struct intel_crtc *intel_crtc = to_intel_crtc(crtc);
	struct intel_framebuffer *intel_fb;
	struct drm_i915_gem_object *obj;
	int plane = intel_crtc->plane;
	unsigned long linear_offset;
	u32 dspcntr;
	u32 reg;

	switch (plane) {
	case 0:
	case 1:
		break;
	default:
		DRM_ERROR("Can't update plane %c in SAREA\n", plane_name(plane));
		return -EINVAL;
	}

	intel_fb = to_intel_framebuffer(fb);
	obj = intel_fb->obj;

	reg = DSPCNTR(plane);
	dspcntr = I915_READ(reg);
	/* Mask out pixel format bits in case we change it */
	dspcntr &= ~DISPPLANE_PIXFORMAT_MASK;
	switch (fb->pixel_format) {
	case DRM_FORMAT_C8:
		dspcntr |= DISPPLANE_8BPP;
		break;
	case DRM_FORMAT_XRGB1555:
	case DRM_FORMAT_ARGB1555:
		dspcntr |= DISPPLANE_BGRX555;
		break;
	case DRM_FORMAT_RGB565:
		dspcntr |= DISPPLANE_BGRX565;
		break;
	case DRM_FORMAT_XRGB8888:
	case DRM_FORMAT_ARGB8888:
		dspcntr |= DISPPLANE_BGRX888;
		break;
	case DRM_FORMAT_XBGR8888:
	case DRM_FORMAT_ABGR8888:
		dspcntr |= DISPPLANE_RGBX888;
		break;
	case DRM_FORMAT_XRGB2101010:
	case DRM_FORMAT_ARGB2101010:
		dspcntr |= DISPPLANE_BGRX101010;
		break;
	case DRM_FORMAT_XBGR2101010:
	case DRM_FORMAT_ABGR2101010:
		dspcntr |= DISPPLANE_RGBX101010;
		break;
	default:
		BUG();
	}

	if (INTEL_INFO(dev)->gen >= 4) {
		if (obj->tiling_mode != I915_TILING_NONE)
			dspcntr |= DISPPLANE_TILED;
		else
			dspcntr &= ~DISPPLANE_TILED;
	}

	if (IS_G4X(dev))
		dspcntr |= DISPPLANE_TRICKLE_FEED_DISABLE;

	I915_WRITE(reg, dspcntr);

	linear_offset = y * fb->pitches[0] + x * (fb->bits_per_pixel / 8);

	if (INTEL_INFO(dev)->gen >= 4) {
		intel_crtc->dspaddr_offset =
			intel_gen4_compute_page_offset(&x, &y, obj->tiling_mode,
						       fb->bits_per_pixel / 8,
						       fb->pitches[0]);
		linear_offset -= intel_crtc->dspaddr_offset;
	} else {
		intel_crtc->dspaddr_offset = linear_offset;
	}

	DRM_DEBUG_KMS("Writing base %08lX %08lX %d %d %d\n",
		      i915_gem_obj_ggtt_offset(obj), linear_offset, x, y,
		      fb->pitches[0]);
	I915_WRITE(DSPSTRIDE(plane), fb->pitches[0]);
	if (INTEL_INFO(dev)->gen >= 4) {
		I915_MODIFY_DISPBASE(DSPSURF(plane),
				     i915_gem_obj_ggtt_offset(obj) + intel_crtc->dspaddr_offset);
		I915_WRITE(DSPTILEOFF(plane), (y << 16) | x);
		I915_WRITE(DSPLINOFF(plane), linear_offset);
	} else
		I915_WRITE(DSPADDR(plane), i915_gem_obj_ggtt_offset(obj) + linear_offset);
	POSTING_READ(reg);

	return 0;
}

static int ironlake_update_plane(struct drm_crtc *crtc,
				 struct drm_framebuffer *fb, int x, int y)
{
	struct drm_device *dev = crtc->dev;
	struct drm_i915_private *dev_priv = dev->dev_private;
	struct intel_crtc *intel_crtc = to_intel_crtc(crtc);
	struct intel_framebuffer *intel_fb;
	struct drm_i915_gem_object *obj;
	int plane = intel_crtc->plane;
	unsigned long linear_offset;
	u32 dspcntr;
	u32 reg;

	switch (plane) {
	case 0:
	case 1:
	case 2:
		break;
	default:
		DRM_ERROR("Can't update plane %c in SAREA\n", plane_name(plane));
		return -EINVAL;
	}

	intel_fb = to_intel_framebuffer(fb);
	obj = intel_fb->obj;

	reg = DSPCNTR(plane);
	dspcntr = I915_READ(reg);
	/* Mask out pixel format bits in case we change it */
	dspcntr &= ~DISPPLANE_PIXFORMAT_MASK;
	switch (fb->pixel_format) {
	case DRM_FORMAT_C8:
		dspcntr |= DISPPLANE_8BPP;
		break;
	case DRM_FORMAT_RGB565:
		dspcntr |= DISPPLANE_BGRX565;
		break;
	case DRM_FORMAT_XRGB8888:
	case DRM_FORMAT_ARGB8888:
		dspcntr |= DISPPLANE_BGRX888;
		break;
	case DRM_FORMAT_XBGR8888:
	case DRM_FORMAT_ABGR8888:
		dspcntr |= DISPPLANE_RGBX888;
		break;
	case DRM_FORMAT_XRGB2101010:
	case DRM_FORMAT_ARGB2101010:
		dspcntr |= DISPPLANE_BGRX101010;
		break;
	case DRM_FORMAT_XBGR2101010:
	case DRM_FORMAT_ABGR2101010:
		dspcntr |= DISPPLANE_RGBX101010;
		break;
	default:
		BUG();
	}

	if (obj->tiling_mode != I915_TILING_NONE)
		dspcntr |= DISPPLANE_TILED;
	else
		dspcntr &= ~DISPPLANE_TILED;

	/* must disable */
	dspcntr |= DISPPLANE_TRICKLE_FEED_DISABLE;

	I915_WRITE(reg, dspcntr);

	linear_offset = y * fb->pitches[0] + x * (fb->bits_per_pixel / 8);
	intel_crtc->dspaddr_offset =
		intel_gen4_compute_page_offset(&x, &y, obj->tiling_mode,
					       fb->bits_per_pixel / 8,
					       fb->pitches[0]);
	linear_offset -= intel_crtc->dspaddr_offset;

	DRM_DEBUG_KMS("Writing base %08lX %08lX %d %d %d\n",
		      i915_gem_obj_ggtt_offset(obj), linear_offset, x, y,
		      fb->pitches[0]);
	I915_WRITE(DSPSTRIDE(plane), fb->pitches[0]);
	I915_MODIFY_DISPBASE(DSPSURF(plane),
			     i915_gem_obj_ggtt_offset(obj) + intel_crtc->dspaddr_offset);
	if (IS_HASWELL(dev)) {
		I915_WRITE(DSPOFFSET(plane), (y << 16) | x);
	} else {
		I915_WRITE(DSPTILEOFF(plane), (y << 16) | x);
		I915_WRITE(DSPLINOFF(plane), linear_offset);
	}
	POSTING_READ(reg);

	return 0;
}

/* Assume fb object is pinned & idle & fenced and just update base pointers */
static int
intel_pipe_set_base_atomic(struct drm_crtc *crtc, struct drm_framebuffer *fb,
			   int x, int y, enum mode_set_atomic state)
{
	struct drm_device *dev = crtc->dev;
	struct drm_i915_private *dev_priv = dev->dev_private;

	if (dev_priv->display.disable_fbc)
		dev_priv->display.disable_fbc(dev);
	intel_increase_pllclock(crtc);

	return dev_priv->display.update_plane(crtc, fb, x, y);
}

void intel_display_handle_reset(struct drm_device *dev)
{
	struct drm_i915_private *dev_priv = dev->dev_private;
	struct drm_crtc *crtc;

	/*
	 * Flips in the rings have been nuked by the reset,
	 * so complete all pending flips so that user space
	 * will get its events and not get stuck.
	 *
	 * Also update the base address of all primary
	 * planes to the the last fb to make sure we're
	 * showing the correct fb after a reset.
	 *
	 * Need to make two loops over the crtcs so that we
	 * don't try to grab a crtc mutex before the
	 * pending_flip_queue really got woken up.
	 */

	list_for_each_entry(crtc, &dev->mode_config.crtc_list, head) {
		struct intel_crtc *intel_crtc = to_intel_crtc(crtc);
		enum plane plane = intel_crtc->plane;

		intel_prepare_page_flip(dev, plane);
		intel_finish_page_flip_plane(dev, plane);
	}

	list_for_each_entry(crtc, &dev->mode_config.crtc_list, head) {
		struct intel_crtc *intel_crtc = to_intel_crtc(crtc);

		mutex_lock(&crtc->mutex);
		if (intel_crtc->active)
			dev_priv->display.update_plane(crtc, crtc->fb,
						       crtc->x, crtc->y);
		mutex_unlock(&crtc->mutex);
	}
}

static int
intel_finish_fb(struct drm_framebuffer *old_fb)
{
	struct drm_i915_gem_object *obj = to_intel_framebuffer(old_fb)->obj;
	struct drm_i915_private *dev_priv = obj->base.dev->dev_private;
	bool was_interruptible = dev_priv->mm.interruptible;
	int ret;

	/* Big Hammer, we also need to ensure that any pending
	 * MI_WAIT_FOR_EVENT inside a user batch buffer on the
	 * current scanout is retired before unpinning the old
	 * framebuffer.
	 *
	 * This should only fail upon a hung GPU, in which case we
	 * can safely continue.
	 */
	dev_priv->mm.interruptible = false;
	ret = i915_gem_object_finish_gpu(obj);
	dev_priv->mm.interruptible = was_interruptible;

	return ret;
}

static void intel_crtc_update_sarea_pos(struct drm_crtc *crtc, int x, int y)
{
	struct drm_device *dev = crtc->dev;
	struct drm_i915_master_private *master_priv;
	struct intel_crtc *intel_crtc = to_intel_crtc(crtc);

	if (!dev->primary->master)
		return;

	master_priv = dev->primary->master->driver_priv;
	if (!master_priv->sarea_priv)
		return;

	switch (intel_crtc->pipe) {
	case 0:
		master_priv->sarea_priv->pipeA_x = x;
		master_priv->sarea_priv->pipeA_y = y;
		break;
	case 1:
		master_priv->sarea_priv->pipeB_x = x;
		master_priv->sarea_priv->pipeB_y = y;
		break;
	default:
		break;
	}
}

static int
intel_pipe_set_base(struct drm_crtc *crtc, int x, int y,
		    struct drm_framebuffer *fb)
{
	struct drm_device *dev = crtc->dev;
	struct drm_i915_private *dev_priv = dev->dev_private;
	struct intel_crtc *intel_crtc = to_intel_crtc(crtc);
	struct drm_framebuffer *old_fb;
	int ret;

	/* no fb bound */
	if (!fb) {
		DRM_ERROR("No FB bound\n");
		return 0;
	}

	if (intel_crtc->plane > INTEL_INFO(dev)->num_pipes) {
		DRM_ERROR("no plane for crtc: plane %c, num_pipes %d\n",
			  plane_name(intel_crtc->plane),
			  INTEL_INFO(dev)->num_pipes);
		return -EINVAL;
	}

	mutex_lock(&dev->struct_mutex);
	ret = intel_pin_and_fence_fb_obj(dev,
					 to_intel_framebuffer(fb)->obj,
					 NULL);
	if (ret != 0) {
		mutex_unlock(&dev->struct_mutex);
		DRM_ERROR("pin & fence failed\n");
		return ret;
	}

	/* Update pipe size and adjust fitter if needed */
	if (i915_fastboot) {
		I915_WRITE(PIPESRC(intel_crtc->pipe),
			   ((crtc->mode.hdisplay - 1) << 16) |
			   (crtc->mode.vdisplay - 1));
		if (!intel_crtc->config.pch_pfit.size &&
		    (intel_pipe_has_type(crtc, INTEL_OUTPUT_LVDS) ||
		     intel_pipe_has_type(crtc, INTEL_OUTPUT_EDP))) {
			I915_WRITE(PF_CTL(intel_crtc->pipe), 0);
			I915_WRITE(PF_WIN_POS(intel_crtc->pipe), 0);
			I915_WRITE(PF_WIN_SZ(intel_crtc->pipe), 0);
		}
	}

	ret = dev_priv->display.update_plane(crtc, fb, x, y);
	if (ret) {
		intel_unpin_fb_obj(to_intel_framebuffer(fb)->obj);
		mutex_unlock(&dev->struct_mutex);
		DRM_ERROR("failed to update base address\n");
		return ret;
	}

	old_fb = crtc->fb;
	crtc->fb = fb;
	crtc->x = x;
	crtc->y = y;

	if (old_fb) {
		if (intel_crtc->active && old_fb != fb)
			intel_wait_for_vblank(dev, intel_crtc->pipe);
		intel_unpin_fb_obj(to_intel_framebuffer(old_fb)->obj);
	}

	intel_update_fbc(dev);
	intel_edp_psr_update(dev);
	mutex_unlock(&dev->struct_mutex);

	intel_crtc_update_sarea_pos(crtc, x, y);

	return 0;
}

static void intel_fdi_normal_train(struct drm_crtc *crtc)
{
	struct drm_device *dev = crtc->dev;
	struct drm_i915_private *dev_priv = dev->dev_private;
	struct intel_crtc *intel_crtc = to_intel_crtc(crtc);
	int pipe = intel_crtc->pipe;
	u32 reg, temp;

	/* enable normal train */
	reg = FDI_TX_CTL(pipe);
	temp = I915_READ(reg);
	if (IS_IVYBRIDGE(dev)) {
		temp &= ~FDI_LINK_TRAIN_NONE_IVB;
		temp |= FDI_LINK_TRAIN_NONE_IVB | FDI_TX_ENHANCE_FRAME_ENABLE;
	} else {
		temp &= ~FDI_LINK_TRAIN_NONE;
		temp |= FDI_LINK_TRAIN_NONE | FDI_TX_ENHANCE_FRAME_ENABLE;
	}
	I915_WRITE(reg, temp);

	reg = FDI_RX_CTL(pipe);
	temp = I915_READ(reg);
	if (HAS_PCH_CPT(dev)) {
		temp &= ~FDI_LINK_TRAIN_PATTERN_MASK_CPT;
		temp |= FDI_LINK_TRAIN_NORMAL_CPT;
	} else {
		temp &= ~FDI_LINK_TRAIN_NONE;
		temp |= FDI_LINK_TRAIN_NONE;
	}
	I915_WRITE(reg, temp | FDI_RX_ENHANCE_FRAME_ENABLE);

	/* wait one idle pattern time */
	POSTING_READ(reg);
	udelay(1000);

	/* IVB wants error correction enabled */
	if (IS_IVYBRIDGE(dev))
		I915_WRITE(reg, I915_READ(reg) | FDI_FS_ERRC_ENABLE |
			   FDI_FE_ERRC_ENABLE);
}

static bool pipe_has_enabled_pch(struct intel_crtc *intel_crtc)
{
	return intel_crtc->base.enabled && intel_crtc->config.has_pch_encoder;
}

static void ivb_modeset_global_resources(struct drm_device *dev)
{
	struct drm_i915_private *dev_priv = dev->dev_private;
	struct intel_crtc *pipe_B_crtc =
		to_intel_crtc(dev_priv->pipe_to_crtc_mapping[PIPE_B]);
	struct intel_crtc *pipe_C_crtc =
		to_intel_crtc(dev_priv->pipe_to_crtc_mapping[PIPE_C]);
	uint32_t temp;

	/*
	 * When everything is off disable fdi C so that we could enable fdi B
	 * with all lanes. Note that we don't care about enabled pipes without
	 * an enabled pch encoder.
	 */
	if (!pipe_has_enabled_pch(pipe_B_crtc) &&
	    !pipe_has_enabled_pch(pipe_C_crtc)) {
		WARN_ON(I915_READ(FDI_RX_CTL(PIPE_B)) & FDI_RX_ENABLE);
		WARN_ON(I915_READ(FDI_RX_CTL(PIPE_C)) & FDI_RX_ENABLE);

		temp = I915_READ(SOUTH_CHICKEN1);
		temp &= ~FDI_BC_BIFURCATION_SELECT;
		DRM_DEBUG_KMS("disabling fdi C rx\n");
		I915_WRITE(SOUTH_CHICKEN1, temp);
	}
}

/* The FDI link training functions for ILK/Ibexpeak. */
static void ironlake_fdi_link_train(struct drm_crtc *crtc)
{
	struct drm_device *dev = crtc->dev;
	struct drm_i915_private *dev_priv = dev->dev_private;
	struct intel_crtc *intel_crtc = to_intel_crtc(crtc);
	int pipe = intel_crtc->pipe;
	int plane = intel_crtc->plane;
	u32 reg, temp, tries;

	/* FDI needs bits from pipe & plane first */
	assert_pipe_enabled(dev_priv, pipe);
	assert_plane_enabled(dev_priv, plane);

	/* Train 1: umask FDI RX Interrupt symbol_lock and bit_lock bit
	   for train result */
	reg = FDI_RX_IMR(pipe);
	temp = I915_READ(reg);
	temp &= ~FDI_RX_SYMBOL_LOCK;
	temp &= ~FDI_RX_BIT_LOCK;
	I915_WRITE(reg, temp);
	I915_READ(reg);
	udelay(150);

	/* enable CPU FDI TX and PCH FDI RX */
	reg = FDI_TX_CTL(pipe);
	temp = I915_READ(reg);
	temp &= ~FDI_DP_PORT_WIDTH_MASK;
	temp |= FDI_DP_PORT_WIDTH(intel_crtc->config.fdi_lanes);
	temp &= ~FDI_LINK_TRAIN_NONE;
	temp |= FDI_LINK_TRAIN_PATTERN_1;
	I915_WRITE(reg, temp | FDI_TX_ENABLE);

	reg = FDI_RX_CTL(pipe);
	temp = I915_READ(reg);
	temp &= ~FDI_LINK_TRAIN_NONE;
	temp |= FDI_LINK_TRAIN_PATTERN_1;
	I915_WRITE(reg, temp | FDI_RX_ENABLE);

	POSTING_READ(reg);
	udelay(150);

	/* Ironlake workaround, enable clock pointer after FDI enable*/
	I915_WRITE(FDI_RX_CHICKEN(pipe), FDI_RX_PHASE_SYNC_POINTER_OVR);
	I915_WRITE(FDI_RX_CHICKEN(pipe), FDI_RX_PHASE_SYNC_POINTER_OVR |
		   FDI_RX_PHASE_SYNC_POINTER_EN);

	reg = FDI_RX_IIR(pipe);
	for (tries = 0; tries < 5; tries++) {
		temp = I915_READ(reg);
		DRM_DEBUG_KMS("FDI_RX_IIR 0x%x\n", temp);

		if ((temp & FDI_RX_BIT_LOCK)) {
			DRM_DEBUG_KMS("FDI train 1 done.\n");
			I915_WRITE(reg, temp | FDI_RX_BIT_LOCK);
			break;
		}
	}
	if (tries == 5)
		DRM_ERROR("FDI train 1 fail!\n");

	/* Train 2 */
	reg = FDI_TX_CTL(pipe);
	temp = I915_READ(reg);
	temp &= ~FDI_LINK_TRAIN_NONE;
	temp |= FDI_LINK_TRAIN_PATTERN_2;
	I915_WRITE(reg, temp);

	reg = FDI_RX_CTL(pipe);
	temp = I915_READ(reg);
	temp &= ~FDI_LINK_TRAIN_NONE;
	temp |= FDI_LINK_TRAIN_PATTERN_2;
	I915_WRITE(reg, temp);

	POSTING_READ(reg);
	udelay(150);

	reg = FDI_RX_IIR(pipe);
	for (tries = 0; tries < 5; tries++) {
		temp = I915_READ(reg);
		DRM_DEBUG_KMS("FDI_RX_IIR 0x%x\n", temp);

		if (temp & FDI_RX_SYMBOL_LOCK) {
			I915_WRITE(reg, temp | FDI_RX_SYMBOL_LOCK);
			DRM_DEBUG_KMS("FDI train 2 done.\n");
			break;
		}
	}
	if (tries == 5)
		DRM_ERROR("FDI train 2 fail!\n");

	DRM_DEBUG_KMS("FDI train done\n");

}

static const int snb_b_fdi_train_param[] = {
	FDI_LINK_TRAIN_400MV_0DB_SNB_B,
	FDI_LINK_TRAIN_400MV_6DB_SNB_B,
	FDI_LINK_TRAIN_600MV_3_5DB_SNB_B,
	FDI_LINK_TRAIN_800MV_0DB_SNB_B,
};

/* The FDI link training functions for SNB/Cougarpoint. */
static void gen6_fdi_link_train(struct drm_crtc *crtc)
{
	struct drm_device *dev = crtc->dev;
	struct drm_i915_private *dev_priv = dev->dev_private;
	struct intel_crtc *intel_crtc = to_intel_crtc(crtc);
	int pipe = intel_crtc->pipe;
	u32 reg, temp, i, retry;

	/* Train 1: umask FDI RX Interrupt symbol_lock and bit_lock bit
	   for train result */
	reg = FDI_RX_IMR(pipe);
	temp = I915_READ(reg);
	temp &= ~FDI_RX_SYMBOL_LOCK;
	temp &= ~FDI_RX_BIT_LOCK;
	I915_WRITE(reg, temp);

	POSTING_READ(reg);
	udelay(150);

	/* enable CPU FDI TX and PCH FDI RX */
	reg = FDI_TX_CTL(pipe);
	temp = I915_READ(reg);
	temp &= ~FDI_DP_PORT_WIDTH_MASK;
	temp |= FDI_DP_PORT_WIDTH(intel_crtc->config.fdi_lanes);
	temp &= ~FDI_LINK_TRAIN_NONE;
	temp |= FDI_LINK_TRAIN_PATTERN_1;
	temp &= ~FDI_LINK_TRAIN_VOL_EMP_MASK;
	/* SNB-B */
	temp |= FDI_LINK_TRAIN_400MV_0DB_SNB_B;
	I915_WRITE(reg, temp | FDI_TX_ENABLE);

	I915_WRITE(FDI_RX_MISC(pipe),
		   FDI_RX_TP1_TO_TP2_48 | FDI_RX_FDI_DELAY_90);

	reg = FDI_RX_CTL(pipe);
	temp = I915_READ(reg);
	if (HAS_PCH_CPT(dev)) {
		temp &= ~FDI_LINK_TRAIN_PATTERN_MASK_CPT;
		temp |= FDI_LINK_TRAIN_PATTERN_1_CPT;
	} else {
		temp &= ~FDI_LINK_TRAIN_NONE;
		temp |= FDI_LINK_TRAIN_PATTERN_1;
	}
	I915_WRITE(reg, temp | FDI_RX_ENABLE);

	POSTING_READ(reg);
	udelay(150);

	for (i = 0; i < 4; i++) {
		reg = FDI_TX_CTL(pipe);
		temp = I915_READ(reg);
		temp &= ~FDI_LINK_TRAIN_VOL_EMP_MASK;
		temp |= snb_b_fdi_train_param[i];
		I915_WRITE(reg, temp);

		POSTING_READ(reg);
		udelay(500);

		for (retry = 0; retry < 5; retry++) {
			reg = FDI_RX_IIR(pipe);
			temp = I915_READ(reg);
			DRM_DEBUG_KMS("FDI_RX_IIR 0x%x\n", temp);
			if (temp & FDI_RX_BIT_LOCK) {
				I915_WRITE(reg, temp | FDI_RX_BIT_LOCK);
				DRM_DEBUG_KMS("FDI train 1 done.\n");
				break;
			}
			udelay(50);
		}
		if (retry < 5)
			break;
	}
	if (i == 4)
		DRM_ERROR("FDI train 1 fail!\n");

	/* Train 2 */
	reg = FDI_TX_CTL(pipe);
	temp = I915_READ(reg);
	temp &= ~FDI_LINK_TRAIN_NONE;
	temp |= FDI_LINK_TRAIN_PATTERN_2;
	if (IS_GEN6(dev)) {
		temp &= ~FDI_LINK_TRAIN_VOL_EMP_MASK;
		/* SNB-B */
		temp |= FDI_LINK_TRAIN_400MV_0DB_SNB_B;
	}
	I915_WRITE(reg, temp);

	reg = FDI_RX_CTL(pipe);
	temp = I915_READ(reg);
	if (HAS_PCH_CPT(dev)) {
		temp &= ~FDI_LINK_TRAIN_PATTERN_MASK_CPT;
		temp |= FDI_LINK_TRAIN_PATTERN_2_CPT;
	} else {
		temp &= ~FDI_LINK_TRAIN_NONE;
		temp |= FDI_LINK_TRAIN_PATTERN_2;
	}
	I915_WRITE(reg, temp);

	POSTING_READ(reg);
	udelay(150);

	for (i = 0; i < 4; i++) {
		reg = FDI_TX_CTL(pipe);
		temp = I915_READ(reg);
		temp &= ~FDI_LINK_TRAIN_VOL_EMP_MASK;
		temp |= snb_b_fdi_train_param[i];
		I915_WRITE(reg, temp);

		POSTING_READ(reg);
		udelay(500);

		for (retry = 0; retry < 5; retry++) {
			reg = FDI_RX_IIR(pipe);
			temp = I915_READ(reg);
			DRM_DEBUG_KMS("FDI_RX_IIR 0x%x\n", temp);
			if (temp & FDI_RX_SYMBOL_LOCK) {
				I915_WRITE(reg, temp | FDI_RX_SYMBOL_LOCK);
				DRM_DEBUG_KMS("FDI train 2 done.\n");
				break;
			}
			udelay(50);
		}
		if (retry < 5)
			break;
	}
	if (i == 4)
		DRM_ERROR("FDI train 2 fail!\n");

	DRM_DEBUG_KMS("FDI train done.\n");
}

/* Manual link training for Ivy Bridge A0 parts */
static void ivb_manual_fdi_link_train(struct drm_crtc *crtc)
{
	struct drm_device *dev = crtc->dev;
	struct drm_i915_private *dev_priv = dev->dev_private;
	struct intel_crtc *intel_crtc = to_intel_crtc(crtc);
	int pipe = intel_crtc->pipe;
	u32 reg, temp, i, j;

	/* Train 1: umask FDI RX Interrupt symbol_lock and bit_lock bit
	   for train result */
	reg = FDI_RX_IMR(pipe);
	temp = I915_READ(reg);
	temp &= ~FDI_RX_SYMBOL_LOCK;
	temp &= ~FDI_RX_BIT_LOCK;
	I915_WRITE(reg, temp);

	POSTING_READ(reg);
	udelay(150);

	DRM_DEBUG_KMS("FDI_RX_IIR before link train 0x%x\n",
		      I915_READ(FDI_RX_IIR(pipe)));

	/* Try each vswing and preemphasis setting twice before moving on */
	for (j = 0; j < ARRAY_SIZE(snb_b_fdi_train_param) * 2; j++) {
		/* disable first in case we need to retry */
		reg = FDI_TX_CTL(pipe);
		temp = I915_READ(reg);
		temp &= ~(FDI_LINK_TRAIN_AUTO | FDI_LINK_TRAIN_NONE_IVB);
		temp &= ~FDI_TX_ENABLE;
		I915_WRITE(reg, temp);

		reg = FDI_RX_CTL(pipe);
		temp = I915_READ(reg);
		temp &= ~FDI_LINK_TRAIN_AUTO;
		temp &= ~FDI_LINK_TRAIN_PATTERN_MASK_CPT;
		temp &= ~FDI_RX_ENABLE;
		I915_WRITE(reg, temp);

		/* enable CPU FDI TX and PCH FDI RX */
		reg = FDI_TX_CTL(pipe);
		temp = I915_READ(reg);
		temp &= ~FDI_DP_PORT_WIDTH_MASK;
		temp |= FDI_DP_PORT_WIDTH(intel_crtc->config.fdi_lanes);
		temp |= FDI_LINK_TRAIN_PATTERN_1_IVB;
		temp &= ~FDI_LINK_TRAIN_VOL_EMP_MASK;
		temp |= snb_b_fdi_train_param[j/2];
		temp |= FDI_COMPOSITE_SYNC;
		I915_WRITE(reg, temp | FDI_TX_ENABLE);

		I915_WRITE(FDI_RX_MISC(pipe),
			   FDI_RX_TP1_TO_TP2_48 | FDI_RX_FDI_DELAY_90);

		reg = FDI_RX_CTL(pipe);
		temp = I915_READ(reg);
		temp |= FDI_LINK_TRAIN_PATTERN_1_CPT;
		temp |= FDI_COMPOSITE_SYNC;
		I915_WRITE(reg, temp | FDI_RX_ENABLE);

		POSTING_READ(reg);
		udelay(1); /* should be 0.5us */

		for (i = 0; i < 4; i++) {
			reg = FDI_RX_IIR(pipe);
			temp = I915_READ(reg);
			DRM_DEBUG_KMS("FDI_RX_IIR 0x%x\n", temp);

			if (temp & FDI_RX_BIT_LOCK ||
			    (I915_READ(reg) & FDI_RX_BIT_LOCK)) {
				I915_WRITE(reg, temp | FDI_RX_BIT_LOCK);
				DRM_DEBUG_KMS("FDI train 1 done, level %i.\n",
					      i);
				break;
			}
			udelay(1); /* should be 0.5us */
		}
		if (i == 4) {
			DRM_DEBUG_KMS("FDI train 1 fail on vswing %d\n", j / 2);
			continue;
		}

		/* Train 2 */
		reg = FDI_TX_CTL(pipe);
		temp = I915_READ(reg);
		temp &= ~FDI_LINK_TRAIN_NONE_IVB;
		temp |= FDI_LINK_TRAIN_PATTERN_2_IVB;
		I915_WRITE(reg, temp);

		reg = FDI_RX_CTL(pipe);
		temp = I915_READ(reg);
		temp &= ~FDI_LINK_TRAIN_PATTERN_MASK_CPT;
		temp |= FDI_LINK_TRAIN_PATTERN_2_CPT;
		I915_WRITE(reg, temp);

		POSTING_READ(reg);
		udelay(2); /* should be 1.5us */

		for (i = 0; i < 4; i++) {
			reg = FDI_RX_IIR(pipe);
			temp = I915_READ(reg);
			DRM_DEBUG_KMS("FDI_RX_IIR 0x%x\n", temp);

			if (temp & FDI_RX_SYMBOL_LOCK ||
			    (I915_READ(reg) & FDI_RX_SYMBOL_LOCK)) {
				I915_WRITE(reg, temp | FDI_RX_SYMBOL_LOCK);
				DRM_DEBUG_KMS("FDI train 2 done, level %i.\n",
					      i);
				goto train_done;
			}
			udelay(2); /* should be 1.5us */
		}
		if (i == 4)
			DRM_DEBUG_KMS("FDI train 2 fail on vswing %d\n", j / 2);
	}

train_done:
	DRM_DEBUG_KMS("FDI train done.\n");
}

static void ironlake_fdi_pll_enable(struct intel_crtc *intel_crtc)
{
	struct drm_device *dev = intel_crtc->base.dev;
	struct drm_i915_private *dev_priv = dev->dev_private;
	int pipe = intel_crtc->pipe;
	u32 reg, temp;


	/* enable PCH FDI RX PLL, wait warmup plus DMI latency */
	reg = FDI_RX_CTL(pipe);
	temp = I915_READ(reg);
	temp &= ~(FDI_DP_PORT_WIDTH_MASK | (0x7 << 16));
	temp |= FDI_DP_PORT_WIDTH(intel_crtc->config.fdi_lanes);
	temp |= (I915_READ(PIPECONF(pipe)) & PIPECONF_BPC_MASK) << 11;
	I915_WRITE(reg, temp | FDI_RX_PLL_ENABLE);

	POSTING_READ(reg);
	udelay(200);

	/* Switch from Rawclk to PCDclk */
	temp = I915_READ(reg);
	I915_WRITE(reg, temp | FDI_PCDCLK);

	POSTING_READ(reg);
	udelay(200);

	/* Enable CPU FDI TX PLL, always on for Ironlake */
	reg = FDI_TX_CTL(pipe);
	temp = I915_READ(reg);
	if ((temp & FDI_TX_PLL_ENABLE) == 0) {
		I915_WRITE(reg, temp | FDI_TX_PLL_ENABLE);

		POSTING_READ(reg);
		udelay(100);
	}
}

static void ironlake_fdi_pll_disable(struct intel_crtc *intel_crtc)
{
	struct drm_device *dev = intel_crtc->base.dev;
	struct drm_i915_private *dev_priv = dev->dev_private;
	int pipe = intel_crtc->pipe;
	u32 reg, temp;

	/* Switch from PCDclk to Rawclk */
	reg = FDI_RX_CTL(pipe);
	temp = I915_READ(reg);
	I915_WRITE(reg, temp & ~FDI_PCDCLK);

	/* Disable CPU FDI TX PLL */
	reg = FDI_TX_CTL(pipe);
	temp = I915_READ(reg);
	I915_WRITE(reg, temp & ~FDI_TX_PLL_ENABLE);

	POSTING_READ(reg);
	udelay(100);

	reg = FDI_RX_CTL(pipe);
	temp = I915_READ(reg);
	I915_WRITE(reg, temp & ~FDI_RX_PLL_ENABLE);

	/* Wait for the clocks to turn off. */
	POSTING_READ(reg);
	udelay(100);
}

static void ironlake_fdi_disable(struct drm_crtc *crtc)
{
	struct drm_device *dev = crtc->dev;
	struct drm_i915_private *dev_priv = dev->dev_private;
	struct intel_crtc *intel_crtc = to_intel_crtc(crtc);
	int pipe = intel_crtc->pipe;
	u32 reg, temp;

	/* disable CPU FDI tx and PCH FDI rx */
	reg = FDI_TX_CTL(pipe);
	temp = I915_READ(reg);
	I915_WRITE(reg, temp & ~FDI_TX_ENABLE);
	POSTING_READ(reg);

	reg = FDI_RX_CTL(pipe);
	temp = I915_READ(reg);
	temp &= ~(0x7 << 16);
	temp |= (I915_READ(PIPECONF(pipe)) & PIPECONF_BPC_MASK) << 11;
	I915_WRITE(reg, temp & ~FDI_RX_ENABLE);

	POSTING_READ(reg);
	udelay(100);

	/* Ironlake workaround, disable clock pointer after downing FDI */
	if (HAS_PCH_IBX(dev)) {
		I915_WRITE(FDI_RX_CHICKEN(pipe), FDI_RX_PHASE_SYNC_POINTER_OVR);
	}

	/* still set train pattern 1 */
	reg = FDI_TX_CTL(pipe);
	temp = I915_READ(reg);
	temp &= ~FDI_LINK_TRAIN_NONE;
	temp |= FDI_LINK_TRAIN_PATTERN_1;
	I915_WRITE(reg, temp);

	reg = FDI_RX_CTL(pipe);
	temp = I915_READ(reg);
	if (HAS_PCH_CPT(dev)) {
		temp &= ~FDI_LINK_TRAIN_PATTERN_MASK_CPT;
		temp |= FDI_LINK_TRAIN_PATTERN_1_CPT;
	} else {
		temp &= ~FDI_LINK_TRAIN_NONE;
		temp |= FDI_LINK_TRAIN_PATTERN_1;
	}
	/* BPC in FDI rx is consistent with that in PIPECONF */
	temp &= ~(0x07 << 16);
	temp |= (I915_READ(PIPECONF(pipe)) & PIPECONF_BPC_MASK) << 11;
	I915_WRITE(reg, temp);

	POSTING_READ(reg);
	udelay(100);
}

static bool intel_crtc_has_pending_flip(struct drm_crtc *crtc)
{
	struct drm_device *dev = crtc->dev;
	struct drm_i915_private *dev_priv = dev->dev_private;
	struct intel_crtc *intel_crtc = to_intel_crtc(crtc);
	unsigned long flags;
	bool pending;

	if (i915_reset_in_progress(&dev_priv->gpu_error) ||
	    intel_crtc->reset_counter != atomic_read(&dev_priv->gpu_error.reset_counter))
		return false;

	spin_lock_irqsave(&dev->event_lock, flags);
	pending = to_intel_crtc(crtc)->unpin_work != NULL;
	spin_unlock_irqrestore(&dev->event_lock, flags);

	return pending;
}

static void intel_crtc_wait_for_pending_flips(struct drm_crtc *crtc)
{
	struct drm_device *dev = crtc->dev;
	struct drm_i915_private *dev_priv = dev->dev_private;

	if (crtc->fb == NULL)
		return;

	WARN_ON(waitqueue_active(&dev_priv->pending_flip_queue));

	wait_event(dev_priv->pending_flip_queue,
		   !intel_crtc_has_pending_flip(crtc));

	mutex_lock(&dev->struct_mutex);
	intel_finish_fb(crtc->fb);
	mutex_unlock(&dev->struct_mutex);
}

/* Program iCLKIP clock to the desired frequency */
static void lpt_program_iclkip(struct drm_crtc *crtc)
{
	struct drm_device *dev = crtc->dev;
	struct drm_i915_private *dev_priv = dev->dev_private;
	u32 divsel, phaseinc, auxdiv, phasedir = 0;
	u32 temp;

	mutex_lock(&dev_priv->dpio_lock);

	/* It is necessary to ungate the pixclk gate prior to programming
	 * the divisors, and gate it back when it is done.
	 */
	I915_WRITE(PIXCLK_GATE, PIXCLK_GATE_GATE);

	/* Disable SSCCTL */
	intel_sbi_write(dev_priv, SBI_SSCCTL6,
			intel_sbi_read(dev_priv, SBI_SSCCTL6, SBI_ICLK) |
				SBI_SSCCTL_DISABLE,
			SBI_ICLK);

	/* 20MHz is a corner case which is out of range for the 7-bit divisor */
	if (crtc->mode.clock == 20000) {
		auxdiv = 1;
		divsel = 0x41;
		phaseinc = 0x20;
	} else {
		/* The iCLK virtual clock root frequency is in MHz,
		 * but the crtc->mode.clock in in KHz. To get the divisors,
		 * it is necessary to divide one by another, so we
		 * convert the virtual clock precision to KHz here for higher
		 * precision.
		 */
		u32 iclk_virtual_root_freq = 172800 * 1000;
		u32 iclk_pi_range = 64;
		u32 desired_divisor, msb_divisor_value, pi_value;

		desired_divisor = (iclk_virtual_root_freq / crtc->mode.clock);
		msb_divisor_value = desired_divisor / iclk_pi_range;
		pi_value = desired_divisor % iclk_pi_range;

		auxdiv = 0;
		divsel = msb_divisor_value - 2;
		phaseinc = pi_value;
	}

	/* This should not happen with any sane values */
	WARN_ON(SBI_SSCDIVINTPHASE_DIVSEL(divsel) &
		~SBI_SSCDIVINTPHASE_DIVSEL_MASK);
	WARN_ON(SBI_SSCDIVINTPHASE_DIR(phasedir) &
		~SBI_SSCDIVINTPHASE_INCVAL_MASK);

	DRM_DEBUG_KMS("iCLKIP clock: found settings for %dKHz refresh rate: auxdiv=%x, divsel=%x, phasedir=%x, phaseinc=%x\n",
			crtc->mode.clock,
			auxdiv,
			divsel,
			phasedir,
			phaseinc);

	/* Program SSCDIVINTPHASE6 */
	temp = intel_sbi_read(dev_priv, SBI_SSCDIVINTPHASE6, SBI_ICLK);
	temp &= ~SBI_SSCDIVINTPHASE_DIVSEL_MASK;
	temp |= SBI_SSCDIVINTPHASE_DIVSEL(divsel);
	temp &= ~SBI_SSCDIVINTPHASE_INCVAL_MASK;
	temp |= SBI_SSCDIVINTPHASE_INCVAL(phaseinc);
	temp |= SBI_SSCDIVINTPHASE_DIR(phasedir);
	temp |= SBI_SSCDIVINTPHASE_PROPAGATE;
	intel_sbi_write(dev_priv, SBI_SSCDIVINTPHASE6, temp, SBI_ICLK);

	/* Program SSCAUXDIV */
	temp = intel_sbi_read(dev_priv, SBI_SSCAUXDIV6, SBI_ICLK);
	temp &= ~SBI_SSCAUXDIV_FINALDIV2SEL(1);
	temp |= SBI_SSCAUXDIV_FINALDIV2SEL(auxdiv);
	intel_sbi_write(dev_priv, SBI_SSCAUXDIV6, temp, SBI_ICLK);

	/* Enable modulator and associated divider */
	temp = intel_sbi_read(dev_priv, SBI_SSCCTL6, SBI_ICLK);
	temp &= ~SBI_SSCCTL_DISABLE;
	intel_sbi_write(dev_priv, SBI_SSCCTL6, temp, SBI_ICLK);

	/* Wait for initialization time */
	udelay(24);

	I915_WRITE(PIXCLK_GATE, PIXCLK_GATE_UNGATE);

	mutex_unlock(&dev_priv->dpio_lock);
}

static void ironlake_pch_transcoder_set_timings(struct intel_crtc *crtc,
						enum pipe pch_transcoder)
{
	struct drm_device *dev = crtc->base.dev;
	struct drm_i915_private *dev_priv = dev->dev_private;
	enum transcoder cpu_transcoder = crtc->config.cpu_transcoder;

	I915_WRITE(PCH_TRANS_HTOTAL(pch_transcoder),
		   I915_READ(HTOTAL(cpu_transcoder)));
	I915_WRITE(PCH_TRANS_HBLANK(pch_transcoder),
		   I915_READ(HBLANK(cpu_transcoder)));
	I915_WRITE(PCH_TRANS_HSYNC(pch_transcoder),
		   I915_READ(HSYNC(cpu_transcoder)));

	I915_WRITE(PCH_TRANS_VTOTAL(pch_transcoder),
		   I915_READ(VTOTAL(cpu_transcoder)));
	I915_WRITE(PCH_TRANS_VBLANK(pch_transcoder),
		   I915_READ(VBLANK(cpu_transcoder)));
	I915_WRITE(PCH_TRANS_VSYNC(pch_transcoder),
		   I915_READ(VSYNC(cpu_transcoder)));
	I915_WRITE(PCH_TRANS_VSYNCSHIFT(pch_transcoder),
		   I915_READ(VSYNCSHIFT(cpu_transcoder)));
}

/*
 * Enable PCH resources required for PCH ports:
 *   - PCH PLLs
 *   - FDI training & RX/TX
 *   - update transcoder timings
 *   - DP transcoding bits
 *   - transcoder
 */
static void ironlake_pch_enable(struct drm_crtc *crtc)
{
	struct drm_device *dev = crtc->dev;
	struct drm_i915_private *dev_priv = dev->dev_private;
	struct intel_crtc *intel_crtc = to_intel_crtc(crtc);
	int pipe = intel_crtc->pipe;
	u32 reg, temp;

	assert_pch_transcoder_disabled(dev_priv, pipe);

	/* Write the TU size bits before fdi link training, so that error
	 * detection works. */
	I915_WRITE(FDI_RX_TUSIZE1(pipe),
		   I915_READ(PIPE_DATA_M1(pipe)) & TU_SIZE_MASK);

	/* For PCH output, training FDI link */
	dev_priv->display.fdi_link_train(crtc);

	/* We need to program the right clock selection before writing the pixel
	 * mutliplier into the DPLL. */
	if (HAS_PCH_CPT(dev)) {
		u32 sel;

		temp = I915_READ(PCH_DPLL_SEL);
		temp |= TRANS_DPLL_ENABLE(pipe);
		sel = TRANS_DPLLB_SEL(pipe);
		if (intel_crtc->config.shared_dpll == DPLL_ID_PCH_PLL_B)
			temp |= sel;
		else
			temp &= ~sel;
		I915_WRITE(PCH_DPLL_SEL, temp);
	}

	/* XXX: pch pll's can be enabled any time before we enable the PCH
	 * transcoder, and we actually should do this to not upset any PCH
	 * transcoder that already use the clock when we share it.
	 *
	 * Note that enable_shared_dpll tries to do the right thing, but
	 * get_shared_dpll unconditionally resets the pll - we need that to have
	 * the right LVDS enable sequence. */
	ironlake_enable_shared_dpll(intel_crtc);

	/* set transcoder timing, panel must allow it */
	assert_panel_unlocked(dev_priv, pipe);
	ironlake_pch_transcoder_set_timings(intel_crtc, pipe);

	intel_fdi_normal_train(crtc);

	/* For PCH DP, enable TRANS_DP_CTL */
	if (HAS_PCH_CPT(dev) &&
	    (intel_pipe_has_type(crtc, INTEL_OUTPUT_DISPLAYPORT) ||
	     intel_pipe_has_type(crtc, INTEL_OUTPUT_EDP))) {
		u32 bpc = (I915_READ(PIPECONF(pipe)) & PIPECONF_BPC_MASK) >> 5;
		reg = TRANS_DP_CTL(pipe);
		temp = I915_READ(reg);
		temp &= ~(TRANS_DP_PORT_SEL_MASK |
			  TRANS_DP_SYNC_MASK |
			  TRANS_DP_BPC_MASK);
		temp |= (TRANS_DP_OUTPUT_ENABLE |
			 TRANS_DP_ENH_FRAMING);
		temp |= bpc << 9; /* same format but at 11:9 */

		if (crtc->mode.flags & DRM_MODE_FLAG_PHSYNC)
			temp |= TRANS_DP_HSYNC_ACTIVE_HIGH;
		if (crtc->mode.flags & DRM_MODE_FLAG_PVSYNC)
			temp |= TRANS_DP_VSYNC_ACTIVE_HIGH;

		switch (intel_trans_dp_port_sel(crtc)) {
		case PCH_DP_B:
			temp |= TRANS_DP_PORT_SEL_B;
			break;
		case PCH_DP_C:
			temp |= TRANS_DP_PORT_SEL_C;
			break;
		case PCH_DP_D:
			temp |= TRANS_DP_PORT_SEL_D;
			break;
		default:
			BUG();
		}

		I915_WRITE(reg, temp);
	}

	ironlake_enable_pch_transcoder(dev_priv, pipe);
}

static void lpt_pch_enable(struct drm_crtc *crtc)
{
	struct drm_device *dev = crtc->dev;
	struct drm_i915_private *dev_priv = dev->dev_private;
	struct intel_crtc *intel_crtc = to_intel_crtc(crtc);
	enum transcoder cpu_transcoder = intel_crtc->config.cpu_transcoder;

	assert_pch_transcoder_disabled(dev_priv, TRANSCODER_A);

	lpt_program_iclkip(crtc);

	/* Set transcoder timing. */
	ironlake_pch_transcoder_set_timings(intel_crtc, PIPE_A);

	lpt_enable_pch_transcoder(dev_priv, cpu_transcoder);
}

static void intel_put_shared_dpll(struct intel_crtc *crtc)
{
	struct intel_shared_dpll *pll = intel_crtc_to_shared_dpll(crtc);

	if (pll == NULL)
		return;

	if (pll->refcount == 0) {
		WARN(1, "bad %s refcount\n", pll->name);
		return;
	}

	if (--pll->refcount == 0) {
		WARN_ON(pll->on);
		WARN_ON(pll->active);
	}

	crtc->config.shared_dpll = DPLL_ID_PRIVATE;
}

static struct intel_shared_dpll *intel_get_shared_dpll(struct intel_crtc *crtc)
{
	struct drm_i915_private *dev_priv = crtc->base.dev->dev_private;
	struct intel_shared_dpll *pll = intel_crtc_to_shared_dpll(crtc);
	enum intel_dpll_id i;

	if (pll) {
		DRM_DEBUG_KMS("CRTC:%d dropping existing %s\n",
			      crtc->base.base.id, pll->name);
		intel_put_shared_dpll(crtc);
	}

	if (HAS_PCH_IBX(dev_priv->dev)) {
		/* Ironlake PCH has a fixed PLL->PCH pipe mapping. */
		i = (enum intel_dpll_id) crtc->pipe;
		pll = &dev_priv->shared_dplls[i];

		DRM_DEBUG_KMS("CRTC:%d using pre-allocated %s\n",
			      crtc->base.base.id, pll->name);

		goto found;
	}

	for (i = 0; i < dev_priv->num_shared_dpll; i++) {
		pll = &dev_priv->shared_dplls[i];

		/* Only want to check enabled timings first */
		if (pll->refcount == 0)
			continue;

		if (memcmp(&crtc->config.dpll_hw_state, &pll->hw_state,
			   sizeof(pll->hw_state)) == 0) {
			DRM_DEBUG_KMS("CRTC:%d sharing existing %s (refcount %d, ative %d)\n",
				      crtc->base.base.id,
				      pll->name, pll->refcount, pll->active);

			goto found;
		}
	}

	/* Ok no matching timings, maybe there's a free one? */
	for (i = 0; i < dev_priv->num_shared_dpll; i++) {
		pll = &dev_priv->shared_dplls[i];
		if (pll->refcount == 0) {
			DRM_DEBUG_KMS("CRTC:%d allocated %s\n",
				      crtc->base.base.id, pll->name);
			goto found;
		}
	}

	return NULL;

found:
	crtc->config.shared_dpll = i;
	DRM_DEBUG_DRIVER("using %s for pipe %c\n", pll->name,
			 pipe_name(crtc->pipe));

	if (pll->active == 0) {
		memcpy(&pll->hw_state, &crtc->config.dpll_hw_state,
		       sizeof(pll->hw_state));

		DRM_DEBUG_DRIVER("setting up %s\n", pll->name);
		WARN_ON(pll->on);
		assert_shared_dpll_disabled(dev_priv, pll);

		pll->mode_set(dev_priv, pll);
	}
	pll->refcount++;

	return pll;
}

static void cpt_verify_modeset(struct drm_device *dev, int pipe)
{
	struct drm_i915_private *dev_priv = dev->dev_private;
	int dslreg = PIPEDSL(pipe);
	u32 temp;

	temp = I915_READ(dslreg);
	udelay(500);
	if (wait_for(I915_READ(dslreg) != temp, 5)) {
		if (wait_for(I915_READ(dslreg) != temp, 5))
			DRM_ERROR("mode set failed: pipe %c stuck\n", pipe_name(pipe));
	}
}

static void ironlake_pfit_enable(struct intel_crtc *crtc)
{
	struct drm_device *dev = crtc->base.dev;
	struct drm_i915_private *dev_priv = dev->dev_private;
	int pipe = crtc->pipe;

	if (crtc->config.pch_pfit.size) {
		/* Force use of hard-coded filter coefficients
		 * as some pre-programmed values are broken,
		 * e.g. x201.
		 */
		if (IS_IVYBRIDGE(dev) || IS_HASWELL(dev))
			I915_WRITE(PF_CTL(pipe), PF_ENABLE | PF_FILTER_MED_3x3 |
						 PF_PIPE_SEL_IVB(pipe));
		else
			I915_WRITE(PF_CTL(pipe), PF_ENABLE | PF_FILTER_MED_3x3);
		I915_WRITE(PF_WIN_POS(pipe), crtc->config.pch_pfit.pos);
		I915_WRITE(PF_WIN_SZ(pipe), crtc->config.pch_pfit.size);
	}
}

static void intel_enable_planes(struct drm_crtc *crtc)
{
	struct drm_device *dev = crtc->dev;
	enum pipe pipe = to_intel_crtc(crtc)->pipe;
	struct intel_plane *intel_plane;

	list_for_each_entry(intel_plane, &dev->mode_config.plane_list, base.head)
		if (intel_plane->pipe == pipe)
			intel_plane_restore(&intel_plane->base);
}

static void intel_disable_planes(struct drm_crtc *crtc)
{
	struct drm_device *dev = crtc->dev;
	enum pipe pipe = to_intel_crtc(crtc)->pipe;
	struct intel_plane *intel_plane;

	list_for_each_entry(intel_plane, &dev->mode_config.plane_list, base.head)
		if (intel_plane->pipe == pipe)
			intel_plane_disable(&intel_plane->base);
}

static void ironlake_crtc_enable(struct drm_crtc *crtc)
{
	struct drm_device *dev = crtc->dev;
	struct drm_i915_private *dev_priv = dev->dev_private;
	struct intel_crtc *intel_crtc = to_intel_crtc(crtc);
	struct intel_encoder *encoder;
	int pipe = intel_crtc->pipe;
	int plane = intel_crtc->plane;

	WARN_ON(!crtc->enabled);

	if (intel_crtc->active)
		return;

	intel_crtc->active = true;

	intel_set_cpu_fifo_underrun_reporting(dev, pipe, true);
	intel_set_pch_fifo_underrun_reporting(dev, pipe, true);

	intel_update_watermarks(dev);

	for_each_encoder_on_crtc(dev, crtc, encoder)
		if (encoder->pre_enable)
			encoder->pre_enable(encoder);

	if (intel_crtc->config.has_pch_encoder) {
		/* Note: FDI PLL enabling _must_ be done before we enable the
		 * cpu pipes, hence this is separate from all the other fdi/pch
		 * enabling. */
		ironlake_fdi_pll_enable(intel_crtc);
	} else {
		assert_fdi_tx_disabled(dev_priv, pipe);
		assert_fdi_rx_disabled(dev_priv, pipe);
	}

	ironlake_pfit_enable(intel_crtc);

	/*
	 * On ILK+ LUT must be loaded before the pipe is running but with
	 * clocks enabled
	 */
	intel_crtc_load_lut(crtc);

	intel_enable_pipe(dev_priv, pipe,
			  intel_crtc->config.has_pch_encoder);
	intel_enable_plane(dev_priv, plane, pipe);
	intel_enable_planes(crtc);
	intel_crtc_update_cursor(crtc, true);

	if (intel_crtc->config.has_pch_encoder)
		ironlake_pch_enable(crtc);

	mutex_lock(&dev->struct_mutex);
	intel_update_fbc(dev);
	mutex_unlock(&dev->struct_mutex);

	for_each_encoder_on_crtc(dev, crtc, encoder)
		encoder->enable(encoder);

	if (HAS_PCH_CPT(dev))
		cpt_verify_modeset(dev, intel_crtc->pipe);

	/*
	 * There seems to be a race in PCH platform hw (at least on some
	 * outputs) where an enabled pipe still completes any pageflip right
	 * away (as if the pipe is off) instead of waiting for vblank. As soon
	 * as the first vblank happend, everything works as expected. Hence just
	 * wait for one vblank before returning to avoid strange things
	 * happening.
	 */
	intel_wait_for_vblank(dev, intel_crtc->pipe);
}

/* IPS only exists on ULT machines and is tied to pipe A. */
static bool hsw_crtc_supports_ips(struct intel_crtc *crtc)
{
	return HAS_IPS(crtc->base.dev) && crtc->pipe == PIPE_A;
}

static void hsw_enable_ips(struct intel_crtc *crtc)
{
	struct drm_i915_private *dev_priv = crtc->base.dev->dev_private;

	if (!crtc->config.ips_enabled)
		return;

	/* We can only enable IPS after we enable a plane and wait for a vblank.
	 * We guarantee that the plane is enabled by calling intel_enable_ips
	 * only after intel_enable_plane. And intel_enable_plane already waits
	 * for a vblank, so all we need to do here is to enable the IPS bit. */
	assert_plane_enabled(dev_priv, crtc->plane);
	I915_WRITE(IPS_CTL, IPS_ENABLE);
}

static void hsw_disable_ips(struct intel_crtc *crtc)
{
	struct drm_device *dev = crtc->base.dev;
	struct drm_i915_private *dev_priv = dev->dev_private;

	if (!crtc->config.ips_enabled)
		return;

	assert_plane_enabled(dev_priv, crtc->plane);
	I915_WRITE(IPS_CTL, 0);

	/* We need to wait for a vblank before we can disable the plane. */
	intel_wait_for_vblank(dev, crtc->pipe);
}

static void haswell_crtc_enable(struct drm_crtc *crtc)
{
	struct drm_device *dev = crtc->dev;
	struct drm_i915_private *dev_priv = dev->dev_private;
	struct intel_crtc *intel_crtc = to_intel_crtc(crtc);
	struct intel_encoder *encoder;
	int pipe = intel_crtc->pipe;
	int plane = intel_crtc->plane;

	WARN_ON(!crtc->enabled);

	if (intel_crtc->active)
		return;

	intel_crtc->active = true;

	intel_set_cpu_fifo_underrun_reporting(dev, pipe, true);
	if (intel_crtc->config.has_pch_encoder)
		intel_set_pch_fifo_underrun_reporting(dev, TRANSCODER_A, true);

	intel_update_watermarks(dev);

	if (intel_crtc->config.has_pch_encoder)
		dev_priv->display.fdi_link_train(crtc);

	for_each_encoder_on_crtc(dev, crtc, encoder)
		if (encoder->pre_enable)
			encoder->pre_enable(encoder);

	intel_ddi_enable_pipe_clock(intel_crtc);

	ironlake_pfit_enable(intel_crtc);

	/*
	 * On ILK+ LUT must be loaded before the pipe is running but with
	 * clocks enabled
	 */
	intel_crtc_load_lut(crtc);

	intel_ddi_set_pipe_settings(crtc);
	intel_ddi_enable_transcoder_func(crtc);

	intel_enable_pipe(dev_priv, pipe,
			  intel_crtc->config.has_pch_encoder);
	intel_enable_plane(dev_priv, plane, pipe);
	intel_enable_planes(crtc);
	intel_crtc_update_cursor(crtc, true);

	hsw_enable_ips(intel_crtc);

	if (intel_crtc->config.has_pch_encoder)
		lpt_pch_enable(crtc);

	mutex_lock(&dev->struct_mutex);
	intel_update_fbc(dev);
	mutex_unlock(&dev->struct_mutex);

	for_each_encoder_on_crtc(dev, crtc, encoder)
		encoder->enable(encoder);

	/*
	 * There seems to be a race in PCH platform hw (at least on some
	 * outputs) where an enabled pipe still completes any pageflip right
	 * away (as if the pipe is off) instead of waiting for vblank. As soon
	 * as the first vblank happend, everything works as expected. Hence just
	 * wait for one vblank before returning to avoid strange things
	 * happening.
	 */
	intel_wait_for_vblank(dev, intel_crtc->pipe);
}

static void ironlake_pfit_disable(struct intel_crtc *crtc)
{
	struct drm_device *dev = crtc->base.dev;
	struct drm_i915_private *dev_priv = dev->dev_private;
	int pipe = crtc->pipe;

	/* To avoid upsetting the power well on haswell only disable the pfit if
	 * it's in use. The hw state code will make sure we get this right. */
	if (crtc->config.pch_pfit.size) {
		I915_WRITE(PF_CTL(pipe), 0);
		I915_WRITE(PF_WIN_POS(pipe), 0);
		I915_WRITE(PF_WIN_SZ(pipe), 0);
	}
}

static void ironlake_crtc_disable(struct drm_crtc *crtc)
{
	struct drm_device *dev = crtc->dev;
	struct drm_i915_private *dev_priv = dev->dev_private;
	struct intel_crtc *intel_crtc = to_intel_crtc(crtc);
	struct intel_encoder *encoder;
	int pipe = intel_crtc->pipe;
	int plane = intel_crtc->plane;
	u32 reg, temp;


	if (!intel_crtc->active)
		return;

	for_each_encoder_on_crtc(dev, crtc, encoder)
		encoder->disable(encoder);

	intel_crtc_wait_for_pending_flips(crtc);
	drm_vblank_off(dev, pipe);

	if (dev_priv->fbc.plane == plane)
		intel_disable_fbc(dev);

	intel_crtc_update_cursor(crtc, false);
	intel_disable_planes(crtc);
	intel_disable_plane(dev_priv, plane, pipe);

	if (intel_crtc->config.has_pch_encoder)
		intel_set_pch_fifo_underrun_reporting(dev, pipe, false);

	intel_disable_pipe(dev_priv, pipe);

	ironlake_pfit_disable(intel_crtc);

	for_each_encoder_on_crtc(dev, crtc, encoder)
		if (encoder->post_disable)
			encoder->post_disable(encoder);

	if (intel_crtc->config.has_pch_encoder) {
		ironlake_fdi_disable(crtc);

		ironlake_disable_pch_transcoder(dev_priv, pipe);
		intel_set_pch_fifo_underrun_reporting(dev, pipe, true);

		if (HAS_PCH_CPT(dev)) {
			/* disable TRANS_DP_CTL */
			reg = TRANS_DP_CTL(pipe);
			temp = I915_READ(reg);
			temp &= ~(TRANS_DP_OUTPUT_ENABLE |
				  TRANS_DP_PORT_SEL_MASK);
			temp |= TRANS_DP_PORT_SEL_NONE;
			I915_WRITE(reg, temp);

			/* disable DPLL_SEL */
			temp = I915_READ(PCH_DPLL_SEL);
			temp &= ~(TRANS_DPLL_ENABLE(pipe) | TRANS_DPLLB_SEL(pipe));
			I915_WRITE(PCH_DPLL_SEL, temp);
		}

		/* disable PCH DPLL */
		intel_disable_shared_dpll(intel_crtc);

		ironlake_fdi_pll_disable(intel_crtc);
	}

	intel_crtc->active = false;
	intel_update_watermarks(dev);

	mutex_lock(&dev->struct_mutex);
	intel_update_fbc(dev);
	mutex_unlock(&dev->struct_mutex);
}

static void haswell_crtc_disable(struct drm_crtc *crtc)
{
	struct drm_device *dev = crtc->dev;
	struct drm_i915_private *dev_priv = dev->dev_private;
	struct intel_crtc *intel_crtc = to_intel_crtc(crtc);
	struct intel_encoder *encoder;
	int pipe = intel_crtc->pipe;
	int plane = intel_crtc->plane;
	enum transcoder cpu_transcoder = intel_crtc->config.cpu_transcoder;

	if (!intel_crtc->active)
		return;

	for_each_encoder_on_crtc(dev, crtc, encoder)
		encoder->disable(encoder);

	intel_crtc_wait_for_pending_flips(crtc);
	drm_vblank_off(dev, pipe);

	/* FBC must be disabled before disabling the plane on HSW. */
	if (dev_priv->fbc.plane == plane)
		intel_disable_fbc(dev);

	hsw_disable_ips(intel_crtc);

	intel_crtc_update_cursor(crtc, false);
	intel_disable_planes(crtc);
	intel_disable_plane(dev_priv, plane, pipe);

	if (intel_crtc->config.has_pch_encoder)
		intel_set_pch_fifo_underrun_reporting(dev, TRANSCODER_A, false);
	intel_disable_pipe(dev_priv, pipe);

	intel_ddi_disable_transcoder_func(dev_priv, cpu_transcoder);

	ironlake_pfit_disable(intel_crtc);

	intel_ddi_disable_pipe_clock(intel_crtc);

	for_each_encoder_on_crtc(dev, crtc, encoder)
		if (encoder->post_disable)
			encoder->post_disable(encoder);

	if (intel_crtc->config.has_pch_encoder) {
		lpt_disable_pch_transcoder(dev_priv);
		intel_set_pch_fifo_underrun_reporting(dev, TRANSCODER_A, true);
		intel_ddi_fdi_disable(crtc);
	}

	intel_crtc->active = false;
	intel_update_watermarks(dev);

	mutex_lock(&dev->struct_mutex);
	intel_update_fbc(dev);
	mutex_unlock(&dev->struct_mutex);
}

static void ironlake_crtc_off(struct drm_crtc *crtc)
{
	struct intel_crtc *intel_crtc = to_intel_crtc(crtc);
	intel_put_shared_dpll(intel_crtc);
}

static void haswell_crtc_off(struct drm_crtc *crtc)
{
	intel_ddi_put_crtc_pll(crtc);
}

static void intel_crtc_dpms_overlay(struct intel_crtc *intel_crtc, bool enable)
{
	if (!enable && intel_crtc->overlay) {
		struct drm_device *dev = intel_crtc->base.dev;
		struct drm_i915_private *dev_priv = dev->dev_private;

		mutex_lock(&dev->struct_mutex);
		dev_priv->mm.interruptible = false;
		(void) intel_overlay_switch_off(intel_crtc->overlay);
		dev_priv->mm.interruptible = true;
		mutex_unlock(&dev->struct_mutex);
	}

	/* Let userspace switch the overlay on again. In most cases userspace
	 * has to recompute where to put it anyway.
	 */
}

/**
 * i9xx_fixup_plane - ugly workaround for G45 to fire up the hardware
 * cursor plane briefly if not already running after enabling the display
 * plane.
 * This workaround avoids occasional blank screens when self refresh is
 * enabled.
 */
static void
g4x_fixup_plane(struct drm_i915_private *dev_priv, enum pipe pipe)
{
	u32 cntl = I915_READ(CURCNTR(pipe));

	if ((cntl & CURSOR_MODE) == 0) {
		u32 fw_bcl_self = I915_READ(FW_BLC_SELF);

		I915_WRITE(FW_BLC_SELF, fw_bcl_self & ~FW_BLC_SELF_EN);
		I915_WRITE(CURCNTR(pipe), CURSOR_MODE_64_ARGB_AX);
		intel_wait_for_vblank(dev_priv->dev, pipe);
		I915_WRITE(CURCNTR(pipe), cntl);
		I915_WRITE(CURBASE(pipe), I915_READ(CURBASE(pipe)));
		I915_WRITE(FW_BLC_SELF, fw_bcl_self);
	}
}

static void i9xx_pfit_enable(struct intel_crtc *crtc)
{
	struct drm_device *dev = crtc->base.dev;
	struct drm_i915_private *dev_priv = dev->dev_private;
	struct intel_crtc_config *pipe_config = &crtc->config;

	if (!crtc->config.gmch_pfit.control)
		return;

	/*
	 * The panel fitter should only be adjusted whilst the pipe is disabled,
	 * according to register description and PRM.
	 */
	WARN_ON(I915_READ(PFIT_CONTROL) & PFIT_ENABLE);
	assert_pipe_disabled(dev_priv, crtc->pipe);

	I915_WRITE(PFIT_PGM_RATIOS, pipe_config->gmch_pfit.pgm_ratios);
	I915_WRITE(PFIT_CONTROL, pipe_config->gmch_pfit.control);

	/* Border color in case we don't scale up to the full screen. Black by
	 * default, change to something else for debugging. */
	I915_WRITE(BCLRPAT(crtc->pipe), 0);
}

static void valleyview_crtc_enable(struct drm_crtc *crtc)
{
	struct drm_device *dev = crtc->dev;
	struct drm_i915_private *dev_priv = dev->dev_private;
	struct intel_crtc *intel_crtc = to_intel_crtc(crtc);
	struct intel_encoder *encoder;
	int pipe = intel_crtc->pipe;
	int plane = intel_crtc->plane;

	WARN_ON(!crtc->enabled);

	if (intel_crtc->active)
		return;

	intel_crtc->active = true;
	intel_update_watermarks(dev);

	for_each_encoder_on_crtc(dev, crtc, encoder)
		if (encoder->pre_pll_enable)
			encoder->pre_pll_enable(encoder);

	vlv_enable_pll(intel_crtc);

	for_each_encoder_on_crtc(dev, crtc, encoder)
		if (encoder->pre_enable)
			encoder->pre_enable(encoder);

	i9xx_pfit_enable(intel_crtc);

	intel_crtc_load_lut(crtc);

	intel_enable_pipe(dev_priv, pipe, false);
	intel_enable_plane(dev_priv, plane, pipe);
	intel_enable_planes(crtc);
	intel_crtc_update_cursor(crtc, true);

	intel_update_fbc(dev);

	for_each_encoder_on_crtc(dev, crtc, encoder)
		encoder->enable(encoder);
}

static void i9xx_crtc_enable(struct drm_crtc *crtc)
{
	struct drm_device *dev = crtc->dev;
	struct drm_i915_private *dev_priv = dev->dev_private;
	struct intel_crtc *intel_crtc = to_intel_crtc(crtc);
	struct intel_encoder *encoder;
	int pipe = intel_crtc->pipe;
	int plane = intel_crtc->plane;

	WARN_ON(!crtc->enabled);

	if (intel_crtc->active)
		return;

	intel_crtc->active = true;
	intel_update_watermarks(dev);

	for_each_encoder_on_crtc(dev, crtc, encoder)
		if (encoder->pre_enable)
			encoder->pre_enable(encoder);

	i9xx_enable_pll(intel_crtc);

	i9xx_pfit_enable(intel_crtc);

	intel_crtc_load_lut(crtc);

	intel_enable_pipe(dev_priv, pipe, false);
	intel_enable_plane(dev_priv, plane, pipe);
	intel_enable_planes(crtc);
	/* The fixup needs to happen before cursor is enabled */
	if (IS_G4X(dev))
		g4x_fixup_plane(dev_priv, pipe);
	intel_crtc_update_cursor(crtc, true);

	/* Give the overlay scaler a chance to enable if it's on this pipe */
	intel_crtc_dpms_overlay(intel_crtc, true);

	intel_update_fbc(dev);

	for_each_encoder_on_crtc(dev, crtc, encoder)
		encoder->enable(encoder);
}

static void i9xx_pfit_disable(struct intel_crtc *crtc)
{
	struct drm_device *dev = crtc->base.dev;
	struct drm_i915_private *dev_priv = dev->dev_private;

	if (!crtc->config.gmch_pfit.control)
		return;

	assert_pipe_disabled(dev_priv, crtc->pipe);

	DRM_DEBUG_DRIVER("disabling pfit, current: 0x%08x\n",
			 I915_READ(PFIT_CONTROL));
	I915_WRITE(PFIT_CONTROL, 0);
}

static void i9xx_crtc_disable(struct drm_crtc *crtc)
{
	struct drm_device *dev = crtc->dev;
	struct drm_i915_private *dev_priv = dev->dev_private;
	struct intel_crtc *intel_crtc = to_intel_crtc(crtc);
	struct intel_encoder *encoder;
	int pipe = intel_crtc->pipe;
	int plane = intel_crtc->plane;

	if (!intel_crtc->active)
		return;

	for_each_encoder_on_crtc(dev, crtc, encoder)
		encoder->disable(encoder);

	/* Give the overlay scaler a chance to disable if it's on this pipe */
	intel_crtc_wait_for_pending_flips(crtc);
	drm_vblank_off(dev, pipe);

	if (dev_priv->fbc.plane == plane)
		intel_disable_fbc(dev);

	intel_crtc_dpms_overlay(intel_crtc, false);
	intel_crtc_update_cursor(crtc, false);
	intel_disable_planes(crtc);
	intel_disable_plane(dev_priv, plane, pipe);

	intel_disable_pipe(dev_priv, pipe);

	i9xx_pfit_disable(intel_crtc);

	for_each_encoder_on_crtc(dev, crtc, encoder)
		if (encoder->post_disable)
			encoder->post_disable(encoder);

	i9xx_disable_pll(dev_priv, pipe);

	intel_crtc->active = false;
	intel_update_fbc(dev);
	intel_update_watermarks(dev);
}

static void i9xx_crtc_off(struct drm_crtc *crtc)
{
}

static void intel_crtc_update_sarea(struct drm_crtc *crtc,
				    bool enabled)
{
	struct drm_device *dev = crtc->dev;
	struct drm_i915_master_private *master_priv;
	struct intel_crtc *intel_crtc = to_intel_crtc(crtc);
	int pipe = intel_crtc->pipe;

	if (!dev->primary->master)
		return;

	master_priv = dev->primary->master->driver_priv;
	if (!master_priv->sarea_priv)
		return;

	switch (pipe) {
	case 0:
		master_priv->sarea_priv->pipeA_w = enabled ? crtc->mode.hdisplay : 0;
		master_priv->sarea_priv->pipeA_h = enabled ? crtc->mode.vdisplay : 0;
		break;
	case 1:
		master_priv->sarea_priv->pipeB_w = enabled ? crtc->mode.hdisplay : 0;
		master_priv->sarea_priv->pipeB_h = enabled ? crtc->mode.vdisplay : 0;
		break;
	default:
		DRM_ERROR("Can't update pipe %c in SAREA\n", pipe_name(pipe));
		break;
	}
}

/**
 * Sets the power management mode of the pipe and plane.
 */
void intel_crtc_update_dpms(struct drm_crtc *crtc)
{
	struct drm_device *dev = crtc->dev;
	struct drm_i915_private *dev_priv = dev->dev_private;
	struct intel_encoder *intel_encoder;
	bool enable = false;

	for_each_encoder_on_crtc(dev, crtc, intel_encoder)
		enable |= intel_encoder->connectors_active;

	if (enable)
		dev_priv->display.crtc_enable(crtc);
	else
		dev_priv->display.crtc_disable(crtc);

	intel_crtc_update_sarea(crtc, enable);
}

static void intel_crtc_disable(struct drm_crtc *crtc)
{
	struct drm_device *dev = crtc->dev;
	struct drm_connector *connector;
	struct drm_i915_private *dev_priv = dev->dev_private;
	struct intel_crtc *intel_crtc = to_intel_crtc(crtc);

	/* crtc should still be enabled when we disable it. */
	WARN_ON(!crtc->enabled);

	dev_priv->display.crtc_disable(crtc);
	intel_crtc->eld_vld = false;
	intel_crtc_update_sarea(crtc, false);
	dev_priv->display.off(crtc);

	assert_plane_disabled(dev->dev_private, to_intel_crtc(crtc)->plane);
	assert_pipe_disabled(dev->dev_private, to_intel_crtc(crtc)->pipe);

	if (crtc->fb) {
		mutex_lock(&dev->struct_mutex);
		intel_unpin_fb_obj(to_intel_framebuffer(crtc->fb)->obj);
		mutex_unlock(&dev->struct_mutex);
		crtc->fb = NULL;
	}

	/* Update computed state. */
	list_for_each_entry(connector, &dev->mode_config.connector_list, head) {
		if (!connector->encoder || !connector->encoder->crtc)
			continue;

		if (connector->encoder->crtc != crtc)
			continue;

		connector->dpms = DRM_MODE_DPMS_OFF;
		to_intel_encoder(connector->encoder)->connectors_active = false;
	}
}

void intel_encoder_destroy(struct drm_encoder *encoder)
{
	struct intel_encoder *intel_encoder = to_intel_encoder(encoder);

	drm_encoder_cleanup(encoder);
	kfree(intel_encoder);
}

/* Simple dpms helper for encoders with just one connector, no cloning and only
 * one kind of off state. It clamps all !ON modes to fully OFF and changes the
 * state of the entire output pipe. */
static void intel_encoder_dpms(struct intel_encoder *encoder, int mode)
{
	if (mode == DRM_MODE_DPMS_ON) {
		encoder->connectors_active = true;

		intel_crtc_update_dpms(encoder->base.crtc);
	} else {
		encoder->connectors_active = false;

		intel_crtc_update_dpms(encoder->base.crtc);
	}
}

/* Cross check the actual hw state with our own modeset state tracking (and it's
 * internal consistency). */
static void intel_connector_check_state(struct intel_connector *connector)
{
	if (connector->get_hw_state(connector)) {
		struct intel_encoder *encoder = connector->encoder;
		struct drm_crtc *crtc;
		bool encoder_enabled;
		enum pipe pipe;

		DRM_DEBUG_KMS("[CONNECTOR:%d:%s]\n",
			      connector->base.base.id,
			      drm_get_connector_name(&connector->base));

		WARN(connector->base.dpms == DRM_MODE_DPMS_OFF,
		     "wrong connector dpms state\n");
		WARN(connector->base.encoder != &encoder->base,
		     "active connector not linked to encoder\n");
		WARN(!encoder->connectors_active,
		     "encoder->connectors_active not set\n");

		encoder_enabled = encoder->get_hw_state(encoder, &pipe);
		WARN(!encoder_enabled, "encoder not enabled\n");
		if (WARN_ON(!encoder->base.crtc))
			return;

		crtc = encoder->base.crtc;

		WARN(!crtc->enabled, "crtc not enabled\n");
		WARN(!to_intel_crtc(crtc)->active, "crtc not active\n");
		WARN(pipe != to_intel_crtc(crtc)->pipe,
		     "encoder active on the wrong pipe\n");
	}
}

/* Even simpler default implementation, if there's really no special case to
 * consider. */
void intel_connector_dpms(struct drm_connector *connector, int mode)
{
	struct intel_encoder *encoder = intel_attached_encoder(connector);

	/* All the simple cases only support two dpms states. */
	if (mode != DRM_MODE_DPMS_ON)
		mode = DRM_MODE_DPMS_OFF;

	if (mode == connector->dpms)
		return;

	connector->dpms = mode;

	/* Only need to change hw state when actually enabled */
	if (encoder->base.crtc)
		intel_encoder_dpms(encoder, mode);
	else
		WARN_ON(encoder->connectors_active != false);

	intel_modeset_check_state(connector->dev);
}

/* Simple connector->get_hw_state implementation for encoders that support only
 * one connector and no cloning and hence the encoder state determines the state
 * of the connector. */
bool intel_connector_get_hw_state(struct intel_connector *connector)
{
	enum pipe pipe = 0;
	struct intel_encoder *encoder = connector->encoder;

	return encoder->get_hw_state(encoder, &pipe);
}

static bool ironlake_check_fdi_lanes(struct drm_device *dev, enum pipe pipe,
				     struct intel_crtc_config *pipe_config)
{
	struct drm_i915_private *dev_priv = dev->dev_private;
	struct intel_crtc *pipe_B_crtc =
		to_intel_crtc(dev_priv->pipe_to_crtc_mapping[PIPE_B]);

	DRM_DEBUG_KMS("checking fdi config on pipe %c, lanes %i\n",
		      pipe_name(pipe), pipe_config->fdi_lanes);
	if (pipe_config->fdi_lanes > 4) {
		DRM_DEBUG_KMS("invalid fdi lane config on pipe %c: %i lanes\n",
			      pipe_name(pipe), pipe_config->fdi_lanes);
		return false;
	}

	if (IS_HASWELL(dev)) {
		if (pipe_config->fdi_lanes > 2) {
			DRM_DEBUG_KMS("only 2 lanes on haswell, required: %i lanes\n",
				      pipe_config->fdi_lanes);
			return false;
		} else {
			return true;
		}
	}

	if (INTEL_INFO(dev)->num_pipes == 2)
		return true;

	/* Ivybridge 3 pipe is really complicated */
	switch (pipe) {
	case PIPE_A:
		return true;
	case PIPE_B:
		if (dev_priv->pipe_to_crtc_mapping[PIPE_C]->enabled &&
		    pipe_config->fdi_lanes > 2) {
			DRM_DEBUG_KMS("invalid shared fdi lane config on pipe %c: %i lanes\n",
				      pipe_name(pipe), pipe_config->fdi_lanes);
			return false;
		}
		return true;
	case PIPE_C:
		if (!pipe_has_enabled_pch(pipe_B_crtc) ||
		    pipe_B_crtc->config.fdi_lanes <= 2) {
			if (pipe_config->fdi_lanes > 2) {
				DRM_DEBUG_KMS("invalid shared fdi lane config on pipe %c: %i lanes\n",
					      pipe_name(pipe), pipe_config->fdi_lanes);
				return false;
			}
		} else {
			DRM_DEBUG_KMS("fdi link B uses too many lanes to enable link C\n");
			return false;
		}
		return true;
	default:
		BUG();
	}
}

#define RETRY 1
static int ironlake_fdi_compute_config(struct intel_crtc *intel_crtc,
				       struct intel_crtc_config *pipe_config)
{
	struct drm_device *dev = intel_crtc->base.dev;
	struct drm_display_mode *adjusted_mode = &pipe_config->adjusted_mode;
	int lane, link_bw, fdi_dotclock;
	bool setup_ok, needs_recompute = false;

retry:
	/* FDI is a binary signal running at ~2.7GHz, encoding
	 * each output octet as 10 bits. The actual frequency
	 * is stored as a divider into a 100MHz clock, and the
	 * mode pixel clock is stored in units of 1KHz.
	 * Hence the bw of each lane in terms of the mode signal
	 * is:
	 */
	link_bw = intel_fdi_link_freq(dev) * MHz(100)/KHz(1)/10;

	fdi_dotclock = adjusted_mode->clock;
	fdi_dotclock /= pipe_config->pixel_multiplier;

	lane = ironlake_get_lanes_required(fdi_dotclock, link_bw,
					   pipe_config->pipe_bpp);

	pipe_config->fdi_lanes = lane;

	intel_link_compute_m_n(pipe_config->pipe_bpp, lane, fdi_dotclock,
			       link_bw, &pipe_config->fdi_m_n);

	setup_ok = ironlake_check_fdi_lanes(intel_crtc->base.dev,
					    intel_crtc->pipe, pipe_config);
	if (!setup_ok && pipe_config->pipe_bpp > 6*3) {
		pipe_config->pipe_bpp -= 2*3;
		DRM_DEBUG_KMS("fdi link bw constraint, reducing pipe bpp to %i\n",
			      pipe_config->pipe_bpp);
		needs_recompute = true;
		pipe_config->bw_constrained = true;

		goto retry;
	}

	if (needs_recompute)
		return RETRY;

	return setup_ok ? 0 : -EINVAL;
}

static void hsw_compute_ips_config(struct intel_crtc *crtc,
				   struct intel_crtc_config *pipe_config)
{
	pipe_config->ips_enabled = i915_enable_ips &&
				   hsw_crtc_supports_ips(crtc) &&
				   pipe_config->pipe_bpp <= 24;
}

static int intel_crtc_compute_config(struct intel_crtc *crtc,
				     struct intel_crtc_config *pipe_config)
{
	struct drm_device *dev = crtc->base.dev;
	struct drm_display_mode *adjusted_mode = &pipe_config->adjusted_mode;

	if (HAS_PCH_SPLIT(dev)) {
		/* FDI link clock is fixed at 2.7G */
		if (pipe_config->requested_mode.clock * 3
		    > IRONLAKE_FDI_FREQ * 4)
			return -EINVAL;
	}

	/* Cantiga+ cannot handle modes with a hsync front porch of 0.
	 * WaPruneModeWithIncorrectHsyncOffset:ctg,elk,ilk,snb,ivb,vlv,hsw.
	 */
	if ((INTEL_INFO(dev)->gen > 4 || IS_G4X(dev)) &&
		adjusted_mode->hsync_start == adjusted_mode->hdisplay)
		return -EINVAL;

	if ((IS_G4X(dev) || IS_VALLEYVIEW(dev)) && pipe_config->pipe_bpp > 10*3) {
		pipe_config->pipe_bpp = 10*3; /* 12bpc is gen5+ */
	} else if (INTEL_INFO(dev)->gen <= 4 && pipe_config->pipe_bpp > 8*3) {
		/* only a 8bpc pipe, with 6bpc dither through the panel fitter
		 * for lvds. */
		pipe_config->pipe_bpp = 8*3;
	}

	if (HAS_IPS(dev))
		hsw_compute_ips_config(crtc, pipe_config);

	/* XXX: PCH clock sharing is done in ->mode_set, so make sure the old
	 * clock survives for now. */
	if (HAS_PCH_IBX(dev) || HAS_PCH_CPT(dev))
		pipe_config->shared_dpll = crtc->config.shared_dpll;

	if (pipe_config->has_pch_encoder)
		return ironlake_fdi_compute_config(crtc, pipe_config);

	return 0;
}

static int valleyview_get_display_clock_speed(struct drm_device *dev)
{
	return 400000; /* FIXME */
}

static int i945_get_display_clock_speed(struct drm_device *dev)
{
	return 400000;
}

static int i915_get_display_clock_speed(struct drm_device *dev)
{
	return 333000;
}

static int i9xx_misc_get_display_clock_speed(struct drm_device *dev)
{
	return 200000;
}

static int pnv_get_display_clock_speed(struct drm_device *dev)
{
	u16 gcfgc = 0;

	pci_read_config_word(dev->pdev, GCFGC, &gcfgc);

	switch (gcfgc & GC_DISPLAY_CLOCK_MASK) {
	case GC_DISPLAY_CLOCK_267_MHZ_PNV:
		return 267000;
	case GC_DISPLAY_CLOCK_333_MHZ_PNV:
		return 333000;
	case GC_DISPLAY_CLOCK_444_MHZ_PNV:
		return 444000;
	case GC_DISPLAY_CLOCK_200_MHZ_PNV:
		return 200000;
	default:
		DRM_ERROR("Unknown pnv display core clock 0x%04x\n", gcfgc);
	case GC_DISPLAY_CLOCK_133_MHZ_PNV:
		return 133000;
	case GC_DISPLAY_CLOCK_167_MHZ_PNV:
		return 167000;
	}
}

static int i915gm_get_display_clock_speed(struct drm_device *dev)
{
	u16 gcfgc = 0;

	pci_read_config_word(dev->pdev, GCFGC, &gcfgc);

	if (gcfgc & GC_LOW_FREQUENCY_ENABLE)
		return 133000;
	else {
		switch (gcfgc & GC_DISPLAY_CLOCK_MASK) {
		case GC_DISPLAY_CLOCK_333_MHZ:
			return 333000;
		default:
		case GC_DISPLAY_CLOCK_190_200_MHZ:
			return 190000;
		}
	}
}

static int i865_get_display_clock_speed(struct drm_device *dev)
{
	return 266000;
}

static int i855_get_display_clock_speed(struct drm_device *dev)
{
	u16 hpllcc = 0;
	/* Assume that the hardware is in the high speed state.  This
	 * should be the default.
	 */
	switch (hpllcc & GC_CLOCK_CONTROL_MASK) {
	case GC_CLOCK_133_200:
	case GC_CLOCK_100_200:
		return 200000;
	case GC_CLOCK_166_250:
		return 250000;
	case GC_CLOCK_100_133:
		return 133000;
	}

	/* Shouldn't happen */
	return 0;
}

static int i830_get_display_clock_speed(struct drm_device *dev)
{
	return 133000;
}

static void
intel_reduce_m_n_ratio(uint32_t *num, uint32_t *den)
{
	while (*num > DATA_LINK_M_N_MASK ||
	       *den > DATA_LINK_M_N_MASK) {
		*num >>= 1;
		*den >>= 1;
	}
}

static void compute_m_n(unsigned int m, unsigned int n,
			uint32_t *ret_m, uint32_t *ret_n)
{
	*ret_n = min_t(unsigned int, roundup_pow_of_two(n), DATA_LINK_N_MAX);
	*ret_m = div_u64((uint64_t) m * *ret_n, n);
	intel_reduce_m_n_ratio(ret_m, ret_n);
}

void
intel_link_compute_m_n(int bits_per_pixel, int nlanes,
		       int pixel_clock, int link_clock,
		       struct intel_link_m_n *m_n)
{
	m_n->tu = 64;

	compute_m_n(bits_per_pixel * pixel_clock,
		    link_clock * nlanes * 8,
		    &m_n->gmch_m, &m_n->gmch_n);

	compute_m_n(pixel_clock, link_clock,
		    &m_n->link_m, &m_n->link_n);
}

static inline bool intel_panel_use_ssc(struct drm_i915_private *dev_priv)
{
	if (i915_panel_use_ssc >= 0)
		return i915_panel_use_ssc != 0;
	return dev_priv->vbt.lvds_use_ssc
		&& !(dev_priv->quirks & QUIRK_LVDS_SSC_DISABLE);
}

static int vlv_get_refclk(struct drm_crtc *crtc)
{
	struct drm_device *dev = crtc->dev;
	struct drm_i915_private *dev_priv = dev->dev_private;
	int refclk = 27000; /* for DP & HDMI */

	return 100000; /* only one validated so far */

	if (intel_pipe_has_type(crtc, INTEL_OUTPUT_ANALOG)) {
		refclk = 96000;
	} else if (intel_pipe_has_type(crtc, INTEL_OUTPUT_LVDS)) {
		if (intel_panel_use_ssc(dev_priv))
			refclk = 100000;
		else
			refclk = 96000;
	} else if (intel_pipe_has_type(crtc, INTEL_OUTPUT_EDP)) {
		refclk = 100000;
	}

	return refclk;
}

static int i9xx_get_refclk(struct drm_crtc *crtc, int num_connectors)
{
	struct drm_device *dev = crtc->dev;
	struct drm_i915_private *dev_priv = dev->dev_private;
	int refclk;

	if (IS_VALLEYVIEW(dev)) {
		refclk = vlv_get_refclk(crtc);
	} else if (intel_pipe_has_type(crtc, INTEL_OUTPUT_LVDS) &&
	    intel_panel_use_ssc(dev_priv) && num_connectors < 2) {
		refclk = dev_priv->vbt.lvds_ssc_freq * 1000;
		DRM_DEBUG_KMS("using SSC reference clock of %d MHz\n",
			      refclk / 1000);
	} else if (!IS_GEN2(dev)) {
		refclk = 96000;
	} else {
		refclk = 48000;
	}

	return refclk;
}

static uint32_t pnv_dpll_compute_fp(struct dpll *dpll)
{
	return (1 << dpll->n) << 16 | dpll->m2;
}

static uint32_t i9xx_dpll_compute_fp(struct dpll *dpll)
{
	return dpll->n << 16 | dpll->m1 << 8 | dpll->m2;
}

static void i9xx_update_pll_dividers(struct intel_crtc *crtc,
				     intel_clock_t *reduced_clock)
{
	struct drm_device *dev = crtc->base.dev;
	struct drm_i915_private *dev_priv = dev->dev_private;
	int pipe = crtc->pipe;
	u32 fp, fp2 = 0;

	if (IS_PINEVIEW(dev)) {
		fp = pnv_dpll_compute_fp(&crtc->config.dpll);
		if (reduced_clock)
			fp2 = pnv_dpll_compute_fp(reduced_clock);
	} else {
		fp = i9xx_dpll_compute_fp(&crtc->config.dpll);
		if (reduced_clock)
			fp2 = i9xx_dpll_compute_fp(reduced_clock);
	}

	I915_WRITE(FP0(pipe), fp);
	crtc->config.dpll_hw_state.fp0 = fp;

	crtc->lowfreq_avail = false;
	if (intel_pipe_has_type(&crtc->base, INTEL_OUTPUT_LVDS) &&
	    reduced_clock && i915_powersave) {
		I915_WRITE(FP1(pipe), fp2);
		crtc->config.dpll_hw_state.fp1 = fp2;
		crtc->lowfreq_avail = true;
	} else {
		I915_WRITE(FP1(pipe), fp);
		crtc->config.dpll_hw_state.fp1 = fp;
	}
}

static void vlv_pllb_recal_opamp(struct drm_i915_private *dev_priv)
{
	u32 reg_val;

	/*
	 * PLLB opamp always calibrates to max value of 0x3f, force enable it
	 * and set it to a reasonable value instead.
	 */
	reg_val = vlv_dpio_read(dev_priv, DPIO_IREF(1));
	reg_val &= 0xffffff00;
	reg_val |= 0x00000030;
	vlv_dpio_write(dev_priv, DPIO_IREF(1), reg_val);

	reg_val = vlv_dpio_read(dev_priv, DPIO_CALIBRATION);
	reg_val &= 0x8cffffff;
	reg_val = 0x8c000000;
	vlv_dpio_write(dev_priv, DPIO_CALIBRATION, reg_val);

	reg_val = vlv_dpio_read(dev_priv, DPIO_IREF(1));
	reg_val &= 0xffffff00;
	vlv_dpio_write(dev_priv, DPIO_IREF(1), reg_val);

	reg_val = vlv_dpio_read(dev_priv, DPIO_CALIBRATION);
	reg_val &= 0x00ffffff;
	reg_val |= 0xb0000000;
	vlv_dpio_write(dev_priv, DPIO_CALIBRATION, reg_val);
}

static void intel_pch_transcoder_set_m_n(struct intel_crtc *crtc,
					 struct intel_link_m_n *m_n)
{
	struct drm_device *dev = crtc->base.dev;
	struct drm_i915_private *dev_priv = dev->dev_private;
	int pipe = crtc->pipe;

	I915_WRITE(PCH_TRANS_DATA_M1(pipe), TU_SIZE(m_n->tu) | m_n->gmch_m);
	I915_WRITE(PCH_TRANS_DATA_N1(pipe), m_n->gmch_n);
	I915_WRITE(PCH_TRANS_LINK_M1(pipe), m_n->link_m);
	I915_WRITE(PCH_TRANS_LINK_N1(pipe), m_n->link_n);
}

static void intel_cpu_transcoder_set_m_n(struct intel_crtc *crtc,
					 struct intel_link_m_n *m_n)
{
	struct drm_device *dev = crtc->base.dev;
	struct drm_i915_private *dev_priv = dev->dev_private;
	int pipe = crtc->pipe;
	enum transcoder transcoder = crtc->config.cpu_transcoder;

	if (INTEL_INFO(dev)->gen >= 5) {
		I915_WRITE(PIPE_DATA_M1(transcoder), TU_SIZE(m_n->tu) | m_n->gmch_m);
		I915_WRITE(PIPE_DATA_N1(transcoder), m_n->gmch_n);
		I915_WRITE(PIPE_LINK_M1(transcoder), m_n->link_m);
		I915_WRITE(PIPE_LINK_N1(transcoder), m_n->link_n);
	} else {
		I915_WRITE(PIPE_DATA_M_G4X(pipe), TU_SIZE(m_n->tu) | m_n->gmch_m);
		I915_WRITE(PIPE_DATA_N_G4X(pipe), m_n->gmch_n);
		I915_WRITE(PIPE_LINK_M_G4X(pipe), m_n->link_m);
		I915_WRITE(PIPE_LINK_N_G4X(pipe), m_n->link_n);
	}
}

static void intel_dp_set_m_n(struct intel_crtc *crtc)
{
	if (crtc->config.has_pch_encoder)
		intel_pch_transcoder_set_m_n(crtc, &crtc->config.dp_m_n);
	else
		intel_cpu_transcoder_set_m_n(crtc, &crtc->config.dp_m_n);
}

static void vlv_update_pll(struct intel_crtc *crtc)
{
	struct drm_device *dev = crtc->base.dev;
	struct drm_i915_private *dev_priv = dev->dev_private;
	int pipe = crtc->pipe;
	u32 dpll, mdiv;
	u32 bestn, bestm1, bestm2, bestp1, bestp2;
	u32 coreclk, reg_val, dpll_md;

	mutex_lock(&dev_priv->dpio_lock);

	bestn = crtc->config.dpll.n;
	bestm1 = crtc->config.dpll.m1;
	bestm2 = crtc->config.dpll.m2;
	bestp1 = crtc->config.dpll.p1;
	bestp2 = crtc->config.dpll.p2;

	/* See eDP HDMI DPIO driver vbios notes doc */

	/* PLL B needs special handling */
	if (pipe)
		vlv_pllb_recal_opamp(dev_priv);

	/* Set up Tx target for periodic Rcomp update */
	vlv_dpio_write(dev_priv, DPIO_IREF_BCAST, 0x0100000f);

	/* Disable target IRef on PLL */
	reg_val = vlv_dpio_read(dev_priv, DPIO_IREF_CTL(pipe));
	reg_val &= 0x00ffffff;
	vlv_dpio_write(dev_priv, DPIO_IREF_CTL(pipe), reg_val);

	/* Disable fast lock */
	vlv_dpio_write(dev_priv, DPIO_FASTCLK_DISABLE, 0x610);

	/* Set idtafcrecal before PLL is enabled */
	mdiv = ((bestm1 << DPIO_M1DIV_SHIFT) | (bestm2 & DPIO_M2DIV_MASK));
	mdiv |= ((bestp1 << DPIO_P1_SHIFT) | (bestp2 << DPIO_P2_SHIFT));
	mdiv |= ((bestn << DPIO_N_SHIFT));
	mdiv |= (1 << DPIO_K_SHIFT);

	/*
	 * Post divider depends on pixel clock rate, DAC vs digital (and LVDS,
	 * but we don't support that).
	 * Note: don't use the DAC post divider as it seems unstable.
	 */
	mdiv |= (DPIO_POST_DIV_HDMIDP << DPIO_POST_DIV_SHIFT);
	vlv_dpio_write(dev_priv, DPIO_DIV(pipe), mdiv);

	mdiv |= DPIO_ENABLE_CALIBRATION;
	vlv_dpio_write(dev_priv, DPIO_DIV(pipe), mdiv);

	/* Set HBR and RBR LPF coefficients */
	if (crtc->config.port_clock == 162000 ||
	    intel_pipe_has_type(&crtc->base, INTEL_OUTPUT_ANALOG) ||
	    intel_pipe_has_type(&crtc->base, INTEL_OUTPUT_HDMI))
		vlv_dpio_write(dev_priv, DPIO_LPF_COEFF(pipe),
				 0x009f0003);
	else
		vlv_dpio_write(dev_priv, DPIO_LPF_COEFF(pipe),
				 0x00d0000f);

	if (intel_pipe_has_type(&crtc->base, INTEL_OUTPUT_EDP) ||
	    intel_pipe_has_type(&crtc->base, INTEL_OUTPUT_DISPLAYPORT)) {
		/* Use SSC source */
		if (!pipe)
			vlv_dpio_write(dev_priv, DPIO_REFSFR(pipe),
					 0x0df40000);
		else
			vlv_dpio_write(dev_priv, DPIO_REFSFR(pipe),
					 0x0df70000);
	} else { /* HDMI or VGA */
		/* Use bend source */
		if (!pipe)
			vlv_dpio_write(dev_priv, DPIO_REFSFR(pipe),
					 0x0df70000);
		else
			vlv_dpio_write(dev_priv, DPIO_REFSFR(pipe),
					 0x0df40000);
	}

	coreclk = vlv_dpio_read(dev_priv, DPIO_CORE_CLK(pipe));
	coreclk = (coreclk & 0x0000ff00) | 0x01c00000;
	if (intel_pipe_has_type(&crtc->base, INTEL_OUTPUT_DISPLAYPORT) ||
	    intel_pipe_has_type(&crtc->base, INTEL_OUTPUT_EDP))
		coreclk |= 0x01000000;
	vlv_dpio_write(dev_priv, DPIO_CORE_CLK(pipe), coreclk);

	vlv_dpio_write(dev_priv, DPIO_PLL_CML(pipe), 0x87871000);

	/* Enable DPIO clock input */
	dpll = DPLL_EXT_BUFFER_ENABLE_VLV | DPLL_REFA_CLK_ENABLE_VLV |
		DPLL_VGA_MODE_DIS | DPLL_INTEGRATED_CLOCK_VLV;
	if (pipe)
		dpll |= DPLL_INTEGRATED_CRI_CLK_VLV;

	dpll |= DPLL_VCO_ENABLE;
	crtc->config.dpll_hw_state.dpll = dpll;

	dpll_md = (crtc->config.pixel_multiplier - 1)
		<< DPLL_MD_UDI_MULTIPLIER_SHIFT;
	crtc->config.dpll_hw_state.dpll_md = dpll_md;

	if (crtc->config.has_dp_encoder)
		intel_dp_set_m_n(crtc);

	mutex_unlock(&dev_priv->dpio_lock);
}

static void i9xx_update_pll(struct intel_crtc *crtc,
			    intel_clock_t *reduced_clock,
			    int num_connectors)
{
	struct drm_device *dev = crtc->base.dev;
	struct drm_i915_private *dev_priv = dev->dev_private;
	u32 dpll;
	bool is_sdvo;
	struct dpll *clock = &crtc->config.dpll;

	i9xx_update_pll_dividers(crtc, reduced_clock);

	is_sdvo = intel_pipe_has_type(&crtc->base, INTEL_OUTPUT_SDVO) ||
		intel_pipe_has_type(&crtc->base, INTEL_OUTPUT_HDMI);

	dpll = DPLL_VGA_MODE_DIS;

	if (intel_pipe_has_type(&crtc->base, INTEL_OUTPUT_LVDS))
		dpll |= DPLLB_MODE_LVDS;
	else
		dpll |= DPLLB_MODE_DAC_SERIAL;

	if (IS_I945G(dev) || IS_I945GM(dev) || IS_G33(dev)) {
		dpll |= (crtc->config.pixel_multiplier - 1)
			<< SDVO_MULTIPLIER_SHIFT_HIRES;
	}

	if (is_sdvo)
		dpll |= DPLL_SDVO_HIGH_SPEED;

	if (intel_pipe_has_type(&crtc->base, INTEL_OUTPUT_DISPLAYPORT))
		dpll |= DPLL_SDVO_HIGH_SPEED;

	/* compute bitmask from p1 value */
	if (IS_PINEVIEW(dev))
		dpll |= (1 << (clock->p1 - 1)) << DPLL_FPA01_P1_POST_DIV_SHIFT_PINEVIEW;
	else {
		dpll |= (1 << (clock->p1 - 1)) << DPLL_FPA01_P1_POST_DIV_SHIFT;
		if (IS_G4X(dev) && reduced_clock)
			dpll |= (1 << (reduced_clock->p1 - 1)) << DPLL_FPA1_P1_POST_DIV_SHIFT;
	}
	switch (clock->p2) {
	case 5:
		dpll |= DPLL_DAC_SERIAL_P2_CLOCK_DIV_5;
		break;
	case 7:
		dpll |= DPLLB_LVDS_P2_CLOCK_DIV_7;
		break;
	case 10:
		dpll |= DPLL_DAC_SERIAL_P2_CLOCK_DIV_10;
		break;
	case 14:
		dpll |= DPLLB_LVDS_P2_CLOCK_DIV_14;
		break;
	}
	if (INTEL_INFO(dev)->gen >= 4)
		dpll |= (6 << PLL_LOAD_PULSE_PHASE_SHIFT);

	if (crtc->config.sdvo_tv_clock)
		dpll |= PLL_REF_INPUT_TVCLKINBC;
	else if (intel_pipe_has_type(&crtc->base, INTEL_OUTPUT_LVDS) &&
		 intel_panel_use_ssc(dev_priv) && num_connectors < 2)
		dpll |= PLLB_REF_INPUT_SPREADSPECTRUMIN;
	else
		dpll |= PLL_REF_INPUT_DREFCLK;

	dpll |= DPLL_VCO_ENABLE;
	crtc->config.dpll_hw_state.dpll = dpll;

	if (INTEL_INFO(dev)->gen >= 4) {
		u32 dpll_md = (crtc->config.pixel_multiplier - 1)
			<< DPLL_MD_UDI_MULTIPLIER_SHIFT;
		crtc->config.dpll_hw_state.dpll_md = dpll_md;
	}

	if (crtc->config.has_dp_encoder)
		intel_dp_set_m_n(crtc);
}

static void i8xx_update_pll(struct intel_crtc *crtc,
			    intel_clock_t *reduced_clock,
			    int num_connectors)
{
	struct drm_device *dev = crtc->base.dev;
	struct drm_i915_private *dev_priv = dev->dev_private;
	u32 dpll;
	struct dpll *clock = &crtc->config.dpll;

	i9xx_update_pll_dividers(crtc, reduced_clock);

	dpll = DPLL_VGA_MODE_DIS;

	if (intel_pipe_has_type(&crtc->base, INTEL_OUTPUT_LVDS)) {
		dpll |= (1 << (clock->p1 - 1)) << DPLL_FPA01_P1_POST_DIV_SHIFT;
	} else {
		if (clock->p1 == 2)
			dpll |= PLL_P1_DIVIDE_BY_TWO;
		else
			dpll |= (clock->p1 - 2) << DPLL_FPA01_P1_POST_DIV_SHIFT;
		if (clock->p2 == 4)
			dpll |= PLL_P2_DIVIDE_BY_4;
	}

	if (intel_pipe_has_type(&crtc->base, INTEL_OUTPUT_DVO))
		dpll |= DPLL_DVO_2X_MODE;

	if (intel_pipe_has_type(&crtc->base, INTEL_OUTPUT_LVDS) &&
		 intel_panel_use_ssc(dev_priv) && num_connectors < 2)
		dpll |= PLLB_REF_INPUT_SPREADSPECTRUMIN;
	else
		dpll |= PLL_REF_INPUT_DREFCLK;

	dpll |= DPLL_VCO_ENABLE;
	crtc->config.dpll_hw_state.dpll = dpll;
}

static void intel_set_pipe_timings(struct intel_crtc *intel_crtc)
{
	struct drm_device *dev = intel_crtc->base.dev;
	struct drm_i915_private *dev_priv = dev->dev_private;
	enum pipe pipe = intel_crtc->pipe;
	enum transcoder cpu_transcoder = intel_crtc->config.cpu_transcoder;
	struct drm_display_mode *adjusted_mode =
		&intel_crtc->config.adjusted_mode;
	struct drm_display_mode *mode = &intel_crtc->config.requested_mode;
	uint32_t vsyncshift, crtc_vtotal, crtc_vblank_end;

	/* We need to be careful not to changed the adjusted mode, for otherwise
	 * the hw state checker will get angry at the mismatch. */
	crtc_vtotal = adjusted_mode->crtc_vtotal;
	crtc_vblank_end = adjusted_mode->crtc_vblank_end;

	if (!IS_GEN2(dev) && adjusted_mode->flags & DRM_MODE_FLAG_INTERLACE) {
		/* the chip adds 2 halflines automatically */
		crtc_vtotal -= 1;
		crtc_vblank_end -= 1;
		vsyncshift = adjusted_mode->crtc_hsync_start
			     - adjusted_mode->crtc_htotal / 2;
	} else {
		vsyncshift = 0;
	}

	if (INTEL_INFO(dev)->gen > 3)
		I915_WRITE(VSYNCSHIFT(cpu_transcoder), vsyncshift);

	I915_WRITE(HTOTAL(cpu_transcoder),
		   (adjusted_mode->crtc_hdisplay - 1) |
		   ((adjusted_mode->crtc_htotal - 1) << 16));
	I915_WRITE(HBLANK(cpu_transcoder),
		   (adjusted_mode->crtc_hblank_start - 1) |
		   ((adjusted_mode->crtc_hblank_end - 1) << 16));
	I915_WRITE(HSYNC(cpu_transcoder),
		   (adjusted_mode->crtc_hsync_start - 1) |
		   ((adjusted_mode->crtc_hsync_end - 1) << 16));

	I915_WRITE(VTOTAL(cpu_transcoder),
		   (adjusted_mode->crtc_vdisplay - 1) |
		   ((crtc_vtotal - 1) << 16));
	I915_WRITE(VBLANK(cpu_transcoder),
		   (adjusted_mode->crtc_vblank_start - 1) |
		   ((crtc_vblank_end - 1) << 16));
	I915_WRITE(VSYNC(cpu_transcoder),
		   (adjusted_mode->crtc_vsync_start - 1) |
		   ((adjusted_mode->crtc_vsync_end - 1) << 16));

	/* Workaround: when the EDP input selection is B, the VTOTAL_B must be
	 * programmed with the VTOTAL_EDP value. Same for VTOTAL_C. This is
	 * documented on the DDI_FUNC_CTL register description, EDP Input Select
	 * bits. */
	if (IS_HASWELL(dev) && cpu_transcoder == TRANSCODER_EDP &&
	    (pipe == PIPE_B || pipe == PIPE_C))
		I915_WRITE(VTOTAL(pipe), I915_READ(VTOTAL(cpu_transcoder)));

	/* pipesrc controls the size that is scaled from, which should
	 * always be the user's requested size.
	 */
	I915_WRITE(PIPESRC(pipe),
		   ((mode->hdisplay - 1) << 16) | (mode->vdisplay - 1));
}

static void intel_get_pipe_timings(struct intel_crtc *crtc,
				   struct intel_crtc_config *pipe_config)
{
	struct drm_device *dev = crtc->base.dev;
	struct drm_i915_private *dev_priv = dev->dev_private;
	enum transcoder cpu_transcoder = pipe_config->cpu_transcoder;
	uint32_t tmp;

	tmp = I915_READ(HTOTAL(cpu_transcoder));
	pipe_config->adjusted_mode.crtc_hdisplay = (tmp & 0xffff) + 1;
	pipe_config->adjusted_mode.crtc_htotal = ((tmp >> 16) & 0xffff) + 1;
	tmp = I915_READ(HBLANK(cpu_transcoder));
	pipe_config->adjusted_mode.crtc_hblank_start = (tmp & 0xffff) + 1;
	pipe_config->adjusted_mode.crtc_hblank_end = ((tmp >> 16) & 0xffff) + 1;
	tmp = I915_READ(HSYNC(cpu_transcoder));
	pipe_config->adjusted_mode.crtc_hsync_start = (tmp & 0xffff) + 1;
	pipe_config->adjusted_mode.crtc_hsync_end = ((tmp >> 16) & 0xffff) + 1;

	tmp = I915_READ(VTOTAL(cpu_transcoder));
	pipe_config->adjusted_mode.crtc_vdisplay = (tmp & 0xffff) + 1;
	pipe_config->adjusted_mode.crtc_vtotal = ((tmp >> 16) & 0xffff) + 1;
	tmp = I915_READ(VBLANK(cpu_transcoder));
	pipe_config->adjusted_mode.crtc_vblank_start = (tmp & 0xffff) + 1;
	pipe_config->adjusted_mode.crtc_vblank_end = ((tmp >> 16) & 0xffff) + 1;
	tmp = I915_READ(VSYNC(cpu_transcoder));
	pipe_config->adjusted_mode.crtc_vsync_start = (tmp & 0xffff) + 1;
	pipe_config->adjusted_mode.crtc_vsync_end = ((tmp >> 16) & 0xffff) + 1;

	if (I915_READ(PIPECONF(cpu_transcoder)) & PIPECONF_INTERLACE_MASK) {
		pipe_config->adjusted_mode.flags |= DRM_MODE_FLAG_INTERLACE;
		pipe_config->adjusted_mode.crtc_vtotal += 1;
		pipe_config->adjusted_mode.crtc_vblank_end += 1;
	}

	tmp = I915_READ(PIPESRC(crtc->pipe));
	pipe_config->requested_mode.vdisplay = (tmp & 0xffff) + 1;
	pipe_config->requested_mode.hdisplay = ((tmp >> 16) & 0xffff) + 1;
}

static void intel_crtc_mode_from_pipe_config(struct intel_crtc *intel_crtc,
					     struct intel_crtc_config *pipe_config)
{
	struct drm_crtc *crtc = &intel_crtc->base;

	crtc->mode.hdisplay = pipe_config->adjusted_mode.crtc_hdisplay;
	crtc->mode.htotal = pipe_config->adjusted_mode.crtc_htotal;
	crtc->mode.hsync_start = pipe_config->adjusted_mode.crtc_hsync_start;
	crtc->mode.hsync_end = pipe_config->adjusted_mode.crtc_hsync_end;

	crtc->mode.vdisplay = pipe_config->adjusted_mode.crtc_vdisplay;
	crtc->mode.vtotal = pipe_config->adjusted_mode.crtc_vtotal;
	crtc->mode.vsync_start = pipe_config->adjusted_mode.crtc_vsync_start;
	crtc->mode.vsync_end = pipe_config->adjusted_mode.crtc_vsync_end;

	crtc->mode.flags = pipe_config->adjusted_mode.flags;

	crtc->mode.clock = pipe_config->adjusted_mode.clock;
	crtc->mode.flags |= pipe_config->adjusted_mode.flags;
}

static void i9xx_set_pipeconf(struct intel_crtc *intel_crtc)
{
	struct drm_device *dev = intel_crtc->base.dev;
	struct drm_i915_private *dev_priv = dev->dev_private;
	uint32_t pipeconf;

	pipeconf = 0;

	if (intel_crtc->pipe == 0 && INTEL_INFO(dev)->gen < 4) {
		/* Enable pixel doubling when the dot clock is > 90% of the (display)
		 * core speed.
		 *
		 * XXX: No double-wide on 915GM pipe B. Is that the only reason for the
		 * pipe == 0 check?
		 */
		if (intel_crtc->config.requested_mode.clock >
		    dev_priv->display.get_display_clock_speed(dev) * 9 / 10)
			pipeconf |= PIPECONF_DOUBLE_WIDE;
	}

	/* only g4x and later have fancy bpc/dither controls */
	if (IS_G4X(dev) || IS_VALLEYVIEW(dev)) {
		/* Bspec claims that we can't use dithering for 30bpp pipes. */
		if (intel_crtc->config.dither && intel_crtc->config.pipe_bpp != 30)
			pipeconf |= PIPECONF_DITHER_EN |
				    PIPECONF_DITHER_TYPE_SP;

		switch (intel_crtc->config.pipe_bpp) {
		case 18:
			pipeconf |= PIPECONF_6BPC;
			break;
		case 24:
			pipeconf |= PIPECONF_8BPC;
			break;
		case 30:
			pipeconf |= PIPECONF_10BPC;
			break;
		default:
			/* Case prevented by intel_choose_pipe_bpp_dither. */
			BUG();
		}
	}

	if (HAS_PIPE_CXSR(dev)) {
		if (intel_crtc->lowfreq_avail) {
			DRM_DEBUG_KMS("enabling CxSR downclocking\n");
			pipeconf |= PIPECONF_CXSR_DOWNCLOCK;
		} else {
			DRM_DEBUG_KMS("disabling CxSR downclocking\n");
		}
	}

	if (!IS_GEN2(dev) &&
	    intel_crtc->config.adjusted_mode.flags & DRM_MODE_FLAG_INTERLACE)
		pipeconf |= PIPECONF_INTERLACE_W_FIELD_INDICATION;
	else
		pipeconf |= PIPECONF_PROGRESSIVE;

	if (IS_VALLEYVIEW(dev) && intel_crtc->config.limited_color_range)
		pipeconf |= PIPECONF_COLOR_RANGE_SELECT;

	I915_WRITE(PIPECONF(intel_crtc->pipe), pipeconf);
	POSTING_READ(PIPECONF(intel_crtc->pipe));
}

static int i9xx_crtc_mode_set(struct drm_crtc *crtc,
			      int x, int y,
			      struct drm_framebuffer *fb)
{
	struct drm_device *dev = crtc->dev;
	struct drm_i915_private *dev_priv = dev->dev_private;
	struct intel_crtc *intel_crtc = to_intel_crtc(crtc);
	struct drm_display_mode *mode = &intel_crtc->config.requested_mode;
	int pipe = intel_crtc->pipe;
	int plane = intel_crtc->plane;
	int refclk, num_connectors = 0;
	intel_clock_t clock, reduced_clock;
	u32 dspcntr;
	bool ok, has_reduced_clock = false;
	bool is_lvds = false;
	struct intel_encoder *encoder;
	const intel_limit_t *limit;
	int ret;

	for_each_encoder_on_crtc(dev, crtc, encoder) {
		switch (encoder->type) {
		case INTEL_OUTPUT_LVDS:
			is_lvds = true;
			break;
		}

		num_connectors++;
	}

	refclk = i9xx_get_refclk(crtc, num_connectors);

	/*
	 * Returns a set of divisors for the desired target clock with the given
	 * refclk, or FALSE.  The returned values represent the clock equation:
	 * reflck * (5 * (m1 + 2) + (m2 + 2)) / (n + 2) / p1 / p2.
	 */
	limit = intel_limit(crtc, refclk);
	ok = dev_priv->display.find_dpll(limit, crtc,
					 intel_crtc->config.port_clock,
					 refclk, NULL, &clock);
	if (!ok && !intel_crtc->config.clock_set) {
		DRM_ERROR("Couldn't find PLL settings for mode!\n");
		return -EINVAL;
	}

	/* Ensure that the cursor is valid for the new mode before changing... */
	intel_crtc_update_cursor(crtc, true);

	if (is_lvds && dev_priv->lvds_downclock_avail) {
		/*
		 * Ensure we match the reduced clock's P to the target clock.
		 * If the clocks don't match, we can't switch the display clock
		 * by using the FP0/FP1. In such case we will disable the LVDS
		 * downclock feature.
		*/
		has_reduced_clock =
			dev_priv->display.find_dpll(limit, crtc,
						    dev_priv->lvds_downclock,
						    refclk, &clock,
						    &reduced_clock);
	}
	/* Compat-code for transition, will disappear. */
	if (!intel_crtc->config.clock_set) {
		intel_crtc->config.dpll.n = clock.n;
		intel_crtc->config.dpll.m1 = clock.m1;
		intel_crtc->config.dpll.m2 = clock.m2;
		intel_crtc->config.dpll.p1 = clock.p1;
		intel_crtc->config.dpll.p2 = clock.p2;
	}

	if (IS_GEN2(dev))
		i8xx_update_pll(intel_crtc,
				has_reduced_clock ? &reduced_clock : NULL,
				num_connectors);
	else if (IS_VALLEYVIEW(dev))
		vlv_update_pll(intel_crtc);
	else
		i9xx_update_pll(intel_crtc,
				has_reduced_clock ? &reduced_clock : NULL,
                                num_connectors);

	/* Set up the display plane register */
	dspcntr = DISPPLANE_GAMMA_ENABLE;

	if (!IS_VALLEYVIEW(dev)) {
		if (pipe == 0)
			dspcntr &= ~DISPPLANE_SEL_PIPE_MASK;
		else
			dspcntr |= DISPPLANE_SEL_PIPE_B;
	}

	intel_set_pipe_timings(intel_crtc);

	/* pipesrc and dspsize control the size that is scaled from,
	 * which should always be the user's requested size.
	 */
	I915_WRITE(DSPSIZE(plane),
		   ((mode->vdisplay - 1) << 16) |
		   (mode->hdisplay - 1));
	I915_WRITE(DSPPOS(plane), 0);

	i9xx_set_pipeconf(intel_crtc);

	I915_WRITE(DSPCNTR(plane), dspcntr);
	POSTING_READ(DSPCNTR(plane));

	ret = intel_pipe_set_base(crtc, x, y, fb);

	intel_update_watermarks(dev);

	return ret;
}

static void i9xx_get_pfit_config(struct intel_crtc *crtc,
				 struct intel_crtc_config *pipe_config)
{
	struct drm_device *dev = crtc->base.dev;
	struct drm_i915_private *dev_priv = dev->dev_private;
	uint32_t tmp;

	tmp = I915_READ(PFIT_CONTROL);
	if (!(tmp & PFIT_ENABLE))
		return;

	/* Check whether the pfit is attached to our pipe. */
	if (INTEL_INFO(dev)->gen < 4) {
		if (crtc->pipe != PIPE_B)
			return;
	} else {
		if ((tmp & PFIT_PIPE_MASK) != (crtc->pipe << PFIT_PIPE_SHIFT))
			return;
	}

	pipe_config->gmch_pfit.control = tmp;
	pipe_config->gmch_pfit.pgm_ratios = I915_READ(PFIT_PGM_RATIOS);
	if (INTEL_INFO(dev)->gen < 5)
		pipe_config->gmch_pfit.lvds_border_bits =
			I915_READ(LVDS) & LVDS_BORDER_ENABLE;
}

static bool i9xx_get_pipe_config(struct intel_crtc *crtc,
				 struct intel_crtc_config *pipe_config)
{
	struct drm_device *dev = crtc->base.dev;
	struct drm_i915_private *dev_priv = dev->dev_private;
	uint32_t tmp;

	pipe_config->cpu_transcoder = (enum transcoder) crtc->pipe;
	pipe_config->shared_dpll = DPLL_ID_PRIVATE;

	tmp = I915_READ(PIPECONF(crtc->pipe));
	if (!(tmp & PIPECONF_ENABLE))
		return false;

	intel_get_pipe_timings(crtc, pipe_config);

	i9xx_get_pfit_config(crtc, pipe_config);

	if (INTEL_INFO(dev)->gen >= 4) {
		tmp = I915_READ(DPLL_MD(crtc->pipe));
		pipe_config->pixel_multiplier =
			((tmp & DPLL_MD_UDI_MULTIPLIER_MASK)
			 >> DPLL_MD_UDI_MULTIPLIER_SHIFT) + 1;
		pipe_config->dpll_hw_state.dpll_md = tmp;
	} else if (IS_I945G(dev) || IS_I945GM(dev) || IS_G33(dev)) {
		tmp = I915_READ(DPLL(crtc->pipe));
		pipe_config->pixel_multiplier =
			((tmp & SDVO_MULTIPLIER_MASK)
			 >> SDVO_MULTIPLIER_SHIFT_HIRES) + 1;
	} else {
		/* Note that on i915G/GM the pixel multiplier is in the sdvo
		 * port and will be fixed up in the encoder->get_config
		 * function. */
		pipe_config->pixel_multiplier = 1;
	}
	pipe_config->dpll_hw_state.dpll = I915_READ(DPLL(crtc->pipe));
	if (!IS_VALLEYVIEW(dev)) {
		pipe_config->dpll_hw_state.fp0 = I915_READ(FP0(crtc->pipe));
		pipe_config->dpll_hw_state.fp1 = I915_READ(FP1(crtc->pipe));
	} else {
		/* Mask out read-only status bits. */
		pipe_config->dpll_hw_state.dpll &= ~(DPLL_LOCK_VLV |
						     DPLL_PORTC_READY_MASK |
						     DPLL_PORTB_READY_MASK);
	}

	return true;
}

static void ironlake_init_pch_refclk(struct drm_device *dev)
{
	struct drm_i915_private *dev_priv = dev->dev_private;
	struct drm_mode_config *mode_config = &dev->mode_config;
	struct intel_encoder *encoder;
	u32 val, final;
	bool has_lvds = false;
	bool has_cpu_edp = false;
	bool has_panel = false;
	bool has_ck505 = false;
	bool can_ssc = false;

	/* We need to take the global config into account */
	list_for_each_entry(encoder, &mode_config->encoder_list,
			    base.head) {
		switch (encoder->type) {
		case INTEL_OUTPUT_LVDS:
			has_panel = true;
			has_lvds = true;
			break;
		case INTEL_OUTPUT_EDP:
			has_panel = true;
			if (enc_to_dig_port(&encoder->base)->port == PORT_A)
				has_cpu_edp = true;
			break;
		}
	}

	if (HAS_PCH_IBX(dev)) {
		has_ck505 = dev_priv->vbt.display_clock_mode;
		can_ssc = has_ck505;
	} else {
		has_ck505 = false;
		can_ssc = true;
	}

	DRM_DEBUG_KMS("has_panel %d has_lvds %d has_ck505 %d\n",
		      has_panel, has_lvds, has_ck505);

	/* Ironlake: try to setup display ref clock before DPLL
	 * enabling. This is only under driver's control after
	 * PCH B stepping, previous chipset stepping should be
	 * ignoring this setting.
	 */
	val = I915_READ(PCH_DREF_CONTROL);

	/* As we must carefully and slowly disable/enable each source in turn,
	 * compute the final state we want first and check if we need to
	 * make any changes at all.
	 */
	final = val;
	final &= ~DREF_NONSPREAD_SOURCE_MASK;
	if (has_ck505)
		final |= DREF_NONSPREAD_CK505_ENABLE;
	else
		final |= DREF_NONSPREAD_SOURCE_ENABLE;

	final &= ~DREF_SSC_SOURCE_MASK;
	final &= ~DREF_CPU_SOURCE_OUTPUT_MASK;
	final &= ~DREF_SSC1_ENABLE;

	if (has_panel) {
		final |= DREF_SSC_SOURCE_ENABLE;

		if (intel_panel_use_ssc(dev_priv) && can_ssc)
			final |= DREF_SSC1_ENABLE;

		if (has_cpu_edp) {
			if (intel_panel_use_ssc(dev_priv) && can_ssc)
				final |= DREF_CPU_SOURCE_OUTPUT_DOWNSPREAD;
			else
				final |= DREF_CPU_SOURCE_OUTPUT_NONSPREAD;
		} else
			final |= DREF_CPU_SOURCE_OUTPUT_DISABLE;
	} else {
		final |= DREF_SSC_SOURCE_DISABLE;
		final |= DREF_CPU_SOURCE_OUTPUT_DISABLE;
	}

	if (final == val)
		return;

	/* Always enable nonspread source */
	val &= ~DREF_NONSPREAD_SOURCE_MASK;

	if (has_ck505)
		val |= DREF_NONSPREAD_CK505_ENABLE;
	else
		val |= DREF_NONSPREAD_SOURCE_ENABLE;

	if (has_panel) {
		val &= ~DREF_SSC_SOURCE_MASK;
		val |= DREF_SSC_SOURCE_ENABLE;

		/* SSC must be turned on before enabling the CPU output  */
		if (intel_panel_use_ssc(dev_priv) && can_ssc) {
			DRM_DEBUG_KMS("Using SSC on panel\n");
			val |= DREF_SSC1_ENABLE;
		} else
			val &= ~DREF_SSC1_ENABLE;

		/* Get SSC going before enabling the outputs */
		I915_WRITE(PCH_DREF_CONTROL, val);
		POSTING_READ(PCH_DREF_CONTROL);
		udelay(200);

		val &= ~DREF_CPU_SOURCE_OUTPUT_MASK;

		/* Enable CPU source on CPU attached eDP */
		if (has_cpu_edp) {
			if (intel_panel_use_ssc(dev_priv) && can_ssc) {
				DRM_DEBUG_KMS("Using SSC on eDP\n");
				val |= DREF_CPU_SOURCE_OUTPUT_DOWNSPREAD;
			}
			else
				val |= DREF_CPU_SOURCE_OUTPUT_NONSPREAD;
		} else
			val |= DREF_CPU_SOURCE_OUTPUT_DISABLE;

		I915_WRITE(PCH_DREF_CONTROL, val);
		POSTING_READ(PCH_DREF_CONTROL);
		udelay(200);
	} else {
		DRM_DEBUG_KMS("Disabling SSC entirely\n");

		val &= ~DREF_CPU_SOURCE_OUTPUT_MASK;

		/* Turn off CPU output */
		val |= DREF_CPU_SOURCE_OUTPUT_DISABLE;

		I915_WRITE(PCH_DREF_CONTROL, val);
		POSTING_READ(PCH_DREF_CONTROL);
		udelay(200);

		/* Turn off the SSC source */
		val &= ~DREF_SSC_SOURCE_MASK;
		val |= DREF_SSC_SOURCE_DISABLE;

		/* Turn off SSC1 */
		val &= ~DREF_SSC1_ENABLE;

		I915_WRITE(PCH_DREF_CONTROL, val);
		POSTING_READ(PCH_DREF_CONTROL);
		udelay(200);
	}

	BUG_ON(val != final);
}

static void lpt_reset_fdi_mphy(struct drm_i915_private *dev_priv)
{
	uint32_t tmp;

	tmp = I915_READ(SOUTH_CHICKEN2);
	tmp |= FDI_MPHY_IOSFSB_RESET_CTL;
	I915_WRITE(SOUTH_CHICKEN2, tmp);

	if (wait_for_atomic_us(I915_READ(SOUTH_CHICKEN2) &
			       FDI_MPHY_IOSFSB_RESET_STATUS, 100))
		DRM_ERROR("FDI mPHY reset assert timeout\n");

	tmp = I915_READ(SOUTH_CHICKEN2);
	tmp &= ~FDI_MPHY_IOSFSB_RESET_CTL;
	I915_WRITE(SOUTH_CHICKEN2, tmp);

	if (wait_for_atomic_us((I915_READ(SOUTH_CHICKEN2) &
				FDI_MPHY_IOSFSB_RESET_STATUS) == 0, 100))
		DRM_ERROR("FDI mPHY reset de-assert timeout\n");
}

/* WaMPhyProgramming:hsw */
static void lpt_program_fdi_mphy(struct drm_i915_private *dev_priv)
{
	uint32_t tmp;

	tmp = intel_sbi_read(dev_priv, 0x8008, SBI_MPHY);
	tmp &= ~(0xFF << 24);
	tmp |= (0x12 << 24);
	intel_sbi_write(dev_priv, 0x8008, tmp, SBI_MPHY);

	tmp = intel_sbi_read(dev_priv, 0x2008, SBI_MPHY);
	tmp |= (1 << 11);
	intel_sbi_write(dev_priv, 0x2008, tmp, SBI_MPHY);

	tmp = intel_sbi_read(dev_priv, 0x2108, SBI_MPHY);
	tmp |= (1 << 11);
	intel_sbi_write(dev_priv, 0x2108, tmp, SBI_MPHY);

	tmp = intel_sbi_read(dev_priv, 0x206C, SBI_MPHY);
	tmp |= (1 << 24) | (1 << 21) | (1 << 18);
	intel_sbi_write(dev_priv, 0x206C, tmp, SBI_MPHY);

	tmp = intel_sbi_read(dev_priv, 0x216C, SBI_MPHY);
	tmp |= (1 << 24) | (1 << 21) | (1 << 18);
	intel_sbi_write(dev_priv, 0x216C, tmp, SBI_MPHY);

	tmp = intel_sbi_read(dev_priv, 0x2080, SBI_MPHY);
	tmp &= ~(7 << 13);
	tmp |= (5 << 13);
	intel_sbi_write(dev_priv, 0x2080, tmp, SBI_MPHY);

	tmp = intel_sbi_read(dev_priv, 0x2180, SBI_MPHY);
	tmp &= ~(7 << 13);
	tmp |= (5 << 13);
	intel_sbi_write(dev_priv, 0x2180, tmp, SBI_MPHY);

	tmp = intel_sbi_read(dev_priv, 0x208C, SBI_MPHY);
	tmp &= ~0xFF;
	tmp |= 0x1C;
	intel_sbi_write(dev_priv, 0x208C, tmp, SBI_MPHY);

	tmp = intel_sbi_read(dev_priv, 0x218C, SBI_MPHY);
	tmp &= ~0xFF;
	tmp |= 0x1C;
	intel_sbi_write(dev_priv, 0x218C, tmp, SBI_MPHY);

	tmp = intel_sbi_read(dev_priv, 0x2098, SBI_MPHY);
	tmp &= ~(0xFF << 16);
	tmp |= (0x1C << 16);
	intel_sbi_write(dev_priv, 0x2098, tmp, SBI_MPHY);

	tmp = intel_sbi_read(dev_priv, 0x2198, SBI_MPHY);
	tmp &= ~(0xFF << 16);
	tmp |= (0x1C << 16);
	intel_sbi_write(dev_priv, 0x2198, tmp, SBI_MPHY);

	tmp = intel_sbi_read(dev_priv, 0x20C4, SBI_MPHY);
	tmp |= (1 << 27);
	intel_sbi_write(dev_priv, 0x20C4, tmp, SBI_MPHY);

	tmp = intel_sbi_read(dev_priv, 0x21C4, SBI_MPHY);
	tmp |= (1 << 27);
	intel_sbi_write(dev_priv, 0x21C4, tmp, SBI_MPHY);

	tmp = intel_sbi_read(dev_priv, 0x20EC, SBI_MPHY);
	tmp &= ~(0xF << 28);
	tmp |= (4 << 28);
	intel_sbi_write(dev_priv, 0x20EC, tmp, SBI_MPHY);

	tmp = intel_sbi_read(dev_priv, 0x21EC, SBI_MPHY);
	tmp &= ~(0xF << 28);
	tmp |= (4 << 28);
	intel_sbi_write(dev_priv, 0x21EC, tmp, SBI_MPHY);
}

/* Implements 3 different sequences from BSpec chapter "Display iCLK
 * Programming" based on the parameters passed:
 * - Sequence to enable CLKOUT_DP
 * - Sequence to enable CLKOUT_DP without spread
 * - Sequence to enable CLKOUT_DP for FDI usage and configure PCH FDI I/O
 */
static void lpt_enable_clkout_dp(struct drm_device *dev, bool with_spread,
				 bool with_fdi)
{
	struct drm_i915_private *dev_priv = dev->dev_private;
	uint32_t reg, tmp;

	if (WARN(with_fdi && !with_spread, "FDI requires downspread\n"))
		with_spread = true;
	if (WARN(dev_priv->pch_id == INTEL_PCH_LPT_LP_DEVICE_ID_TYPE &&
		 with_fdi, "LP PCH doesn't have FDI\n"))
		with_fdi = false;

	mutex_lock(&dev_priv->dpio_lock);

	tmp = intel_sbi_read(dev_priv, SBI_SSCCTL, SBI_ICLK);
	tmp &= ~SBI_SSCCTL_DISABLE;
	tmp |= SBI_SSCCTL_PATHALT;
	intel_sbi_write(dev_priv, SBI_SSCCTL, tmp, SBI_ICLK);

	udelay(24);

	if (with_spread) {
		tmp = intel_sbi_read(dev_priv, SBI_SSCCTL, SBI_ICLK);
		tmp &= ~SBI_SSCCTL_PATHALT;
		intel_sbi_write(dev_priv, SBI_SSCCTL, tmp, SBI_ICLK);

		if (with_fdi) {
			lpt_reset_fdi_mphy(dev_priv);
			lpt_program_fdi_mphy(dev_priv);
		}
	}

	reg = (dev_priv->pch_id == INTEL_PCH_LPT_LP_DEVICE_ID_TYPE) ?
	       SBI_GEN0 : SBI_DBUFF0;
	tmp = intel_sbi_read(dev_priv, reg, SBI_ICLK);
	tmp |= SBI_GEN0_CFG_BUFFENABLE_DISABLE;
	intel_sbi_write(dev_priv, reg, tmp, SBI_ICLK);

	mutex_unlock(&dev_priv->dpio_lock);
}

/* Sequence to disable CLKOUT_DP */
static void lpt_disable_clkout_dp(struct drm_device *dev)
{
	struct drm_i915_private *dev_priv = dev->dev_private;
	uint32_t reg, tmp;

	mutex_lock(&dev_priv->dpio_lock);

	reg = (dev_priv->pch_id == INTEL_PCH_LPT_LP_DEVICE_ID_TYPE) ?
	       SBI_GEN0 : SBI_DBUFF0;
	tmp = intel_sbi_read(dev_priv, reg, SBI_ICLK);
	tmp &= ~SBI_GEN0_CFG_BUFFENABLE_DISABLE;
	intel_sbi_write(dev_priv, reg, tmp, SBI_ICLK);

	tmp = intel_sbi_read(dev_priv, SBI_SSCCTL, SBI_ICLK);
	if (!(tmp & SBI_SSCCTL_DISABLE)) {
		if (!(tmp & SBI_SSCCTL_PATHALT)) {
			tmp |= SBI_SSCCTL_PATHALT;
			intel_sbi_write(dev_priv, SBI_SSCCTL, tmp, SBI_ICLK);
			udelay(32);
		}
		tmp |= SBI_SSCCTL_DISABLE;
		intel_sbi_write(dev_priv, SBI_SSCCTL, tmp, SBI_ICLK);
	}

	mutex_unlock(&dev_priv->dpio_lock);
}

static void lpt_init_pch_refclk(struct drm_device *dev)
{
	struct drm_mode_config *mode_config = &dev->mode_config;
	struct intel_encoder *encoder;
	bool has_vga = false;

	list_for_each_entry(encoder, &mode_config->encoder_list, base.head) {
		switch (encoder->type) {
		case INTEL_OUTPUT_ANALOG:
			has_vga = true;
			break;
		}
	}

	if (has_vga)
		lpt_enable_clkout_dp(dev, true, true);
	else
		lpt_disable_clkout_dp(dev);
}

/*
 * Initialize reference clocks when the driver loads
 */
void intel_init_pch_refclk(struct drm_device *dev)
{
	if (HAS_PCH_IBX(dev) || HAS_PCH_CPT(dev))
		ironlake_init_pch_refclk(dev);
	else if (HAS_PCH_LPT(dev))
		lpt_init_pch_refclk(dev);
}

static int ironlake_get_refclk(struct drm_crtc *crtc)
{
	struct drm_device *dev = crtc->dev;
	struct drm_i915_private *dev_priv = dev->dev_private;
	struct intel_encoder *encoder;
	int num_connectors = 0;
	bool is_lvds = false;

	for_each_encoder_on_crtc(dev, crtc, encoder) {
		switch (encoder->type) {
		case INTEL_OUTPUT_LVDS:
			is_lvds = true;
			break;
		}
		num_connectors++;
	}

	if (is_lvds && intel_panel_use_ssc(dev_priv) && num_connectors < 2) {
		DRM_DEBUG_KMS("using SSC reference clock of %d MHz\n",
			      dev_priv->vbt.lvds_ssc_freq);
		return dev_priv->vbt.lvds_ssc_freq * 1000;
	}

	return 120000;
}

static void ironlake_set_pipeconf(struct drm_crtc *crtc)
{
	struct drm_i915_private *dev_priv = crtc->dev->dev_private;
	struct intel_crtc *intel_crtc = to_intel_crtc(crtc);
	int pipe = intel_crtc->pipe;
	uint32_t val;

	val = 0;

	switch (intel_crtc->config.pipe_bpp) {
	case 18:
		val |= PIPECONF_6BPC;
		break;
	case 24:
		val |= PIPECONF_8BPC;
		break;
	case 30:
		val |= PIPECONF_10BPC;
		break;
	case 36:
		val |= PIPECONF_12BPC;
		break;
	default:
		/* Case prevented by intel_choose_pipe_bpp_dither. */
		BUG();
	}

	if (intel_crtc->config.dither)
		val |= (PIPECONF_DITHER_EN | PIPECONF_DITHER_TYPE_SP);

	if (intel_crtc->config.adjusted_mode.flags & DRM_MODE_FLAG_INTERLACE)
		val |= PIPECONF_INTERLACED_ILK;
	else
		val |= PIPECONF_PROGRESSIVE;

	if (intel_crtc->config.limited_color_range)
		val |= PIPECONF_COLOR_RANGE_SELECT;

	I915_WRITE(PIPECONF(pipe), val);
	POSTING_READ(PIPECONF(pipe));
}

/*
 * Set up the pipe CSC unit.
 *
 * Currently only full range RGB to limited range RGB conversion
 * is supported, but eventually this should handle various
 * RGB<->YCbCr scenarios as well.
 */
static void intel_set_pipe_csc(struct drm_crtc *crtc)
{
	struct drm_device *dev = crtc->dev;
	struct drm_i915_private *dev_priv = dev->dev_private;
	struct intel_crtc *intel_crtc = to_intel_crtc(crtc);
	int pipe = intel_crtc->pipe;
	uint16_t coeff = 0x7800; /* 1.0 */

	/*
	 * TODO: Check what kind of values actually come out of the pipe
	 * with these coeff/postoff values and adjust to get the best
	 * accuracy. Perhaps we even need to take the bpc value into
	 * consideration.
	 */

	if (intel_crtc->config.limited_color_range)
		coeff = ((235 - 16) * (1 << 12) / 255) & 0xff8; /* 0.xxx... */

	/*
	 * GY/GU and RY/RU should be the other way around according
	 * to BSpec, but reality doesn't agree. Just set them up in
	 * a way that results in the correct picture.
	 */
	I915_WRITE(PIPE_CSC_COEFF_RY_GY(pipe), coeff << 16);
	I915_WRITE(PIPE_CSC_COEFF_BY(pipe), 0);

	I915_WRITE(PIPE_CSC_COEFF_RU_GU(pipe), coeff);
	I915_WRITE(PIPE_CSC_COEFF_BU(pipe), 0);

	I915_WRITE(PIPE_CSC_COEFF_RV_GV(pipe), 0);
	I915_WRITE(PIPE_CSC_COEFF_BV(pipe), coeff << 16);

	I915_WRITE(PIPE_CSC_PREOFF_HI(pipe), 0);
	I915_WRITE(PIPE_CSC_PREOFF_ME(pipe), 0);
	I915_WRITE(PIPE_CSC_PREOFF_LO(pipe), 0);

	if (INTEL_INFO(dev)->gen > 6) {
		uint16_t postoff = 0;

		if (intel_crtc->config.limited_color_range)
			postoff = (16 * (1 << 13) / 255) & 0x1fff;

		I915_WRITE(PIPE_CSC_POSTOFF_HI(pipe), postoff);
		I915_WRITE(PIPE_CSC_POSTOFF_ME(pipe), postoff);
		I915_WRITE(PIPE_CSC_POSTOFF_LO(pipe), postoff);

		I915_WRITE(PIPE_CSC_MODE(pipe), 0);
	} else {
		uint32_t mode = CSC_MODE_YUV_TO_RGB;

		if (intel_crtc->config.limited_color_range)
			mode |= CSC_BLACK_SCREEN_OFFSET;

		I915_WRITE(PIPE_CSC_MODE(pipe), mode);
	}
}

static void haswell_set_pipeconf(struct drm_crtc *crtc)
{
	struct drm_i915_private *dev_priv = crtc->dev->dev_private;
	struct intel_crtc *intel_crtc = to_intel_crtc(crtc);
	enum transcoder cpu_transcoder = intel_crtc->config.cpu_transcoder;
	uint32_t val;

	val = 0;

	if (intel_crtc->config.dither)
		val |= (PIPECONF_DITHER_EN | PIPECONF_DITHER_TYPE_SP);

	if (intel_crtc->config.adjusted_mode.flags & DRM_MODE_FLAG_INTERLACE)
		val |= PIPECONF_INTERLACED_ILK;
	else
		val |= PIPECONF_PROGRESSIVE;

	I915_WRITE(PIPECONF(cpu_transcoder), val);
	POSTING_READ(PIPECONF(cpu_transcoder));

	I915_WRITE(GAMMA_MODE(intel_crtc->pipe), GAMMA_MODE_MODE_8BIT);
	POSTING_READ(GAMMA_MODE(intel_crtc->pipe));
}

static bool ironlake_compute_clocks(struct drm_crtc *crtc,
				    intel_clock_t *clock,
				    bool *has_reduced_clock,
				    intel_clock_t *reduced_clock)
{
	struct drm_device *dev = crtc->dev;
	struct drm_i915_private *dev_priv = dev->dev_private;
	struct intel_encoder *intel_encoder;
	int refclk;
	const intel_limit_t *limit;
	bool ret, is_lvds = false;

	for_each_encoder_on_crtc(dev, crtc, intel_encoder) {
		switch (intel_encoder->type) {
		case INTEL_OUTPUT_LVDS:
			is_lvds = true;
			break;
		}
	}

	refclk = ironlake_get_refclk(crtc);

	/*
	 * Returns a set of divisors for the desired target clock with the given
	 * refclk, or FALSE.  The returned values represent the clock equation:
	 * reflck * (5 * (m1 + 2) + (m2 + 2)) / (n + 2) / p1 / p2.
	 */
	limit = intel_limit(crtc, refclk);
	ret = dev_priv->display.find_dpll(limit, crtc,
					  to_intel_crtc(crtc)->config.port_clock,
					  refclk, NULL, clock);
	if (!ret)
		return false;

	if (is_lvds && dev_priv->lvds_downclock_avail) {
		/*
		 * Ensure we match the reduced clock's P to the target clock.
		 * If the clocks don't match, we can't switch the display clock
		 * by using the FP0/FP1. In such case we will disable the LVDS
		 * downclock feature.
		*/
		*has_reduced_clock =
			dev_priv->display.find_dpll(limit, crtc,
						    dev_priv->lvds_downclock,
						    refclk, clock,
						    reduced_clock);
	}

	return true;
}

static void cpt_enable_fdi_bc_bifurcation(struct drm_device *dev)
{
	struct drm_i915_private *dev_priv = dev->dev_private;
	uint32_t temp;

	temp = I915_READ(SOUTH_CHICKEN1);
	if (temp & FDI_BC_BIFURCATION_SELECT)
		return;

	WARN_ON(I915_READ(FDI_RX_CTL(PIPE_B)) & FDI_RX_ENABLE);
	WARN_ON(I915_READ(FDI_RX_CTL(PIPE_C)) & FDI_RX_ENABLE);

	temp |= FDI_BC_BIFURCATION_SELECT;
	DRM_DEBUG_KMS("enabling fdi C rx\n");
	I915_WRITE(SOUTH_CHICKEN1, temp);
	POSTING_READ(SOUTH_CHICKEN1);
}

static void ivybridge_update_fdi_bc_bifurcation(struct intel_crtc *intel_crtc)
{
	struct drm_device *dev = intel_crtc->base.dev;
	struct drm_i915_private *dev_priv = dev->dev_private;

	switch (intel_crtc->pipe) {
	case PIPE_A:
		break;
	case PIPE_B:
		if (intel_crtc->config.fdi_lanes > 2)
			WARN_ON(I915_READ(SOUTH_CHICKEN1) & FDI_BC_BIFURCATION_SELECT);
		else
			cpt_enable_fdi_bc_bifurcation(dev);

		break;
	case PIPE_C:
		cpt_enable_fdi_bc_bifurcation(dev);

		break;
	default:
		BUG();
	}
}

int ironlake_get_lanes_required(int target_clock, int link_bw, int bpp)
{
	/*
	 * Account for spread spectrum to avoid
	 * oversubscribing the link. Max center spread
	 * is 2.5%; use 5% for safety's sake.
	 */
	u32 bps = target_clock * bpp * 21 / 20;
	return bps / (link_bw * 8) + 1;
}

static bool ironlake_needs_fb_cb_tune(struct dpll *dpll, int factor)
{
	return i9xx_dpll_compute_m(dpll) < factor * dpll->n;
}

static uint32_t ironlake_compute_dpll(struct intel_crtc *intel_crtc,
				      u32 *fp,
				      intel_clock_t *reduced_clock, u32 *fp2)
{
	struct drm_crtc *crtc = &intel_crtc->base;
	struct drm_device *dev = crtc->dev;
	struct drm_i915_private *dev_priv = dev->dev_private;
	struct intel_encoder *intel_encoder;
	uint32_t dpll;
	int factor, num_connectors = 0;
	bool is_lvds = false, is_sdvo = false;

	for_each_encoder_on_crtc(dev, crtc, intel_encoder) {
		switch (intel_encoder->type) {
		case INTEL_OUTPUT_LVDS:
			is_lvds = true;
			break;
		case INTEL_OUTPUT_SDVO:
		case INTEL_OUTPUT_HDMI:
			is_sdvo = true;
			break;
		}

		num_connectors++;
	}

	/* Enable autotuning of the PLL clock (if permissible) */
	factor = 21;
	if (is_lvds) {
		if ((intel_panel_use_ssc(dev_priv) &&
		     dev_priv->vbt.lvds_ssc_freq == 100) ||
		    (HAS_PCH_IBX(dev) && intel_is_dual_link_lvds(dev)))
			factor = 25;
	} else if (intel_crtc->config.sdvo_tv_clock)
		factor = 20;

	if (ironlake_needs_fb_cb_tune(&intel_crtc->config.dpll, factor))
		*fp |= FP_CB_TUNE;

	if (fp2 && (reduced_clock->m < factor * reduced_clock->n))
		*fp2 |= FP_CB_TUNE;

	dpll = 0;

	if (is_lvds)
		dpll |= DPLLB_MODE_LVDS;
	else
		dpll |= DPLLB_MODE_DAC_SERIAL;

	dpll |= (intel_crtc->config.pixel_multiplier - 1)
		<< PLL_REF_SDVO_HDMI_MULTIPLIER_SHIFT;

	if (is_sdvo)
		dpll |= DPLL_SDVO_HIGH_SPEED;
	if (intel_crtc->config.has_dp_encoder)
		dpll |= DPLL_SDVO_HIGH_SPEED;

	/* compute bitmask from p1 value */
	dpll |= (1 << (intel_crtc->config.dpll.p1 - 1)) << DPLL_FPA01_P1_POST_DIV_SHIFT;
	/* also FPA1 */
	dpll |= (1 << (intel_crtc->config.dpll.p1 - 1)) << DPLL_FPA1_P1_POST_DIV_SHIFT;

	switch (intel_crtc->config.dpll.p2) {
	case 5:
		dpll |= DPLL_DAC_SERIAL_P2_CLOCK_DIV_5;
		break;
	case 7:
		dpll |= DPLLB_LVDS_P2_CLOCK_DIV_7;
		break;
	case 10:
		dpll |= DPLL_DAC_SERIAL_P2_CLOCK_DIV_10;
		break;
	case 14:
		dpll |= DPLLB_LVDS_P2_CLOCK_DIV_14;
		break;
	}

	if (is_lvds && intel_panel_use_ssc(dev_priv) && num_connectors < 2)
		dpll |= PLLB_REF_INPUT_SPREADSPECTRUMIN;
	else
		dpll |= PLL_REF_INPUT_DREFCLK;

	return dpll | DPLL_VCO_ENABLE;
}

static int ironlake_crtc_mode_set(struct drm_crtc *crtc,
				  int x, int y,
				  struct drm_framebuffer *fb)
{
	struct drm_device *dev = crtc->dev;
	struct drm_i915_private *dev_priv = dev->dev_private;
	struct intel_crtc *intel_crtc = to_intel_crtc(crtc);
	int pipe = intel_crtc->pipe;
	int plane = intel_crtc->plane;
	int num_connectors = 0;
	intel_clock_t clock, reduced_clock;
	u32 dpll = 0, fp = 0, fp2 = 0;
	bool ok, has_reduced_clock = false;
	bool is_lvds = false;
	struct intel_encoder *encoder;
	struct intel_shared_dpll *pll;
	int ret;

	for_each_encoder_on_crtc(dev, crtc, encoder) {
		switch (encoder->type) {
		case INTEL_OUTPUT_LVDS:
			is_lvds = true;
			break;
		}

		num_connectors++;
	}

	WARN(!(HAS_PCH_IBX(dev) || HAS_PCH_CPT(dev)),
	     "Unexpected PCH type %d\n", INTEL_PCH_TYPE(dev));

	ok = ironlake_compute_clocks(crtc, &clock,
				     &has_reduced_clock, &reduced_clock);
	if (!ok && !intel_crtc->config.clock_set) {
		DRM_ERROR("Couldn't find PLL settings for mode!\n");
		return -EINVAL;
	}
	/* Compat-code for transition, will disappear. */
	if (!intel_crtc->config.clock_set) {
		intel_crtc->config.dpll.n = clock.n;
		intel_crtc->config.dpll.m1 = clock.m1;
		intel_crtc->config.dpll.m2 = clock.m2;
		intel_crtc->config.dpll.p1 = clock.p1;
		intel_crtc->config.dpll.p2 = clock.p2;
	}

	/* Ensure that the cursor is valid for the new mode before changing... */
	intel_crtc_update_cursor(crtc, true);

	/* CPU eDP is the only output that doesn't need a PCH PLL of its own. */
	if (intel_crtc->config.has_pch_encoder) {
		fp = i9xx_dpll_compute_fp(&intel_crtc->config.dpll);
		if (has_reduced_clock)
			fp2 = i9xx_dpll_compute_fp(&reduced_clock);

		dpll = ironlake_compute_dpll(intel_crtc,
					     &fp, &reduced_clock,
					     has_reduced_clock ? &fp2 : NULL);

		intel_crtc->config.dpll_hw_state.dpll = dpll;
		intel_crtc->config.dpll_hw_state.fp0 = fp;
		if (has_reduced_clock)
			intel_crtc->config.dpll_hw_state.fp1 = fp2;
		else
			intel_crtc->config.dpll_hw_state.fp1 = fp;

		pll = intel_get_shared_dpll(intel_crtc);
		if (pll == NULL) {
			DRM_DEBUG_DRIVER("failed to find PLL for pipe %c\n",
					 pipe_name(pipe));
			return -EINVAL;
		}
	} else
		intel_put_shared_dpll(intel_crtc);

	if (intel_crtc->config.has_dp_encoder)
		intel_dp_set_m_n(intel_crtc);

	if (is_lvds && has_reduced_clock && i915_powersave)
		intel_crtc->lowfreq_avail = true;
	else
		intel_crtc->lowfreq_avail = false;

	if (intel_crtc->config.has_pch_encoder) {
		pll = intel_crtc_to_shared_dpll(intel_crtc);

	}

	intel_set_pipe_timings(intel_crtc);

	if (intel_crtc->config.has_pch_encoder) {
		intel_cpu_transcoder_set_m_n(intel_crtc,
					     &intel_crtc->config.fdi_m_n);
	}

	if (IS_IVYBRIDGE(dev))
		ivybridge_update_fdi_bc_bifurcation(intel_crtc);

	ironlake_set_pipeconf(crtc);

	/* Set up the display plane register */
	I915_WRITE(DSPCNTR(plane), DISPPLANE_GAMMA_ENABLE);
	POSTING_READ(DSPCNTR(plane));

	ret = intel_pipe_set_base(crtc, x, y, fb);

	intel_update_watermarks(dev);

	return ret;
}

static void ironlake_get_fdi_m_n_config(struct intel_crtc *crtc,
					struct intel_crtc_config *pipe_config)
{
	struct drm_device *dev = crtc->base.dev;
	struct drm_i915_private *dev_priv = dev->dev_private;
	enum transcoder transcoder = pipe_config->cpu_transcoder;

	pipe_config->fdi_m_n.link_m = I915_READ(PIPE_LINK_M1(transcoder));
	pipe_config->fdi_m_n.link_n = I915_READ(PIPE_LINK_N1(transcoder));
	pipe_config->fdi_m_n.gmch_m = I915_READ(PIPE_DATA_M1(transcoder))
					& ~TU_SIZE_MASK;
	pipe_config->fdi_m_n.gmch_n = I915_READ(PIPE_DATA_N1(transcoder));
	pipe_config->fdi_m_n.tu = ((I915_READ(PIPE_DATA_M1(transcoder))
				   & TU_SIZE_MASK) >> TU_SIZE_SHIFT) + 1;
}

static void ironlake_get_pfit_config(struct intel_crtc *crtc,
				     struct intel_crtc_config *pipe_config)
{
	struct drm_device *dev = crtc->base.dev;
	struct drm_i915_private *dev_priv = dev->dev_private;
	uint32_t tmp;

	tmp = I915_READ(PF_CTL(crtc->pipe));

	if (tmp & PF_ENABLE) {
		pipe_config->pch_pfit.pos = I915_READ(PF_WIN_POS(crtc->pipe));
		pipe_config->pch_pfit.size = I915_READ(PF_WIN_SZ(crtc->pipe));

		/* We currently do not free assignements of panel fitters on
		 * ivb/hsw (since we don't use the higher upscaling modes which
		 * differentiates them) so just WARN about this case for now. */
		if (IS_GEN7(dev)) {
			WARN_ON((tmp & PF_PIPE_SEL_MASK_IVB) !=
				PF_PIPE_SEL_IVB(crtc->pipe));
		}
	}
}

static bool ironlake_get_pipe_config(struct intel_crtc *crtc,
				     struct intel_crtc_config *pipe_config)
{
	struct drm_device *dev = crtc->base.dev;
	struct drm_i915_private *dev_priv = dev->dev_private;
	uint32_t tmp;

	pipe_config->cpu_transcoder = (enum transcoder) crtc->pipe;
	pipe_config->shared_dpll = DPLL_ID_PRIVATE;

	tmp = I915_READ(PIPECONF(crtc->pipe));
	if (!(tmp & PIPECONF_ENABLE))
		return false;

	if (I915_READ(PCH_TRANSCONF(crtc->pipe)) & TRANS_ENABLE) {
		struct intel_shared_dpll *pll;

		pipe_config->has_pch_encoder = true;

		tmp = I915_READ(FDI_RX_CTL(crtc->pipe));
		pipe_config->fdi_lanes = ((FDI_DP_PORT_WIDTH_MASK & tmp) >>
					  FDI_DP_PORT_WIDTH_SHIFT) + 1;

		ironlake_get_fdi_m_n_config(crtc, pipe_config);

		if (HAS_PCH_IBX(dev_priv->dev)) {
			pipe_config->shared_dpll =
				(enum intel_dpll_id) crtc->pipe;
		} else {
			tmp = I915_READ(PCH_DPLL_SEL);
			if (tmp & TRANS_DPLLB_SEL(crtc->pipe))
				pipe_config->shared_dpll = DPLL_ID_PCH_PLL_B;
			else
				pipe_config->shared_dpll = DPLL_ID_PCH_PLL_A;
		}

		pll = &dev_priv->shared_dplls[pipe_config->shared_dpll];

		WARN_ON(!pll->get_hw_state(dev_priv, pll,
					   &pipe_config->dpll_hw_state));

		tmp = pipe_config->dpll_hw_state.dpll;
		pipe_config->pixel_multiplier =
			((tmp & PLL_REF_SDVO_HDMI_MULTIPLIER_MASK)
			 >> PLL_REF_SDVO_HDMI_MULTIPLIER_SHIFT) + 1;
	} else {
		pipe_config->pixel_multiplier = 1;
	}

	intel_get_pipe_timings(crtc, pipe_config);

	ironlake_get_pfit_config(crtc, pipe_config);

	return true;
}

static void assert_can_disable_lcpll(struct drm_i915_private *dev_priv)
{
	struct drm_device *dev = dev_priv->dev;
	struct intel_ddi_plls *plls = &dev_priv->ddi_plls;
	struct intel_crtc *crtc;
	unsigned long irqflags;
	uint32_t val;

	list_for_each_entry(crtc, &dev->mode_config.crtc_list, base.head)
		WARN(crtc->base.enabled, "CRTC for pipe %c enabled\n",
		     pipe_name(crtc->pipe));

	WARN(I915_READ(HSW_PWR_WELL_DRIVER), "Power well on\n");
	WARN(plls->spll_refcount, "SPLL enabled\n");
	WARN(plls->wrpll1_refcount, "WRPLL1 enabled\n");
	WARN(plls->wrpll2_refcount, "WRPLL2 enabled\n");
	WARN(I915_READ(PCH_PP_STATUS) & PP_ON, "Panel power on\n");
	WARN(I915_READ(BLC_PWM_CPU_CTL2) & BLM_PWM_ENABLE,
	     "CPU PWM1 enabled\n");
	WARN(I915_READ(HSW_BLC_PWM2_CTL) & BLM_PWM_ENABLE,
	     "CPU PWM2 enabled\n");
	WARN(I915_READ(BLC_PWM_PCH_CTL1) & BLM_PCH_PWM_ENABLE,
	     "PCH PWM1 enabled\n");
	WARN(I915_READ(UTIL_PIN_CTL) & UTIL_PIN_ENABLE,
	     "Utility pin enabled\n");
	WARN(I915_READ(PCH_GTC_CTL) & PCH_GTC_ENABLE, "PCH GTC enabled\n");

	spin_lock_irqsave(&dev_priv->irq_lock, irqflags);
	val = I915_READ(DEIMR);
	WARN((val & ~DE_PCH_EVENT_IVB) != val,
	     "Unexpected DEIMR bits enabled: 0x%x\n", val);
	val = I915_READ(SDEIMR);
	WARN((val | SDE_HOTPLUG_MASK_CPT) != 0xffffffff,
	     "Unexpected SDEIMR bits enabled: 0x%x\n", val);
	spin_unlock_irqrestore(&dev_priv->irq_lock, irqflags);
}

/*
 * This function implements pieces of two sequences from BSpec:
 * - Sequence for display software to disable LCPLL
 * - Sequence for display software to allow package C8+
 * The steps implemented here are just the steps that actually touch the LCPLL
 * register. Callers should take care of disabling all the display engine
 * functions, doing the mode unset, fixing interrupts, etc.
 */
void hsw_disable_lcpll(struct drm_i915_private *dev_priv,
		       bool switch_to_fclk, bool allow_power_down)
{
	uint32_t val;

	assert_can_disable_lcpll(dev_priv);

	val = I915_READ(LCPLL_CTL);

	if (switch_to_fclk) {
		val |= LCPLL_CD_SOURCE_FCLK;
		I915_WRITE(LCPLL_CTL, val);

		if (wait_for_atomic_us(I915_READ(LCPLL_CTL) &
				       LCPLL_CD_SOURCE_FCLK_DONE, 1))
			DRM_ERROR("Switching to FCLK failed\n");

		val = I915_READ(LCPLL_CTL);
	}

	val |= LCPLL_PLL_DISABLE;
	I915_WRITE(LCPLL_CTL, val);
	POSTING_READ(LCPLL_CTL);

	if (wait_for((I915_READ(LCPLL_CTL) & LCPLL_PLL_LOCK) == 0, 1))
		DRM_ERROR("LCPLL still locked\n");

	val = I915_READ(D_COMP);
	val |= D_COMP_COMP_DISABLE;
	I915_WRITE(D_COMP, val);
	POSTING_READ(D_COMP);
	ndelay(100);

	if (wait_for((I915_READ(D_COMP) & D_COMP_RCOMP_IN_PROGRESS) == 0, 1))
		DRM_ERROR("D_COMP RCOMP still in progress\n");

	if (allow_power_down) {
		val = I915_READ(LCPLL_CTL);
		val |= LCPLL_POWER_DOWN_ALLOW;
		I915_WRITE(LCPLL_CTL, val);
		POSTING_READ(LCPLL_CTL);
	}
}

/*
 * Fully restores LCPLL, disallowing power down and switching back to LCPLL
 * source.
 */
void hsw_restore_lcpll(struct drm_i915_private *dev_priv)
{
	uint32_t val;

	val = I915_READ(LCPLL_CTL);

	if ((val & (LCPLL_PLL_LOCK | LCPLL_PLL_DISABLE | LCPLL_CD_SOURCE_FCLK |
		    LCPLL_POWER_DOWN_ALLOW)) == LCPLL_PLL_LOCK)
		return;

	/* Make sure we're not on PC8 state before disabling PC8, otherwise
	 * we'll hang the machine! */
	dev_priv->uncore.funcs.force_wake_get(dev_priv);

	if (val & LCPLL_POWER_DOWN_ALLOW) {
		val &= ~LCPLL_POWER_DOWN_ALLOW;
		I915_WRITE(LCPLL_CTL, val);
		POSTING_READ(LCPLL_CTL);
	}

	val = I915_READ(D_COMP);
	val |= D_COMP_COMP_FORCE;
	val &= ~D_COMP_COMP_DISABLE;
	I915_WRITE(D_COMP, val);
	POSTING_READ(D_COMP);

	val = I915_READ(LCPLL_CTL);
	val &= ~LCPLL_PLL_DISABLE;
	I915_WRITE(LCPLL_CTL, val);

	if (wait_for(I915_READ(LCPLL_CTL) & LCPLL_PLL_LOCK, 5))
		DRM_ERROR("LCPLL not locked yet\n");

	if (val & LCPLL_CD_SOURCE_FCLK) {
		val = I915_READ(LCPLL_CTL);
		val &= ~LCPLL_CD_SOURCE_FCLK;
		I915_WRITE(LCPLL_CTL, val);

		if (wait_for_atomic_us((I915_READ(LCPLL_CTL) &
					LCPLL_CD_SOURCE_FCLK_DONE) == 0, 1))
			DRM_ERROR("Switching back to LCPLL failed\n");
	}

	dev_priv->uncore.funcs.force_wake_put(dev_priv);
}

void hsw_enable_pc8_work(struct work_struct *__work)
{
	struct drm_i915_private *dev_priv =
		container_of(to_delayed_work(__work), struct drm_i915_private,
			     pc8.enable_work);
	struct drm_device *dev = dev_priv->dev;
	uint32_t val;

	if (dev_priv->pc8.enabled)
		return;

	DRM_DEBUG_KMS("Enabling package C8+\n");

	dev_priv->pc8.enabled = true;

	if (dev_priv->pch_id == INTEL_PCH_LPT_LP_DEVICE_ID_TYPE) {
		val = I915_READ(SOUTH_DSPCLK_GATE_D);
		val &= ~PCH_LP_PARTITION_LEVEL_DISABLE;
		I915_WRITE(SOUTH_DSPCLK_GATE_D, val);
	}

	lpt_disable_clkout_dp(dev);
	hsw_pc8_disable_interrupts(dev);
	hsw_disable_lcpll(dev_priv, true, true);
}

static void __hsw_enable_package_c8(struct drm_i915_private *dev_priv)
{
	WARN_ON(!mutex_is_locked(&dev_priv->pc8.lock));
	WARN(dev_priv->pc8.disable_count < 1,
	     "pc8.disable_count: %d\n", dev_priv->pc8.disable_count);

	dev_priv->pc8.disable_count--;
	if (dev_priv->pc8.disable_count != 0)
		return;

	schedule_delayed_work(&dev_priv->pc8.enable_work,
			      msecs_to_jiffies(i915_pc8_timeout));
}

static void __hsw_disable_package_c8(struct drm_i915_private *dev_priv)
{
	struct drm_device *dev = dev_priv->dev;
	uint32_t val;

	WARN_ON(!mutex_is_locked(&dev_priv->pc8.lock));
	WARN(dev_priv->pc8.disable_count < 0,
	     "pc8.disable_count: %d\n", dev_priv->pc8.disable_count);

	dev_priv->pc8.disable_count++;
	if (dev_priv->pc8.disable_count != 1)
		return;

	cancel_delayed_work_sync(&dev_priv->pc8.enable_work);
	if (!dev_priv->pc8.enabled)
		return;

	DRM_DEBUG_KMS("Disabling package C8+\n");

	hsw_restore_lcpll(dev_priv);
	hsw_pc8_restore_interrupts(dev);
	lpt_init_pch_refclk(dev);

	if (dev_priv->pch_id == INTEL_PCH_LPT_LP_DEVICE_ID_TYPE) {
		val = I915_READ(SOUTH_DSPCLK_GATE_D);
		val |= PCH_LP_PARTITION_LEVEL_DISABLE;
		I915_WRITE(SOUTH_DSPCLK_GATE_D, val);
	}

	intel_prepare_ddi(dev);
	i915_gem_init_swizzling(dev);
	mutex_lock(&dev_priv->rps.hw_lock);
	gen6_update_ring_freq(dev);
	mutex_unlock(&dev_priv->rps.hw_lock);
	dev_priv->pc8.enabled = false;
}

void hsw_enable_package_c8(struct drm_i915_private *dev_priv)
{
	mutex_lock(&dev_priv->pc8.lock);
	__hsw_enable_package_c8(dev_priv);
	mutex_unlock(&dev_priv->pc8.lock);
}

void hsw_disable_package_c8(struct drm_i915_private *dev_priv)
{
	mutex_lock(&dev_priv->pc8.lock);
	__hsw_disable_package_c8(dev_priv);
	mutex_unlock(&dev_priv->pc8.lock);
}

static bool hsw_can_enable_package_c8(struct drm_i915_private *dev_priv)
{
	struct drm_device *dev = dev_priv->dev;
	struct intel_crtc *crtc;
	uint32_t val;

	list_for_each_entry(crtc, &dev->mode_config.crtc_list, base.head)
		if (crtc->base.enabled)
			return false;

	/* This case is still possible since we have the i915.disable_power_well
	 * parameter and also the KVMr or something else might be requesting the
	 * power well. */
	val = I915_READ(HSW_PWR_WELL_DRIVER);
	if (val != 0) {
		DRM_DEBUG_KMS("Not enabling PC8: power well on\n");
		return false;
	}

	return true;
}

/* Since we're called from modeset_global_resources there's no way to
 * symmetrically increase and decrease the refcount, so we use
 * dev_priv->pc8.requirements_met to track whether we already have the refcount
 * or not.
 */
static void hsw_update_package_c8(struct drm_device *dev)
{
	struct drm_i915_private *dev_priv = dev->dev_private;
	bool allow;

	if (!i915_enable_pc8)
		return;

	mutex_lock(&dev_priv->pc8.lock);

	allow = hsw_can_enable_package_c8(dev_priv);

	if (allow == dev_priv->pc8.requirements_met)
		goto done;

	dev_priv->pc8.requirements_met = allow;

	if (allow)
		__hsw_enable_package_c8(dev_priv);
	else
		__hsw_disable_package_c8(dev_priv);

done:
	mutex_unlock(&dev_priv->pc8.lock);
}

static void hsw_package_c8_gpu_idle(struct drm_i915_private *dev_priv)
{
	if (!dev_priv->pc8.gpu_idle) {
		dev_priv->pc8.gpu_idle = true;
		hsw_enable_package_c8(dev_priv);
	}
}

static void hsw_package_c8_gpu_busy(struct drm_i915_private *dev_priv)
{
	if (dev_priv->pc8.gpu_idle) {
		dev_priv->pc8.gpu_idle = false;
		hsw_disable_package_c8(dev_priv);
	}
}

static void haswell_modeset_global_resources(struct drm_device *dev)
{
	bool enable = false;
	struct intel_crtc *crtc;

	list_for_each_entry(crtc, &dev->mode_config.crtc_list, base.head) {
		if (!crtc->base.enabled)
			continue;

		if (crtc->pipe != PIPE_A || crtc->config.pch_pfit.size ||
		    crtc->config.cpu_transcoder != TRANSCODER_EDP)
			enable = true;
	}

	intel_set_power_well(dev, enable);

	hsw_update_package_c8(dev);
}

static int haswell_crtc_mode_set(struct drm_crtc *crtc,
				 int x, int y,
				 struct drm_framebuffer *fb)
{
	struct drm_device *dev = crtc->dev;
	struct drm_i915_private *dev_priv = dev->dev_private;
	struct intel_crtc *intel_crtc = to_intel_crtc(crtc);
	int plane = intel_crtc->plane;
	int ret;

	if (!intel_ddi_pll_mode_set(crtc))
		return -EINVAL;

	/* Ensure that the cursor is valid for the new mode before changing... */
	intel_crtc_update_cursor(crtc, true);

	if (intel_crtc->config.has_dp_encoder)
		intel_dp_set_m_n(intel_crtc);

	intel_crtc->lowfreq_avail = false;

	intel_set_pipe_timings(intel_crtc);

	if (intel_crtc->config.has_pch_encoder) {
		intel_cpu_transcoder_set_m_n(intel_crtc,
					     &intel_crtc->config.fdi_m_n);
	}

	haswell_set_pipeconf(crtc);

	intel_set_pipe_csc(crtc);

	/* Set up the display plane register */
	I915_WRITE(DSPCNTR(plane), DISPPLANE_GAMMA_ENABLE | DISPPLANE_PIPE_CSC_ENABLE);
	POSTING_READ(DSPCNTR(plane));

	ret = intel_pipe_set_base(crtc, x, y, fb);

	intel_update_watermarks(dev);

	return ret;
}

static bool haswell_get_pipe_config(struct intel_crtc *crtc,
				    struct intel_crtc_config *pipe_config)
{
	struct drm_device *dev = crtc->base.dev;
	struct drm_i915_private *dev_priv = dev->dev_private;
	enum intel_display_power_domain pfit_domain;
	uint32_t tmp;

	pipe_config->cpu_transcoder = (enum transcoder) crtc->pipe;
	pipe_config->shared_dpll = DPLL_ID_PRIVATE;

	tmp = I915_READ(TRANS_DDI_FUNC_CTL(TRANSCODER_EDP));
	if (tmp & TRANS_DDI_FUNC_ENABLE) {
		enum pipe trans_edp_pipe;
		switch (tmp & TRANS_DDI_EDP_INPUT_MASK) {
		default:
			WARN(1, "unknown pipe linked to edp transcoder\n");
		case TRANS_DDI_EDP_INPUT_A_ONOFF:
		case TRANS_DDI_EDP_INPUT_A_ON:
			trans_edp_pipe = PIPE_A;
			break;
		case TRANS_DDI_EDP_INPUT_B_ONOFF:
			trans_edp_pipe = PIPE_B;
			break;
		case TRANS_DDI_EDP_INPUT_C_ONOFF:
			trans_edp_pipe = PIPE_C;
			break;
		}

		if (trans_edp_pipe == crtc->pipe)
			pipe_config->cpu_transcoder = TRANSCODER_EDP;
	}

	if (!intel_display_power_enabled(dev,
			POWER_DOMAIN_TRANSCODER(pipe_config->cpu_transcoder)))
		return false;

	tmp = I915_READ(PIPECONF(pipe_config->cpu_transcoder));
	if (!(tmp & PIPECONF_ENABLE))
		return false;

	/*
	 * Haswell has only FDI/PCH transcoder A. It is which is connected to
	 * DDI E. So just check whether this pipe is wired to DDI E and whether
	 * the PCH transcoder is on.
	 */
	tmp = I915_READ(TRANS_DDI_FUNC_CTL(pipe_config->cpu_transcoder));
	if ((tmp & TRANS_DDI_PORT_MASK) == TRANS_DDI_SELECT_PORT(PORT_E) &&
	    I915_READ(LPT_TRANSCONF) & TRANS_ENABLE) {
		pipe_config->has_pch_encoder = true;

		tmp = I915_READ(FDI_RX_CTL(PIPE_A));
		pipe_config->fdi_lanes = ((FDI_DP_PORT_WIDTH_MASK & tmp) >>
					  FDI_DP_PORT_WIDTH_SHIFT) + 1;

		ironlake_get_fdi_m_n_config(crtc, pipe_config);
	}

	intel_get_pipe_timings(crtc, pipe_config);

	pfit_domain = POWER_DOMAIN_PIPE_PANEL_FITTER(crtc->pipe);
	if (intel_display_power_enabled(dev, pfit_domain))
		ironlake_get_pfit_config(crtc, pipe_config);

	pipe_config->ips_enabled = hsw_crtc_supports_ips(crtc) &&
				   (I915_READ(IPS_CTL) & IPS_ENABLE);

	pipe_config->pixel_multiplier = 1;

	return true;
}

static int intel_crtc_mode_set(struct drm_crtc *crtc,
			       int x, int y,
			       struct drm_framebuffer *fb)
{
	struct drm_device *dev = crtc->dev;
	struct drm_i915_private *dev_priv = dev->dev_private;
	struct intel_encoder *encoder;
	struct intel_crtc *intel_crtc = to_intel_crtc(crtc);
	struct drm_display_mode *mode = &intel_crtc->config.requested_mode;
	int pipe = intel_crtc->pipe;
	int ret;

	drm_vblank_pre_modeset(dev, pipe);

	ret = dev_priv->display.crtc_mode_set(crtc, x, y, fb);

	drm_vblank_post_modeset(dev, pipe);

	if (ret != 0)
		return ret;

	for_each_encoder_on_crtc(dev, crtc, encoder) {
		DRM_DEBUG_KMS("[ENCODER:%d:%s] set [MODE:%d:%s]\n",
			encoder->base.base.id,
			drm_get_encoder_name(&encoder->base),
			mode->base.id, mode->name);
		encoder->mode_set(encoder);
	}

	return 0;
}

static bool intel_eld_uptodate(struct drm_connector *connector,
			       int reg_eldv, uint32_t bits_eldv,
			       int reg_elda, uint32_t bits_elda,
			       int reg_edid)
{
	struct drm_i915_private *dev_priv = connector->dev->dev_private;
	uint8_t *eld = connector->eld;
	uint32_t i;

	i = I915_READ(reg_eldv);
	i &= bits_eldv;

	if (!eld[0])
		return !i;

	if (!i)
		return false;

	i = I915_READ(reg_elda);
	i &= ~bits_elda;
	I915_WRITE(reg_elda, i);

	for (i = 0; i < eld[2]; i++)
		if (I915_READ(reg_edid) != *((uint32_t *)eld + i))
			return false;

	return true;
}

static void g4x_write_eld(struct drm_connector *connector,
			  struct drm_crtc *crtc)
{
	struct drm_i915_private *dev_priv = connector->dev->dev_private;
	uint8_t *eld = connector->eld;
	uint32_t eldv;
	uint32_t len;
	uint32_t i;

	i = I915_READ(G4X_AUD_VID_DID);

	if (i == INTEL_AUDIO_DEVBLC || i == INTEL_AUDIO_DEVCL)
		eldv = G4X_ELDV_DEVCL_DEVBLC;
	else
		eldv = G4X_ELDV_DEVCTG;

	if (intel_eld_uptodate(connector,
			       G4X_AUD_CNTL_ST, eldv,
			       G4X_AUD_CNTL_ST, G4X_ELD_ADDR,
			       G4X_HDMIW_HDMIEDID))
		return;

	i = I915_READ(G4X_AUD_CNTL_ST);
	i &= ~(eldv | G4X_ELD_ADDR);
	len = (i >> 9) & 0x1f;		/* ELD buffer size */
	I915_WRITE(G4X_AUD_CNTL_ST, i);

	if (!eld[0])
		return;

	len = min_t(uint8_t, eld[2], len);
	DRM_DEBUG_DRIVER("ELD size %d\n", len);
	for (i = 0; i < len; i++)
		I915_WRITE(G4X_HDMIW_HDMIEDID, *((uint32_t *)eld + i));

	i = I915_READ(G4X_AUD_CNTL_ST);
	i |= eldv;
	I915_WRITE(G4X_AUD_CNTL_ST, i);
}

static void haswell_write_eld(struct drm_connector *connector,
				     struct drm_crtc *crtc)
{
	struct drm_i915_private *dev_priv = connector->dev->dev_private;
	uint8_t *eld = connector->eld;
	struct drm_device *dev = crtc->dev;
	struct intel_crtc *intel_crtc = to_intel_crtc(crtc);
	uint32_t eldv;
	uint32_t i;
	int len;
	int pipe = to_intel_crtc(crtc)->pipe;
	int tmp;

	int hdmiw_hdmiedid = HSW_AUD_EDID_DATA(pipe);
	int aud_cntl_st = HSW_AUD_DIP_ELD_CTRL(pipe);
	int aud_config = HSW_AUD_CFG(pipe);
	int aud_cntrl_st2 = HSW_AUD_PIN_ELD_CP_VLD;


	DRM_DEBUG_DRIVER("HDMI: Haswell Audio initialize....\n");

	/* Audio output enable */
	DRM_DEBUG_DRIVER("HDMI audio: enable codec\n");
	tmp = I915_READ(aud_cntrl_st2);
	tmp |= (AUDIO_OUTPUT_ENABLE_A << (pipe * 4));
	I915_WRITE(aud_cntrl_st2, tmp);

	/* Wait for 1 vertical blank */
	intel_wait_for_vblank(dev, pipe);

	/* Set ELD valid state */
	tmp = I915_READ(aud_cntrl_st2);
	DRM_DEBUG_DRIVER("HDMI audio: pin eld vld status=0x%8x\n", tmp);
	tmp |= (AUDIO_ELD_VALID_A << (pipe * 4));
	I915_WRITE(aud_cntrl_st2, tmp);
	tmp = I915_READ(aud_cntrl_st2);
	DRM_DEBUG_DRIVER("HDMI audio: eld vld status=0x%8x\n", tmp);

	/* Enable HDMI mode */
	tmp = I915_READ(aud_config);
	DRM_DEBUG_DRIVER("HDMI audio: audio conf: 0x%8x\n", tmp);
	/* clear N_programing_enable and N_value_index */
	tmp &= ~(AUD_CONFIG_N_VALUE_INDEX | AUD_CONFIG_N_PROG_ENABLE);
	I915_WRITE(aud_config, tmp);

	DRM_DEBUG_DRIVER("ELD on pipe %c\n", pipe_name(pipe));

	eldv = AUDIO_ELD_VALID_A << (pipe * 4);
	intel_crtc->eld_vld = true;

	if (intel_pipe_has_type(crtc, INTEL_OUTPUT_DISPLAYPORT)) {
		DRM_DEBUG_DRIVER("ELD: DisplayPort detected\n");
		eld[5] |= (1 << 2);	/* Conn_Type, 0x1 = DisplayPort */
		I915_WRITE(aud_config, AUD_CONFIG_N_VALUE_INDEX); /* 0x1 = DP */
	} else
		I915_WRITE(aud_config, 0);

	if (intel_eld_uptodate(connector,
			       aud_cntrl_st2, eldv,
			       aud_cntl_st, IBX_ELD_ADDRESS,
			       hdmiw_hdmiedid))
		return;

	i = I915_READ(aud_cntrl_st2);
	i &= ~eldv;
	I915_WRITE(aud_cntrl_st2, i);

	if (!eld[0])
		return;

	i = I915_READ(aud_cntl_st);
	i &= ~IBX_ELD_ADDRESS;
	I915_WRITE(aud_cntl_st, i);
	i = (i >> 29) & DIP_PORT_SEL_MASK;		/* DIP_Port_Select, 0x1 = PortB */
	DRM_DEBUG_DRIVER("port num:%d\n", i);

	len = min_t(uint8_t, eld[2], 21);	/* 84 bytes of hw ELD buffer */
	DRM_DEBUG_DRIVER("ELD size %d\n", len);
	for (i = 0; i < len; i++)
		I915_WRITE(hdmiw_hdmiedid, *((uint32_t *)eld + i));

	i = I915_READ(aud_cntrl_st2);
	i |= eldv;
	I915_WRITE(aud_cntrl_st2, i);

}

static void ironlake_write_eld(struct drm_connector *connector,
				     struct drm_crtc *crtc)
{
	struct drm_i915_private *dev_priv = connector->dev->dev_private;
	uint8_t *eld = connector->eld;
	uint32_t eldv;
	uint32_t i;
	int len;
	int hdmiw_hdmiedid;
	int aud_config;
	int aud_cntl_st;
	int aud_cntrl_st2;
	int pipe = to_intel_crtc(crtc)->pipe;

	if (HAS_PCH_IBX(connector->dev)) {
		hdmiw_hdmiedid = IBX_HDMIW_HDMIEDID(pipe);
		aud_config = IBX_AUD_CFG(pipe);
		aud_cntl_st = IBX_AUD_CNTL_ST(pipe);
		aud_cntrl_st2 = IBX_AUD_CNTL_ST2;
	} else {
		hdmiw_hdmiedid = CPT_HDMIW_HDMIEDID(pipe);
		aud_config = CPT_AUD_CFG(pipe);
		aud_cntl_st = CPT_AUD_CNTL_ST(pipe);
		aud_cntrl_st2 = CPT_AUD_CNTRL_ST2;
	}

	DRM_DEBUG_DRIVER("ELD on pipe %c\n", pipe_name(pipe));

	i = I915_READ(aud_cntl_st);
	i = (i >> 29) & DIP_PORT_SEL_MASK;		/* DIP_Port_Select, 0x1 = PortB */
	if (!i) {
		DRM_DEBUG_DRIVER("Audio directed to unknown port\n");
		/* operate blindly on all ports */
		eldv = IBX_ELD_VALIDB;
		eldv |= IBX_ELD_VALIDB << 4;
		eldv |= IBX_ELD_VALIDB << 8;
	} else {
		DRM_DEBUG_DRIVER("ELD on port %c\n", port_name(i));
		eldv = IBX_ELD_VALIDB << ((i - 1) * 4);
	}

	if (intel_pipe_has_type(crtc, INTEL_OUTPUT_DISPLAYPORT)) {
		DRM_DEBUG_DRIVER("ELD: DisplayPort detected\n");
		eld[5] |= (1 << 2);	/* Conn_Type, 0x1 = DisplayPort */
		I915_WRITE(aud_config, AUD_CONFIG_N_VALUE_INDEX); /* 0x1 = DP */
	} else
		I915_WRITE(aud_config, 0);

	if (intel_eld_uptodate(connector,
			       aud_cntrl_st2, eldv,
			       aud_cntl_st, IBX_ELD_ADDRESS,
			       hdmiw_hdmiedid))
		return;

	i = I915_READ(aud_cntrl_st2);
	i &= ~eldv;
	I915_WRITE(aud_cntrl_st2, i);

	if (!eld[0])
		return;

	i = I915_READ(aud_cntl_st);
	i &= ~IBX_ELD_ADDRESS;
	I915_WRITE(aud_cntl_st, i);

	len = min_t(uint8_t, eld[2], 21);	/* 84 bytes of hw ELD buffer */
	DRM_DEBUG_DRIVER("ELD size %d\n", len);
	for (i = 0; i < len; i++)
		I915_WRITE(hdmiw_hdmiedid, *((uint32_t *)eld + i));

	i = I915_READ(aud_cntrl_st2);
	i |= eldv;
	I915_WRITE(aud_cntrl_st2, i);
}

void intel_write_eld(struct drm_encoder *encoder,
		     struct drm_display_mode *mode)
{
	struct drm_crtc *crtc = encoder->crtc;
	struct drm_connector *connector;
	struct drm_device *dev = encoder->dev;
	struct drm_i915_private *dev_priv = dev->dev_private;

	connector = drm_select_eld(encoder, mode);
	if (!connector)
		return;

	DRM_DEBUG_DRIVER("ELD on [CONNECTOR:%d:%s], [ENCODER:%d:%s]\n",
			 connector->base.id,
			 drm_get_connector_name(connector),
			 connector->encoder->base.id,
			 drm_get_encoder_name(connector->encoder));

	connector->eld[6] = drm_av_sync_delay(connector, mode) / 2;

	if (dev_priv->display.write_eld)
		dev_priv->display.write_eld(connector, crtc);
}

/** Loads the palette/gamma unit for the CRTC with the prepared values */
void intel_crtc_load_lut(struct drm_crtc *crtc)
{
	struct drm_device *dev = crtc->dev;
	struct drm_i915_private *dev_priv = dev->dev_private;
	struct intel_crtc *intel_crtc = to_intel_crtc(crtc);
	enum pipe pipe = intel_crtc->pipe;
	int palreg = PALETTE(pipe);
	int i;
	bool reenable_ips = false;

	/* The clocks have to be on to load the palette. */
	if (!crtc->enabled || !intel_crtc->active)
		return;

	if (!HAS_PCH_SPLIT(dev_priv->dev))
		assert_pll_enabled(dev_priv, pipe);

	/* use legacy palette for Ironlake */
	if (HAS_PCH_SPLIT(dev))
		palreg = LGC_PALETTE(pipe);

	/* Workaround : Do not read or write the pipe palette/gamma data while
	 * GAMMA_MODE is configured for split gamma and IPS_CTL has IPS enabled.
	 */
	if (intel_crtc->config.ips_enabled &&
	    ((I915_READ(GAMMA_MODE(pipe)) & GAMMA_MODE_MODE_MASK) ==
	     GAMMA_MODE_MODE_SPLIT)) {
		hsw_disable_ips(intel_crtc);
		reenable_ips = true;
	}

	for (i = 0; i < 256; i++) {
		I915_WRITE(palreg + 4 * i,
			   (intel_crtc->lut_r[i] << 16) |
			   (intel_crtc->lut_g[i] << 8) |
			   intel_crtc->lut_b[i]);
	}

	if (reenable_ips)
		hsw_enable_ips(intel_crtc);
}

static void i845_update_cursor(struct drm_crtc *crtc, u32 base)
{
	struct drm_device *dev = crtc->dev;
	struct drm_i915_private *dev_priv = dev->dev_private;
	struct intel_crtc *intel_crtc = to_intel_crtc(crtc);
	bool visible = base != 0;
	u32 cntl;

	if (intel_crtc->cursor_visible == visible)
		return;

	cntl = I915_READ(_CURACNTR);
	if (visible) {
		/* On these chipsets we can only modify the base whilst
		 * the cursor is disabled.
		 */
		I915_WRITE(_CURABASE, base);

		cntl &= ~(CURSOR_FORMAT_MASK);
		/* XXX width must be 64, stride 256 => 0x00 << 28 */
		cntl |= CURSOR_ENABLE |
			CURSOR_GAMMA_ENABLE |
			CURSOR_FORMAT_ARGB;
	} else
		cntl &= ~(CURSOR_ENABLE | CURSOR_GAMMA_ENABLE);
	I915_WRITE(_CURACNTR, cntl);

	intel_crtc->cursor_visible = visible;
}

static void i9xx_update_cursor(struct drm_crtc *crtc, u32 base)
{
	struct drm_device *dev = crtc->dev;
	struct drm_i915_private *dev_priv = dev->dev_private;
	struct intel_crtc *intel_crtc = to_intel_crtc(crtc);
	int pipe = intel_crtc->pipe;
	bool visible = base != 0;

	if (intel_crtc->cursor_visible != visible) {
		uint32_t cntl = I915_READ(CURCNTR(pipe));
		if (base) {
			cntl &= ~(CURSOR_MODE | MCURSOR_PIPE_SELECT);
			cntl |= CURSOR_MODE_64_ARGB_AX | MCURSOR_GAMMA_ENABLE;
			cntl |= pipe << 28; /* Connect to correct pipe */
		} else {
			cntl &= ~(CURSOR_MODE | MCURSOR_GAMMA_ENABLE);
			cntl |= CURSOR_MODE_DISABLE;
		}
		I915_WRITE(CURCNTR(pipe), cntl);

		intel_crtc->cursor_visible = visible;
	}
	/* and commit changes on next vblank */
	I915_WRITE(CURBASE(pipe), base);
}

static void ivb_update_cursor(struct drm_crtc *crtc, u32 base)
{
	struct drm_device *dev = crtc->dev;
	struct drm_i915_private *dev_priv = dev->dev_private;
	struct intel_crtc *intel_crtc = to_intel_crtc(crtc);
	int pipe = intel_crtc->pipe;
	bool visible = base != 0;

	if (intel_crtc->cursor_visible != visible) {
		uint32_t cntl = I915_READ(CURCNTR_IVB(pipe));
		if (base) {
			cntl &= ~CURSOR_MODE;
			cntl |= CURSOR_MODE_64_ARGB_AX | MCURSOR_GAMMA_ENABLE;
		} else {
			cntl &= ~(CURSOR_MODE | MCURSOR_GAMMA_ENABLE);
			cntl |= CURSOR_MODE_DISABLE;
		}
		if (IS_HASWELL(dev))
			cntl |= CURSOR_PIPE_CSC_ENABLE;
		I915_WRITE(CURCNTR_IVB(pipe), cntl);

		intel_crtc->cursor_visible = visible;
	}
	/* and commit changes on next vblank */
	I915_WRITE(CURBASE_IVB(pipe), base);
}

/* If no-part of the cursor is visible on the framebuffer, then the GPU may hang... */
static void intel_crtc_update_cursor(struct drm_crtc *crtc,
				     bool on)
{
	struct drm_device *dev = crtc->dev;
	struct drm_i915_private *dev_priv = dev->dev_private;
	struct intel_crtc *intel_crtc = to_intel_crtc(crtc);
	int pipe = intel_crtc->pipe;
	int x = intel_crtc->cursor_x;
	int y = intel_crtc->cursor_y;
	u32 base, pos;
	bool visible;

	pos = 0;

	if (on && crtc->enabled && crtc->fb) {
		base = intel_crtc->cursor_addr;
		if (x > (int) crtc->fb->width)
			base = 0;

		if (y > (int) crtc->fb->height)
			base = 0;
	} else
		base = 0;

	if (x < 0) {
		if (x + intel_crtc->cursor_width < 0)
			base = 0;

		pos |= CURSOR_POS_SIGN << CURSOR_X_SHIFT;
		x = -x;
	}
	pos |= x << CURSOR_X_SHIFT;

	if (y < 0) {
		if (y + intel_crtc->cursor_height < 0)
			base = 0;

		pos |= CURSOR_POS_SIGN << CURSOR_Y_SHIFT;
		y = -y;
	}
	pos |= y << CURSOR_Y_SHIFT;

	visible = base != 0;
	if (!visible && !intel_crtc->cursor_visible)
		return;

	if (IS_IVYBRIDGE(dev) || IS_HASWELL(dev)) {
		I915_WRITE(CURPOS_IVB(pipe), pos);
		ivb_update_cursor(crtc, base);
	} else {
		I915_WRITE(CURPOS(pipe), pos);
		if (IS_845G(dev) || IS_I865G(dev))
			i845_update_cursor(crtc, base);
		else
			i9xx_update_cursor(crtc, base);
	}
}

static int intel_crtc_cursor_set(struct drm_crtc *crtc,
				 struct drm_file *file,
				 uint32_t handle,
				 uint32_t width, uint32_t height)
{
	struct drm_device *dev = crtc->dev;
	struct drm_i915_private *dev_priv = dev->dev_private;
	struct intel_crtc *intel_crtc = to_intel_crtc(crtc);
	struct drm_i915_gem_object *obj;
	uint32_t addr;
	int ret;

	/* if we want to turn off the cursor ignore width and height */
	if (!handle) {
		DRM_DEBUG_KMS("cursor off\n");
		addr = 0;
		obj = NULL;
		mutex_lock(&dev->struct_mutex);
		goto finish;
	}

	/* Currently we only support 64x64 cursors */
	if (width != 64 || height != 64) {
		DRM_ERROR("we currently only support 64x64 cursors\n");
		return -EINVAL;
	}

	obj = to_intel_bo(drm_gem_object_lookup(dev, file, handle));
	if (&obj->base == NULL)
		return -ENOENT;

	if (obj->base.size < width * height * 4) {
		DRM_ERROR("buffer is to small\n");
		ret = -ENOMEM;
		goto fail;
	}

	/* we only need to pin inside GTT if cursor is non-phy */
	mutex_lock(&dev->struct_mutex);
	if (!dev_priv->info->cursor_needs_physical) {
		unsigned alignment;

		if (obj->tiling_mode) {
			DRM_ERROR("cursor cannot be tiled\n");
			ret = -EINVAL;
			goto fail_locked;
		}

		/* Note that the w/a also requires 2 PTE of padding following
		 * the bo. We currently fill all unused PTE with the shadow
		 * page and so we should always have valid PTE following the
		 * cursor preventing the VT-d warning.
		 */
		alignment = 0;
		if (need_vtd_wa(dev))
			alignment = 64*1024;

		ret = i915_gem_object_pin_to_display_plane(obj, alignment, NULL);
		if (ret) {
			DRM_ERROR("failed to move cursor bo into the GTT\n");
			goto fail_locked;
		}

		ret = i915_gem_object_put_fence(obj);
		if (ret) {
			DRM_ERROR("failed to release fence for cursor");
			goto fail_unpin;
		}

		addr = i915_gem_obj_ggtt_offset(obj);
	} else {
		int align = IS_I830(dev) ? 16 * 1024 : 256;
		ret = i915_gem_attach_phys_object(dev, obj,
						  (intel_crtc->pipe == 0) ? I915_GEM_PHYS_CURSOR_0 : I915_GEM_PHYS_CURSOR_1,
						  align);
		if (ret) {
			DRM_ERROR("failed to attach phys object\n");
			goto fail_locked;
		}
		addr = obj->phys_obj->handle->busaddr;
	}

	if (IS_GEN2(dev))
		I915_WRITE(CURSIZE, (height << 12) | width);

 finish:
	if (intel_crtc->cursor_bo) {
		if (dev_priv->info->cursor_needs_physical) {
			if (intel_crtc->cursor_bo != obj)
				i915_gem_detach_phys_object(dev, intel_crtc->cursor_bo);
		} else
			i915_gem_object_unpin_from_display_plane(intel_crtc->cursor_bo);
		drm_gem_object_unreference(&intel_crtc->cursor_bo->base);
	}

	mutex_unlock(&dev->struct_mutex);

	intel_crtc->cursor_addr = addr;
	intel_crtc->cursor_bo = obj;
	intel_crtc->cursor_width = width;
	intel_crtc->cursor_height = height;

	intel_crtc_update_cursor(crtc, intel_crtc->cursor_bo != NULL);

	return 0;
fail_unpin:
	i915_gem_object_unpin_from_display_plane(obj);
fail_locked:
	mutex_unlock(&dev->struct_mutex);
fail:
	drm_gem_object_unreference_unlocked(&obj->base);
	return ret;
}

static int intel_crtc_cursor_move(struct drm_crtc *crtc, int x, int y)
{
	struct intel_crtc *intel_crtc = to_intel_crtc(crtc);

	intel_crtc->cursor_x = x;
	intel_crtc->cursor_y = y;

	intel_crtc_update_cursor(crtc, intel_crtc->cursor_bo != NULL);

	return 0;
}

/** Sets the color ramps on behalf of RandR */
void intel_crtc_fb_gamma_set(struct drm_crtc *crtc, u16 red, u16 green,
				 u16 blue, int regno)
{
	struct intel_crtc *intel_crtc = to_intel_crtc(crtc);

	intel_crtc->lut_r[regno] = red >> 8;
	intel_crtc->lut_g[regno] = green >> 8;
	intel_crtc->lut_b[regno] = blue >> 8;
}

void intel_crtc_fb_gamma_get(struct drm_crtc *crtc, u16 *red, u16 *green,
			     u16 *blue, int regno)
{
	struct intel_crtc *intel_crtc = to_intel_crtc(crtc);

	*red = intel_crtc->lut_r[regno] << 8;
	*green = intel_crtc->lut_g[regno] << 8;
	*blue = intel_crtc->lut_b[regno] << 8;
}

static void intel_crtc_gamma_set(struct drm_crtc *crtc, u16 *red, u16 *green,
				 u16 *blue, uint32_t start, uint32_t size)
{
	int end = (start + size > 256) ? 256 : start + size, i;
	struct intel_crtc *intel_crtc = to_intel_crtc(crtc);

	for (i = start; i < end; i++) {
		intel_crtc->lut_r[i] = red[i] >> 8;
		intel_crtc->lut_g[i] = green[i] >> 8;
		intel_crtc->lut_b[i] = blue[i] >> 8;
	}

	intel_crtc_load_lut(crtc);
}

/* VESA 640x480x72Hz mode to set on the pipe */
static struct drm_display_mode load_detect_mode = {
	DRM_MODE("640x480", DRM_MODE_TYPE_DEFAULT, 31500, 640, 664,
		 704, 832, 0, 480, 489, 491, 520, 0, DRM_MODE_FLAG_NHSYNC | DRM_MODE_FLAG_NVSYNC),
};

static struct drm_framebuffer *
intel_framebuffer_create(struct drm_device *dev,
			 struct drm_mode_fb_cmd2 *mode_cmd,
			 struct drm_i915_gem_object *obj)
{
	struct intel_framebuffer *intel_fb;
	int ret;

	intel_fb = kzalloc(sizeof(*intel_fb), GFP_KERNEL);
	if (!intel_fb) {
		drm_gem_object_unreference_unlocked(&obj->base);
		return ERR_PTR(-ENOMEM);
	}

	ret = intel_framebuffer_init(dev, intel_fb, mode_cmd, obj);
	if (ret) {
		drm_gem_object_unreference_unlocked(&obj->base);
		kfree(intel_fb);
		return ERR_PTR(ret);
	}

	return &intel_fb->base;
}

static u32
intel_framebuffer_pitch_for_width(int width, int bpp)
{
	u32 pitch = DIV_ROUND_UP(width * bpp, 8);
	return ALIGN(pitch, 64);
}

static u32
intel_framebuffer_size_for_mode(struct drm_display_mode *mode, int bpp)
{
	u32 pitch = intel_framebuffer_pitch_for_width(mode->hdisplay, bpp);
	return ALIGN(pitch * mode->vdisplay, PAGE_SIZE);
}

static struct drm_framebuffer *
intel_framebuffer_create_for_mode(struct drm_device *dev,
				  struct drm_display_mode *mode,
				  int depth, int bpp)
{
	struct drm_i915_gem_object *obj;
	struct drm_mode_fb_cmd2 mode_cmd = { 0 };

	obj = i915_gem_alloc_object(dev,
				    intel_framebuffer_size_for_mode(mode, bpp));
	if (obj == NULL)
		return ERR_PTR(-ENOMEM);

	mode_cmd.width = mode->hdisplay;
	mode_cmd.height = mode->vdisplay;
	mode_cmd.pitches[0] = intel_framebuffer_pitch_for_width(mode_cmd.width,
								bpp);
	mode_cmd.pixel_format = drm_mode_legacy_fb_format(bpp, depth);

	return intel_framebuffer_create(dev, &mode_cmd, obj);
}

static struct drm_framebuffer *
mode_fits_in_fbdev(struct drm_device *dev,
		   struct drm_display_mode *mode)
{
	struct drm_i915_private *dev_priv = dev->dev_private;
	struct drm_i915_gem_object *obj;
	struct drm_framebuffer *fb;

	if (dev_priv->fbdev == NULL)
		return NULL;

	obj = dev_priv->fbdev->ifb.obj;
	if (obj == NULL)
		return NULL;

	fb = &dev_priv->fbdev->ifb.base;
	if (fb->pitches[0] < intel_framebuffer_pitch_for_width(mode->hdisplay,
							       fb->bits_per_pixel))
		return NULL;

	if (obj->base.size < mode->vdisplay * fb->pitches[0])
		return NULL;

	return fb;
}

bool intel_get_load_detect_pipe(struct drm_connector *connector,
				struct drm_display_mode *mode,
				struct intel_load_detect_pipe *old)
{
	struct intel_crtc *intel_crtc;
	struct intel_encoder *intel_encoder =
		intel_attached_encoder(connector);
	struct drm_crtc *possible_crtc;
	struct drm_encoder *encoder = &intel_encoder->base;
	struct drm_crtc *crtc = NULL;
	struct drm_device *dev = encoder->dev;
	struct drm_framebuffer *fb;
	int i = -1;

	DRM_DEBUG_KMS("[CONNECTOR:%d:%s], [ENCODER:%d:%s]\n",
		      connector->base.id, drm_get_connector_name(connector),
		      encoder->base.id, drm_get_encoder_name(encoder));

	/*
	 * Algorithm gets a little messy:
	 *
	 *   - if the connector already has an assigned crtc, use it (but make
	 *     sure it's on first)
	 *
	 *   - try to find the first unused crtc that can drive this connector,
	 *     and use that if we find one
	 */

	/* See if we already have a CRTC for this connector */
	if (encoder->crtc) {
		crtc = encoder->crtc;

		mutex_lock(&crtc->mutex);

		old->dpms_mode = connector->dpms;
		old->load_detect_temp = false;

		/* Make sure the crtc and connector are running */
		if (connector->dpms != DRM_MODE_DPMS_ON)
			connector->funcs->dpms(connector, DRM_MODE_DPMS_ON);

		return true;
	}

	/* Find an unused one (if possible) */
	list_for_each_entry(possible_crtc, &dev->mode_config.crtc_list, head) {
		i++;
		if (!(encoder->possible_crtcs & (1 << i)))
			continue;
		if (!possible_crtc->enabled) {
			crtc = possible_crtc;
			break;
		}
	}

	/*
	 * If we didn't find an unused CRTC, don't use any.
	 */
	if (!crtc) {
		DRM_DEBUG_KMS("no pipe available for load-detect\n");
		return false;
	}

	mutex_lock(&crtc->mutex);
	intel_encoder->new_crtc = to_intel_crtc(crtc);
	to_intel_connector(connector)->new_encoder = intel_encoder;

	intel_crtc = to_intel_crtc(crtc);
	old->dpms_mode = connector->dpms;
	old->load_detect_temp = true;
	old->release_fb = NULL;

	if (!mode)
		mode = &load_detect_mode;

	/* We need a framebuffer large enough to accommodate all accesses
	 * that the plane may generate whilst we perform load detection.
	 * We can not rely on the fbcon either being present (we get called
	 * during its initialisation to detect all boot displays, or it may
	 * not even exist) or that it is large enough to satisfy the
	 * requested mode.
	 */
	fb = mode_fits_in_fbdev(dev, mode);
	if (fb == NULL) {
		DRM_DEBUG_KMS("creating tmp fb for load-detection\n");
		fb = intel_framebuffer_create_for_mode(dev, mode, 24, 32);
		old->release_fb = fb;
	} else
		DRM_DEBUG_KMS("reusing fbdev for load-detection framebuffer\n");
	if (IS_ERR(fb)) {
		DRM_DEBUG_KMS("failed to allocate framebuffer for load-detection\n");
		mutex_unlock(&crtc->mutex);
		return false;
	}

	if (intel_set_mode(crtc, mode, 0, 0, fb)) {
		DRM_DEBUG_KMS("failed to set mode on load-detect pipe\n");
		if (old->release_fb)
			old->release_fb->funcs->destroy(old->release_fb);
		mutex_unlock(&crtc->mutex);
		return false;
	}

	/* let the connector get through one full cycle before testing */
	intel_wait_for_vblank(dev, intel_crtc->pipe);
	return true;
}

void intel_release_load_detect_pipe(struct drm_connector *connector,
				    struct intel_load_detect_pipe *old)
{
	struct intel_encoder *intel_encoder =
		intel_attached_encoder(connector);
	struct drm_encoder *encoder = &intel_encoder->base;
	struct drm_crtc *crtc = encoder->crtc;

	DRM_DEBUG_KMS("[CONNECTOR:%d:%s], [ENCODER:%d:%s]\n",
		      connector->base.id, drm_get_connector_name(connector),
		      encoder->base.id, drm_get_encoder_name(encoder));

	if (old->load_detect_temp) {
		to_intel_connector(connector)->new_encoder = NULL;
		intel_encoder->new_crtc = NULL;
		intel_set_mode(crtc, NULL, 0, 0, NULL);

		if (old->release_fb) {
			drm_framebuffer_unregister_private(old->release_fb);
			drm_framebuffer_unreference(old->release_fb);
		}

		mutex_unlock(&crtc->mutex);
		return;
	}

	/* Switch crtc and encoder back off if necessary */
	if (old->dpms_mode != DRM_MODE_DPMS_ON)
		connector->funcs->dpms(connector, old->dpms_mode);

	mutex_unlock(&crtc->mutex);
}

/* Returns the clock of the currently programmed mode of the given pipe. */
static void i9xx_crtc_clock_get(struct intel_crtc *crtc,
				struct intel_crtc_config *pipe_config)
{
	struct drm_device *dev = crtc->base.dev;
	struct drm_i915_private *dev_priv = dev->dev_private;
	int pipe = pipe_config->cpu_transcoder;
	u32 dpll = I915_READ(DPLL(pipe));
	u32 fp;
	intel_clock_t clock;

	if ((dpll & DISPLAY_RATE_SELECT_FPA1) == 0)
		fp = I915_READ(FP0(pipe));
	else
		fp = I915_READ(FP1(pipe));

	clock.m1 = (fp & FP_M1_DIV_MASK) >> FP_M1_DIV_SHIFT;
	if (IS_PINEVIEW(dev)) {
		clock.n = ffs((fp & FP_N_PINEVIEW_DIV_MASK) >> FP_N_DIV_SHIFT) - 1;
		clock.m2 = (fp & FP_M2_PINEVIEW_DIV_MASK) >> FP_M2_DIV_SHIFT;
	} else {
		clock.n = (fp & FP_N_DIV_MASK) >> FP_N_DIV_SHIFT;
		clock.m2 = (fp & FP_M2_DIV_MASK) >> FP_M2_DIV_SHIFT;
	}

	if (!IS_GEN2(dev)) {
		if (IS_PINEVIEW(dev))
			clock.p1 = ffs((dpll & DPLL_FPA01_P1_POST_DIV_MASK_PINEVIEW) >>
				DPLL_FPA01_P1_POST_DIV_SHIFT_PINEVIEW);
		else
			clock.p1 = ffs((dpll & DPLL_FPA01_P1_POST_DIV_MASK) >>
			       DPLL_FPA01_P1_POST_DIV_SHIFT);

		switch (dpll & DPLL_MODE_MASK) {
		case DPLLB_MODE_DAC_SERIAL:
			clock.p2 = dpll & DPLL_DAC_SERIAL_P2_CLOCK_DIV_5 ?
				5 : 10;
			break;
		case DPLLB_MODE_LVDS:
			clock.p2 = dpll & DPLLB_LVDS_P2_CLOCK_DIV_7 ?
				7 : 14;
			break;
		default:
			DRM_DEBUG_KMS("Unknown DPLL mode %08x in programmed "
				  "mode\n", (int)(dpll & DPLL_MODE_MASK));
			pipe_config->adjusted_mode.clock = 0;
			return;
		}

		if (IS_PINEVIEW(dev))
			pineview_clock(96000, &clock);
		else
			i9xx_clock(96000, &clock);
	} else {
		bool is_lvds = (pipe == 1) && (I915_READ(LVDS) & LVDS_PORT_EN);

		if (is_lvds) {
			clock.p1 = ffs((dpll & DPLL_FPA01_P1_POST_DIV_MASK_I830_LVDS) >>
				       DPLL_FPA01_P1_POST_DIV_SHIFT);
			clock.p2 = 14;

			if ((dpll & PLL_REF_INPUT_MASK) ==
			    PLLB_REF_INPUT_SPREADSPECTRUMIN) {
				/* XXX: might not be 66MHz */
				i9xx_clock(66000, &clock);
			} else
				i9xx_clock(48000, &clock);
		} else {
			if (dpll & PLL_P1_DIVIDE_BY_TWO)
				clock.p1 = 2;
			else {
				clock.p1 = ((dpll & DPLL_FPA01_P1_POST_DIV_MASK_I830) >>
					    DPLL_FPA01_P1_POST_DIV_SHIFT) + 2;
			}
			if (dpll & PLL_P2_DIVIDE_BY_4)
				clock.p2 = 4;
			else
				clock.p2 = 2;

			i9xx_clock(48000, &clock);
		}
	}

	pipe_config->adjusted_mode.clock = clock.dot *
		pipe_config->pixel_multiplier;
}

static void ironlake_crtc_clock_get(struct intel_crtc *crtc,
				    struct intel_crtc_config *pipe_config)
{
	struct drm_device *dev = crtc->base.dev;
	struct drm_i915_private *dev_priv = dev->dev_private;
	enum transcoder cpu_transcoder = pipe_config->cpu_transcoder;
	int link_freq, repeat;
	u64 clock;
	u32 link_m, link_n;

	repeat = pipe_config->pixel_multiplier;

	/*
	 * The calculation for the data clock is:
	 * pixel_clock = ((m/n)*(link_clock * nr_lanes * repeat))/bpp
	 * But we want to avoid losing precison if possible, so:
	 * pixel_clock = ((m * link_clock * nr_lanes * repeat)/(n*bpp))
	 *
	 * and the link clock is simpler:
	 * link_clock = (m * link_clock * repeat) / n
	 */

	/*
	 * We need to get the FDI or DP link clock here to derive
	 * the M/N dividers.
	 *
	 * For FDI, we read it from the BIOS or use a fixed 2.7GHz.
	 * For DP, it's either 1.62GHz or 2.7GHz.
	 * We do our calculations in 10*MHz since we don't need much precison.
	 */
	if (pipe_config->has_pch_encoder)
		link_freq = intel_fdi_link_freq(dev) * 10000;
	else
		link_freq = pipe_config->port_clock;

	link_m = I915_READ(PIPE_LINK_M1(cpu_transcoder));
	link_n = I915_READ(PIPE_LINK_N1(cpu_transcoder));

	if (!link_m || !link_n)
		return;

	clock = ((u64)link_m * (u64)link_freq * (u64)repeat);
	do_div(clock, link_n);

	pipe_config->adjusted_mode.clock = clock;
}

/** Returns the currently programmed mode of the given pipe. */
struct drm_display_mode *intel_crtc_mode_get(struct drm_device *dev,
					     struct drm_crtc *crtc)
{
	struct drm_i915_private *dev_priv = dev->dev_private;
	struct intel_crtc *intel_crtc = to_intel_crtc(crtc);
	enum transcoder cpu_transcoder = intel_crtc->config.cpu_transcoder;
	struct drm_display_mode *mode;
	struct intel_crtc_config pipe_config;
	int htot = I915_READ(HTOTAL(cpu_transcoder));
	int hsync = I915_READ(HSYNC(cpu_transcoder));
	int vtot = I915_READ(VTOTAL(cpu_transcoder));
	int vsync = I915_READ(VSYNC(cpu_transcoder));

	mode = kzalloc(sizeof(*mode), GFP_KERNEL);
	if (!mode)
		return NULL;

	/*
	 * Construct a pipe_config sufficient for getting the clock info
	 * back out of crtc_clock_get.
	 *
	 * Note, if LVDS ever uses a non-1 pixel multiplier, we'll need
	 * to use a real value here instead.
	 */
	pipe_config.cpu_transcoder = (enum transcoder) intel_crtc->pipe;
	pipe_config.pixel_multiplier = 1;
	i9xx_crtc_clock_get(intel_crtc, &pipe_config);

	mode->clock = pipe_config.adjusted_mode.clock;
	mode->hdisplay = (htot & 0xffff) + 1;
	mode->htotal = ((htot & 0xffff0000) >> 16) + 1;
	mode->hsync_start = (hsync & 0xffff) + 1;
	mode->hsync_end = ((hsync & 0xffff0000) >> 16) + 1;
	mode->vdisplay = (vtot & 0xffff) + 1;
	mode->vtotal = ((vtot & 0xffff0000) >> 16) + 1;
	mode->vsync_start = (vsync & 0xffff) + 1;
	mode->vsync_end = ((vsync & 0xffff0000) >> 16) + 1;

	drm_mode_set_name(mode);

	return mode;
}

static void intel_increase_pllclock(struct drm_crtc *crtc)
{
	struct drm_device *dev = crtc->dev;
	drm_i915_private_t *dev_priv = dev->dev_private;
	struct intel_crtc *intel_crtc = to_intel_crtc(crtc);
	int pipe = intel_crtc->pipe;
	int dpll_reg = DPLL(pipe);
	int dpll;

	if (HAS_PCH_SPLIT(dev))
		return;

	if (!dev_priv->lvds_downclock_avail)
		return;

	dpll = I915_READ(dpll_reg);
	if (!HAS_PIPE_CXSR(dev) && (dpll & DISPLAY_RATE_SELECT_FPA1)) {
		DRM_DEBUG_DRIVER("upclocking LVDS\n");

		assert_panel_unlocked(dev_priv, pipe);

		dpll &= ~DISPLAY_RATE_SELECT_FPA1;
		I915_WRITE(dpll_reg, dpll);
		intel_wait_for_vblank(dev, pipe);

		dpll = I915_READ(dpll_reg);
		if (dpll & DISPLAY_RATE_SELECT_FPA1)
			DRM_DEBUG_DRIVER("failed to upclock LVDS!\n");
	}
}

static void intel_decrease_pllclock(struct drm_crtc *crtc)
{
	struct drm_device *dev = crtc->dev;
	drm_i915_private_t *dev_priv = dev->dev_private;
	struct intel_crtc *intel_crtc = to_intel_crtc(crtc);

	if (HAS_PCH_SPLIT(dev))
		return;

	if (!dev_priv->lvds_downclock_avail)
		return;

	/*
	 * Since this is called by a timer, we should never get here in
	 * the manual case.
	 */
	if (!HAS_PIPE_CXSR(dev) && intel_crtc->lowfreq_avail) {
		int pipe = intel_crtc->pipe;
		int dpll_reg = DPLL(pipe);
		int dpll;

		DRM_DEBUG_DRIVER("downclocking LVDS\n");

		assert_panel_unlocked(dev_priv, pipe);

		dpll = I915_READ(dpll_reg);
		dpll |= DISPLAY_RATE_SELECT_FPA1;
		I915_WRITE(dpll_reg, dpll);
		intel_wait_for_vblank(dev, pipe);
		dpll = I915_READ(dpll_reg);
		if (!(dpll & DISPLAY_RATE_SELECT_FPA1))
			DRM_DEBUG_DRIVER("failed to downclock LVDS!\n");
	}

}

void intel_mark_busy(struct drm_device *dev)
{
	struct drm_i915_private *dev_priv = dev->dev_private;

	hsw_package_c8_gpu_busy(dev_priv);
	i915_update_gfx_val(dev_priv);
}

void intel_mark_idle(struct drm_device *dev)
{
	struct drm_i915_private *dev_priv = dev->dev_private;
	struct drm_crtc *crtc;

	hsw_package_c8_gpu_idle(dev_priv);

	if (!i915_powersave)
		return;

	list_for_each_entry(crtc, &dev->mode_config.crtc_list, head) {
		if (!crtc->fb)
			continue;

		intel_decrease_pllclock(crtc);
	}
}

void intel_mark_fb_busy(struct drm_i915_gem_object *obj,
			struct intel_ring_buffer *ring)
{
	struct drm_device *dev = obj->base.dev;
	struct drm_crtc *crtc;

	if (!i915_powersave)
		return;

	list_for_each_entry(crtc, &dev->mode_config.crtc_list, head) {
		if (!crtc->fb)
			continue;

		if (to_intel_framebuffer(crtc->fb)->obj != obj)
			continue;

		intel_increase_pllclock(crtc);
		if (ring && intel_fbc_enabled(dev))
			ring->fbc_dirty = true;
	}
}

static void intel_crtc_destroy(struct drm_crtc *crtc)
{
	struct intel_crtc *intel_crtc = to_intel_crtc(crtc);
	struct drm_device *dev = crtc->dev;
	struct intel_unpin_work *work;
	unsigned long flags;

	spin_lock_irqsave(&dev->event_lock, flags);
	work = intel_crtc->unpin_work;
	intel_crtc->unpin_work = NULL;
	spin_unlock_irqrestore(&dev->event_lock, flags);

	if (work) {
		cancel_work_sync(&work->work);
		kfree(work);
	}

	intel_crtc_cursor_set(crtc, NULL, 0, 0, 0);

	drm_crtc_cleanup(crtc);

	kfree(intel_crtc);
}

static void intel_unpin_work_fn(struct work_struct *__work)
{
	struct intel_unpin_work *work =
		container_of(__work, struct intel_unpin_work, work);
	struct drm_device *dev = work->crtc->dev;

	mutex_lock(&dev->struct_mutex);
	intel_unpin_fb_obj(work->old_fb_obj);
	drm_gem_object_unreference(&work->pending_flip_obj->base);
	drm_gem_object_unreference(&work->old_fb_obj->base);

	intel_update_fbc(dev);
	mutex_unlock(&dev->struct_mutex);

	BUG_ON(atomic_read(&to_intel_crtc(work->crtc)->unpin_work_count) == 0);
	atomic_dec(&to_intel_crtc(work->crtc)->unpin_work_count);

	kfree(work);
}

static void do_intel_finish_page_flip(struct drm_device *dev,
				      struct drm_crtc *crtc)
{
	drm_i915_private_t *dev_priv = dev->dev_private;
	struct intel_crtc *intel_crtc = to_intel_crtc(crtc);
	struct intel_unpin_work *work;
	unsigned long flags;

	/* Ignore early vblank irqs */
	if (intel_crtc == NULL)
		return;

	spin_lock_irqsave(&dev->event_lock, flags);
	work = intel_crtc->unpin_work;

	/* Ensure we don't miss a work->pending update ... */
	smp_rmb();

	if (work == NULL || atomic_read(&work->pending) < INTEL_FLIP_COMPLETE) {
		spin_unlock_irqrestore(&dev->event_lock, flags);
		return;
	}

	/* and that the unpin work is consistent wrt ->pending. */
	smp_rmb();

	intel_crtc->unpin_work = NULL;

	if (work->event)
		drm_send_vblank_event(dev, intel_crtc->pipe, work->event);

	drm_vblank_put(dev, intel_crtc->pipe);

	spin_unlock_irqrestore(&dev->event_lock, flags);

	wake_up_all(&dev_priv->pending_flip_queue);

	queue_work(dev_priv->wq, &work->work);

	trace_i915_flip_complete(intel_crtc->plane, work->pending_flip_obj);
}

void intel_finish_page_flip(struct drm_device *dev, int pipe)
{
	drm_i915_private_t *dev_priv = dev->dev_private;
	struct drm_crtc *crtc = dev_priv->pipe_to_crtc_mapping[pipe];

	do_intel_finish_page_flip(dev, crtc);
}

void intel_finish_page_flip_plane(struct drm_device *dev, int plane)
{
	drm_i915_private_t *dev_priv = dev->dev_private;
	struct drm_crtc *crtc = dev_priv->plane_to_crtc_mapping[plane];

	do_intel_finish_page_flip(dev, crtc);
}

void intel_prepare_page_flip(struct drm_device *dev, int plane)
{
	drm_i915_private_t *dev_priv = dev->dev_private;
	struct intel_crtc *intel_crtc =
		to_intel_crtc(dev_priv->plane_to_crtc_mapping[plane]);
	unsigned long flags;

	/* NB: An MMIO update of the plane base pointer will also
	 * generate a page-flip completion irq, i.e. every modeset
	 * is also accompanied by a spurious intel_prepare_page_flip().
	 */
	spin_lock_irqsave(&dev->event_lock, flags);
	if (intel_crtc->unpin_work)
		atomic_inc_not_zero(&intel_crtc->unpin_work->pending);
	spin_unlock_irqrestore(&dev->event_lock, flags);
}

inline static void intel_mark_page_flip_active(struct intel_crtc *intel_crtc)
{
	/* Ensure that the work item is consistent when activating it ... */
	smp_wmb();
	atomic_set(&intel_crtc->unpin_work->pending, INTEL_FLIP_PENDING);
	/* and that it is marked active as soon as the irq could fire. */
	smp_wmb();
}

static int intel_gen2_queue_flip(struct drm_device *dev,
				 struct drm_crtc *crtc,
				 struct drm_framebuffer *fb,
				 struct drm_i915_gem_object *obj,
				 uint32_t flags)
{
	struct drm_i915_private *dev_priv = dev->dev_private;
	struct intel_crtc *intel_crtc = to_intel_crtc(crtc);
	u32 flip_mask;
	struct intel_ring_buffer *ring = &dev_priv->ring[RCS];
	int ret;

	ret = intel_pin_and_fence_fb_obj(dev, obj, ring);
	if (ret)
		goto err;

	ret = intel_ring_begin(ring, 6);
	if (ret)
		goto err_unpin;

	/* Can't queue multiple flips, so wait for the previous
	 * one to finish before executing the next.
	 */
	if (intel_crtc->plane)
		flip_mask = MI_WAIT_FOR_PLANE_B_FLIP;
	else
		flip_mask = MI_WAIT_FOR_PLANE_A_FLIP;
	intel_ring_emit(ring, MI_WAIT_FOR_EVENT | flip_mask);
	intel_ring_emit(ring, MI_NOOP);
	intel_ring_emit(ring, MI_DISPLAY_FLIP |
			MI_DISPLAY_FLIP_PLANE(intel_crtc->plane));
	intel_ring_emit(ring, fb->pitches[0]);
	intel_ring_emit(ring, i915_gem_obj_ggtt_offset(obj) + intel_crtc->dspaddr_offset);
	intel_ring_emit(ring, 0); /* aux display base address, unused */

	intel_mark_page_flip_active(intel_crtc);
	intel_ring_advance(ring);
	return 0;

err_unpin:
	intel_unpin_fb_obj(obj);
err:
	return ret;
}

static int intel_gen3_queue_flip(struct drm_device *dev,
				 struct drm_crtc *crtc,
				 struct drm_framebuffer *fb,
				 struct drm_i915_gem_object *obj,
				 uint32_t flags)
{
	struct drm_i915_private *dev_priv = dev->dev_private;
	struct intel_crtc *intel_crtc = to_intel_crtc(crtc);
	u32 flip_mask;
	struct intel_ring_buffer *ring = &dev_priv->ring[RCS];
	int ret;

	ret = intel_pin_and_fence_fb_obj(dev, obj, ring);
	if (ret)
		goto err;

	ret = intel_ring_begin(ring, 6);
	if (ret)
		goto err_unpin;

	if (intel_crtc->plane)
		flip_mask = MI_WAIT_FOR_PLANE_B_FLIP;
	else
		flip_mask = MI_WAIT_FOR_PLANE_A_FLIP;
	intel_ring_emit(ring, MI_WAIT_FOR_EVENT | flip_mask);
	intel_ring_emit(ring, MI_NOOP);
	intel_ring_emit(ring, MI_DISPLAY_FLIP_I915 |
			MI_DISPLAY_FLIP_PLANE(intel_crtc->plane));
	intel_ring_emit(ring, fb->pitches[0]);
	intel_ring_emit(ring, i915_gem_obj_ggtt_offset(obj) + intel_crtc->dspaddr_offset);
	intel_ring_emit(ring, MI_NOOP);

	intel_mark_page_flip_active(intel_crtc);
	intel_ring_advance(ring);
	return 0;

err_unpin:
	intel_unpin_fb_obj(obj);
err:
	return ret;
}

static int intel_gen4_queue_flip(struct drm_device *dev,
				 struct drm_crtc *crtc,
				 struct drm_framebuffer *fb,
				 struct drm_i915_gem_object *obj,
				 uint32_t flags)
{
	struct drm_i915_private *dev_priv = dev->dev_private;
	struct intel_crtc *intel_crtc = to_intel_crtc(crtc);
	uint32_t pf, pipesrc;
	struct intel_ring_buffer *ring = &dev_priv->ring[RCS];
	int ret;

	ret = intel_pin_and_fence_fb_obj(dev, obj, ring);
	if (ret)
		goto err;

	ret = intel_ring_begin(ring, 4);
	if (ret)
		goto err_unpin;

	/* i965+ uses the linear or tiled offsets from the
	 * Display Registers (which do not change across a page-flip)
	 * so we need only reprogram the base address.
	 */
	intel_ring_emit(ring, MI_DISPLAY_FLIP |
			MI_DISPLAY_FLIP_PLANE(intel_crtc->plane));
	intel_ring_emit(ring, fb->pitches[0]);
	intel_ring_emit(ring,
			(i915_gem_obj_ggtt_offset(obj) + intel_crtc->dspaddr_offset) |
			obj->tiling_mode);

	/* XXX Enabling the panel-fitter across page-flip is so far
	 * untested on non-native modes, so ignore it for now.
	 * pf = I915_READ(pipe == 0 ? PFA_CTL_1 : PFB_CTL_1) & PF_ENABLE;
	 */
	pf = 0;
	pipesrc = I915_READ(PIPESRC(intel_crtc->pipe)) & 0x0fff0fff;
	intel_ring_emit(ring, pf | pipesrc);

	intel_mark_page_flip_active(intel_crtc);
	intel_ring_advance(ring);
	return 0;

err_unpin:
	intel_unpin_fb_obj(obj);
err:
	return ret;
}

static int intel_gen6_queue_flip(struct drm_device *dev,
				 struct drm_crtc *crtc,
				 struct drm_framebuffer *fb,
				 struct drm_i915_gem_object *obj,
				 uint32_t flags)
{
	struct drm_i915_private *dev_priv = dev->dev_private;
	struct intel_crtc *intel_crtc = to_intel_crtc(crtc);
	struct intel_ring_buffer *ring = &dev_priv->ring[RCS];
	uint32_t pf, pipesrc;
	int ret;

	ret = intel_pin_and_fence_fb_obj(dev, obj, ring);
	if (ret)
		goto err;

	ret = intel_ring_begin(ring, 4);
	if (ret)
		goto err_unpin;

	intel_ring_emit(ring, MI_DISPLAY_FLIP |
			MI_DISPLAY_FLIP_PLANE(intel_crtc->plane));
	intel_ring_emit(ring, fb->pitches[0] | obj->tiling_mode);
	intel_ring_emit(ring, i915_gem_obj_ggtt_offset(obj) + intel_crtc->dspaddr_offset);

	/* Contrary to the suggestions in the documentation,
	 * "Enable Panel Fitter" does not seem to be required when page
	 * flipping with a non-native mode, and worse causes a normal
	 * modeset to fail.
	 * pf = I915_READ(PF_CTL(intel_crtc->pipe)) & PF_ENABLE;
	 */
	pf = 0;
	pipesrc = I915_READ(PIPESRC(intel_crtc->pipe)) & 0x0fff0fff;
	intel_ring_emit(ring, pf | pipesrc);

	intel_mark_page_flip_active(intel_crtc);
	intel_ring_advance(ring);
	return 0;

err_unpin:
	intel_unpin_fb_obj(obj);
err:
	return ret;
}

/*
 * On gen7 we currently use the blit ring because (in early silicon at least)
 * the render ring doesn't give us interrpts for page flip completion, which
 * means clients will hang after the first flip is queued.  Fortunately the
 * blit ring generates interrupts properly, so use it instead.
 */
static int intel_gen7_queue_flip(struct drm_device *dev,
				 struct drm_crtc *crtc,
				 struct drm_framebuffer *fb,
				 struct drm_i915_gem_object *obj,
				 uint32_t flags)
{
	struct drm_i915_private *dev_priv = dev->dev_private;
	struct intel_crtc *intel_crtc = to_intel_crtc(crtc);
	struct intel_ring_buffer *ring = &dev_priv->ring[BCS];
	uint32_t plane_bit = 0;
	int ret;

	ret = intel_pin_and_fence_fb_obj(dev, obj, ring);
	if (ret)
		goto err;

	switch(intel_crtc->plane) {
	case PLANE_A:
		plane_bit = MI_DISPLAY_FLIP_IVB_PLANE_A;
		break;
	case PLANE_B:
		plane_bit = MI_DISPLAY_FLIP_IVB_PLANE_B;
		break;
	case PLANE_C:
		plane_bit = MI_DISPLAY_FLIP_IVB_PLANE_C;
		break;
	default:
		WARN_ONCE(1, "unknown plane in flip command\n");
		ret = -ENODEV;
		goto err_unpin;
	}

	ret = intel_ring_begin(ring, 4);
	if (ret)
		goto err_unpin;

	intel_ring_emit(ring, MI_DISPLAY_FLIP_I915 | plane_bit);
	intel_ring_emit(ring, (fb->pitches[0] | obj->tiling_mode));
	intel_ring_emit(ring, i915_gem_obj_ggtt_offset(obj) + intel_crtc->dspaddr_offset);
	intel_ring_emit(ring, (MI_NOOP));

	intel_mark_page_flip_active(intel_crtc);
	intel_ring_advance(ring);
	return 0;

err_unpin:
	intel_unpin_fb_obj(obj);
err:
	return ret;
}

static int intel_default_queue_flip(struct drm_device *dev,
				    struct drm_crtc *crtc,
				    struct drm_framebuffer *fb,
				    struct drm_i915_gem_object *obj,
				    uint32_t flags)
{
	return -ENODEV;
}

static int intel_crtc_page_flip(struct drm_crtc *crtc,
				struct drm_framebuffer *fb,
				struct drm_pending_vblank_event *event,
				uint32_t page_flip_flags)
{
	struct drm_device *dev = crtc->dev;
	struct drm_i915_private *dev_priv = dev->dev_private;
	struct drm_framebuffer *old_fb = crtc->fb;
	struct drm_i915_gem_object *obj = to_intel_framebuffer(fb)->obj;
	struct intel_crtc *intel_crtc = to_intel_crtc(crtc);
	struct intel_unpin_work *work;
	unsigned long flags;
	int ret;

	/* Can't change pixel format via MI display flips. */
	if (fb->pixel_format != crtc->fb->pixel_format)
		return -EINVAL;

	/*
	 * TILEOFF/LINOFF registers can't be changed via MI display flips.
	 * Note that pitch changes could also affect these register.
	 */
	if (INTEL_INFO(dev)->gen > 3 &&
	    (fb->offsets[0] != crtc->fb->offsets[0] ||
	     fb->pitches[0] != crtc->fb->pitches[0]))
		return -EINVAL;

	work = kzalloc(sizeof *work, GFP_KERNEL);
	if (work == NULL)
		return -ENOMEM;

	work->event = event;
	work->crtc = crtc;
	work->old_fb_obj = to_intel_framebuffer(old_fb)->obj;
	INIT_WORK(&work->work, intel_unpin_work_fn);

	ret = drm_vblank_get(dev, intel_crtc->pipe);
	if (ret)
		goto free_work;

	/* We borrow the event spin lock for protecting unpin_work */
	spin_lock_irqsave(&dev->event_lock, flags);
	if (intel_crtc->unpin_work) {
		spin_unlock_irqrestore(&dev->event_lock, flags);
		kfree(work);
		drm_vblank_put(dev, intel_crtc->pipe);

		DRM_DEBUG_DRIVER("flip queue: crtc already busy\n");
		return -EBUSY;
	}
	intel_crtc->unpin_work = work;
	spin_unlock_irqrestore(&dev->event_lock, flags);

	if (atomic_read(&intel_crtc->unpin_work_count) >= 2)
		flush_workqueue(dev_priv->wq);

	ret = i915_mutex_lock_interruptible(dev);
	if (ret)
		goto cleanup;

	/* Reference the objects for the scheduled work. */
	drm_gem_object_reference(&work->old_fb_obj->base);
	drm_gem_object_reference(&obj->base);

	crtc->fb = fb;

	work->pending_flip_obj = obj;

	work->enable_stall_check = true;

	atomic_inc(&intel_crtc->unpin_work_count);
	intel_crtc->reset_counter = atomic_read(&dev_priv->gpu_error.reset_counter);

	ret = dev_priv->display.queue_flip(dev, crtc, fb, obj, page_flip_flags);
	if (ret)
		goto cleanup_pending;

	intel_disable_fbc(dev);
	intel_mark_fb_busy(obj, NULL);
	mutex_unlock(&dev->struct_mutex);

	trace_i915_flip_request(intel_crtc->plane, obj);

	return 0;

cleanup_pending:
	atomic_dec(&intel_crtc->unpin_work_count);
	crtc->fb = old_fb;
	drm_gem_object_unreference(&work->old_fb_obj->base);
	drm_gem_object_unreference(&obj->base);
	mutex_unlock(&dev->struct_mutex);

cleanup:
	spin_lock_irqsave(&dev->event_lock, flags);
	intel_crtc->unpin_work = NULL;
	spin_unlock_irqrestore(&dev->event_lock, flags);

	drm_vblank_put(dev, intel_crtc->pipe);
free_work:
	kfree(work);

	return ret;
}

static struct drm_crtc_helper_funcs intel_helper_funcs = {
	.mode_set_base_atomic = intel_pipe_set_base_atomic,
	.load_lut = intel_crtc_load_lut,
};

static bool intel_encoder_crtc_ok(struct drm_encoder *encoder,
				  struct drm_crtc *crtc)
{
	struct drm_device *dev;
	struct drm_crtc *tmp;
	int crtc_mask = 1;

	WARN(!crtc, "checking null crtc?\n");

	dev = crtc->dev;

	list_for_each_entry(tmp, &dev->mode_config.crtc_list, head) {
		if (tmp == crtc)
			break;
		crtc_mask <<= 1;
	}

	if (encoder->possible_crtcs & crtc_mask)
		return true;
	return false;
}

/**
 * intel_modeset_update_staged_output_state
 *
 * Updates the staged output configuration state, e.g. after we've read out the
 * current hw state.
 */
static void intel_modeset_update_staged_output_state(struct drm_device *dev)
{
	struct intel_encoder *encoder;
	struct intel_connector *connector;

	list_for_each_entry(connector, &dev->mode_config.connector_list,
			    base.head) {
		connector->new_encoder =
			to_intel_encoder(connector->base.encoder);
	}

	list_for_each_entry(encoder, &dev->mode_config.encoder_list,
			    base.head) {
		encoder->new_crtc =
			to_intel_crtc(encoder->base.crtc);
	}
}

/**
 * intel_modeset_commit_output_state
 *
 * This function copies the stage display pipe configuration to the real one.
 */
static void intel_modeset_commit_output_state(struct drm_device *dev)
{
	struct intel_encoder *encoder;
	struct intel_connector *connector;

	list_for_each_entry(connector, &dev->mode_config.connector_list,
			    base.head) {
		connector->base.encoder = &connector->new_encoder->base;
	}

	list_for_each_entry(encoder, &dev->mode_config.encoder_list,
			    base.head) {
		encoder->base.crtc = &encoder->new_crtc->base;
	}
}

static void
connected_sink_compute_bpp(struct intel_connector * connector,
			   struct intel_crtc_config *pipe_config)
{
	int bpp = pipe_config->pipe_bpp;

	DRM_DEBUG_KMS("[CONNECTOR:%d:%s] checking for sink bpp constrains\n",
		connector->base.base.id,
		drm_get_connector_name(&connector->base));

	/* Don't use an invalid EDID bpc value */
	if (connector->base.display_info.bpc &&
	    connector->base.display_info.bpc * 3 < bpp) {
		DRM_DEBUG_KMS("clamping display bpp (was %d) to EDID reported max of %d\n",
			      bpp, connector->base.display_info.bpc*3);
		pipe_config->pipe_bpp = connector->base.display_info.bpc*3;
	}

	/* Clamp bpp to 8 on screens without EDID 1.4 */
	if (connector->base.display_info.bpc == 0 && bpp > 24) {
		DRM_DEBUG_KMS("clamping display bpp (was %d) to default limit of 24\n",
			      bpp);
		pipe_config->pipe_bpp = 24;
	}
}

static int
compute_baseline_pipe_bpp(struct intel_crtc *crtc,
			  struct drm_framebuffer *fb,
			  struct intel_crtc_config *pipe_config)
{
	struct drm_device *dev = crtc->base.dev;
	struct intel_connector *connector;
	int bpp;

	switch (fb->pixel_format) {
	case DRM_FORMAT_C8:
		bpp = 8*3; /* since we go through a colormap */
		break;
	case DRM_FORMAT_XRGB1555:
	case DRM_FORMAT_ARGB1555:
		/* checked in intel_framebuffer_init already */
		if (WARN_ON(INTEL_INFO(dev)->gen > 3))
			return -EINVAL;
	case DRM_FORMAT_RGB565:
		bpp = 6*3; /* min is 18bpp */
		break;
	case DRM_FORMAT_XBGR8888:
	case DRM_FORMAT_ABGR8888:
		/* checked in intel_framebuffer_init already */
		if (WARN_ON(INTEL_INFO(dev)->gen < 4))
			return -EINVAL;
	case DRM_FORMAT_XRGB8888:
	case DRM_FORMAT_ARGB8888:
		bpp = 8*3;
		break;
	case DRM_FORMAT_XRGB2101010:
	case DRM_FORMAT_ARGB2101010:
	case DRM_FORMAT_XBGR2101010:
	case DRM_FORMAT_ABGR2101010:
		/* checked in intel_framebuffer_init already */
		if (WARN_ON(INTEL_INFO(dev)->gen < 4))
			return -EINVAL;
		bpp = 10*3;
		break;
	/* TODO: gen4+ supports 16 bpc floating point, too. */
	default:
		DRM_DEBUG_KMS("unsupported depth\n");
		return -EINVAL;
	}

	pipe_config->pipe_bpp = bpp;

	/* Clamp display bpp to EDID value */
	list_for_each_entry(connector, &dev->mode_config.connector_list,
			    base.head) {
		if (!connector->new_encoder ||
		    connector->new_encoder->new_crtc != crtc)
			continue;

		connected_sink_compute_bpp(connector, pipe_config);
	}

	return bpp;
}

static void intel_dump_pipe_config(struct intel_crtc *crtc,
				   struct intel_crtc_config *pipe_config,
				   const char *context)
{
	DRM_DEBUG_KMS("[CRTC:%d]%s config for pipe %c\n", crtc->base.base.id,
		      context, pipe_name(crtc->pipe));

	DRM_DEBUG_KMS("cpu_transcoder: %c\n", transcoder_name(pipe_config->cpu_transcoder));
	DRM_DEBUG_KMS("pipe bpp: %i, dithering: %i\n",
		      pipe_config->pipe_bpp, pipe_config->dither);
	DRM_DEBUG_KMS("fdi/pch: %i, lanes: %i, gmch_m: %u, gmch_n: %u, link_m: %u, link_n: %u, tu: %u\n",
		      pipe_config->has_pch_encoder,
		      pipe_config->fdi_lanes,
		      pipe_config->fdi_m_n.gmch_m, pipe_config->fdi_m_n.gmch_n,
		      pipe_config->fdi_m_n.link_m, pipe_config->fdi_m_n.link_n,
		      pipe_config->fdi_m_n.tu);
	DRM_DEBUG_KMS("requested mode:\n");
	drm_mode_debug_printmodeline(&pipe_config->requested_mode);
	DRM_DEBUG_KMS("adjusted mode:\n");
	drm_mode_debug_printmodeline(&pipe_config->adjusted_mode);
	DRM_DEBUG_KMS("gmch pfit: control: 0x%08x, ratios: 0x%08x, lvds border: 0x%08x\n",
		      pipe_config->gmch_pfit.control,
		      pipe_config->gmch_pfit.pgm_ratios,
		      pipe_config->gmch_pfit.lvds_border_bits);
	DRM_DEBUG_KMS("pch pfit: pos: 0x%08x, size: 0x%08x\n",
		      pipe_config->pch_pfit.pos,
		      pipe_config->pch_pfit.size);
	DRM_DEBUG_KMS("ips: %i\n", pipe_config->ips_enabled);
}

static bool check_encoder_cloning(struct drm_crtc *crtc)
{
	int num_encoders = 0;
	bool uncloneable_encoders = false;
	struct intel_encoder *encoder;

	list_for_each_entry(encoder, &crtc->dev->mode_config.encoder_list,
			    base.head) {
		if (&encoder->new_crtc->base != crtc)
			continue;

		num_encoders++;
		if (!encoder->cloneable)
			uncloneable_encoders = true;
	}

	return !(num_encoders > 1 && uncloneable_encoders);
}

static struct intel_crtc_config *
intel_modeset_pipe_config(struct drm_crtc *crtc,
			  struct drm_framebuffer *fb,
			  struct drm_display_mode *mode)
{
	struct drm_device *dev = crtc->dev;
	struct intel_encoder *encoder;
	struct intel_crtc_config *pipe_config;
	int plane_bpp, ret = -EINVAL;
	bool retry = true;

	if (!check_encoder_cloning(crtc)) {
		DRM_DEBUG_KMS("rejecting invalid cloning configuration\n");
		return ERR_PTR(-EINVAL);
	}

	pipe_config = kzalloc(sizeof(*pipe_config), GFP_KERNEL);
	if (!pipe_config)
		return ERR_PTR(-ENOMEM);

	drm_mode_copy(&pipe_config->adjusted_mode, mode);
	drm_mode_copy(&pipe_config->requested_mode, mode);
	pipe_config->cpu_transcoder =
		(enum transcoder) to_intel_crtc(crtc)->pipe;
	pipe_config->shared_dpll = DPLL_ID_PRIVATE;

	/*
	 * Sanitize sync polarity flags based on requested ones. If neither
	 * positive or negative polarity is requested, treat this as meaning
	 * negative polarity.
	 */
	if (!(pipe_config->adjusted_mode.flags &
	      (DRM_MODE_FLAG_PHSYNC | DRM_MODE_FLAG_NHSYNC)))
		pipe_config->adjusted_mode.flags |= DRM_MODE_FLAG_NHSYNC;

	if (!(pipe_config->adjusted_mode.flags &
	      (DRM_MODE_FLAG_PVSYNC | DRM_MODE_FLAG_NVSYNC)))
		pipe_config->adjusted_mode.flags |= DRM_MODE_FLAG_NVSYNC;

	/* Compute a starting value for pipe_config->pipe_bpp taking the source
	 * plane pixel format and any sink constraints into account. Returns the
	 * source plane bpp so that dithering can be selected on mismatches
	 * after encoders and crtc also have had their say. */
	plane_bpp = compute_baseline_pipe_bpp(to_intel_crtc(crtc),
					      fb, pipe_config);
	if (plane_bpp < 0)
		goto fail;

encoder_retry:
	/* Ensure the port clock defaults are reset when retrying. */
	pipe_config->port_clock = 0;
	pipe_config->pixel_multiplier = 1;

	/* Fill in default crtc timings, allow encoders to overwrite them. */
	drm_mode_set_crtcinfo(&pipe_config->adjusted_mode, 0);

	/* Pass our mode to the connectors and the CRTC to give them a chance to
	 * adjust it according to limitations or connector properties, and also
	 * a chance to reject the mode entirely.
	 */
	list_for_each_entry(encoder, &dev->mode_config.encoder_list,
			    base.head) {

		if (&encoder->new_crtc->base != crtc)
			continue;

		if (!(encoder->compute_config(encoder, pipe_config))) {
			DRM_DEBUG_KMS("Encoder config failure\n");
			goto fail;
		}
	}

	/* Set default port clock if not overwritten by the encoder. Needs to be
	 * done afterwards in case the encoder adjusts the mode. */
	if (!pipe_config->port_clock)
		pipe_config->port_clock = pipe_config->adjusted_mode.clock;

	ret = intel_crtc_compute_config(to_intel_crtc(crtc), pipe_config);
	if (ret < 0) {
		DRM_DEBUG_KMS("CRTC fixup failed\n");
		goto fail;
	}

	if (ret == RETRY) {
		if (WARN(!retry, "loop in pipe configuration computation\n")) {
			ret = -EINVAL;
			goto fail;
		}

		DRM_DEBUG_KMS("CRTC bw constrained, retrying\n");
		retry = false;
		goto encoder_retry;
	}

	pipe_config->dither = pipe_config->pipe_bpp != plane_bpp;
	DRM_DEBUG_KMS("plane bpp: %i, pipe bpp: %i, dithering: %i\n",
		      plane_bpp, pipe_config->pipe_bpp, pipe_config->dither);

	return pipe_config;
fail:
	kfree(pipe_config);
	return ERR_PTR(ret);
}

/* Computes which crtcs are affected and sets the relevant bits in the mask. For
 * simplicity we use the crtc's pipe number (because it's easier to obtain). */
static void
intel_modeset_affected_pipes(struct drm_crtc *crtc, unsigned *modeset_pipes,
			     unsigned *prepare_pipes, unsigned *disable_pipes)
{
	struct intel_crtc *intel_crtc;
	struct drm_device *dev = crtc->dev;
	struct intel_encoder *encoder;
	struct intel_connector *connector;
	struct drm_crtc *tmp_crtc;

	*disable_pipes = *modeset_pipes = *prepare_pipes = 0;

	/* Check which crtcs have changed outputs connected to them, these need
	 * to be part of the prepare_pipes mask. We don't (yet) support global
	 * modeset across multiple crtcs, so modeset_pipes will only have one
	 * bit set at most. */
	list_for_each_entry(connector, &dev->mode_config.connector_list,
			    base.head) {
		if (connector->base.encoder == &connector->new_encoder->base)
			continue;

		if (connector->base.encoder) {
			tmp_crtc = connector->base.encoder->crtc;

			*prepare_pipes |= 1 << to_intel_crtc(tmp_crtc)->pipe;
		}

		if (connector->new_encoder)
			*prepare_pipes |=
				1 << connector->new_encoder->new_crtc->pipe;
	}

	list_for_each_entry(encoder, &dev->mode_config.encoder_list,
			    base.head) {
		if (encoder->base.crtc == &encoder->new_crtc->base)
			continue;

		if (encoder->base.crtc) {
			tmp_crtc = encoder->base.crtc;

			*prepare_pipes |= 1 << to_intel_crtc(tmp_crtc)->pipe;
		}

		if (encoder->new_crtc)
			*prepare_pipes |= 1 << encoder->new_crtc->pipe;
	}

	/* Check for any pipes that will be fully disabled ... */
	list_for_each_entry(intel_crtc, &dev->mode_config.crtc_list,
			    base.head) {
		bool used = false;

		/* Don't try to disable disabled crtcs. */
		if (!intel_crtc->base.enabled)
			continue;

		list_for_each_entry(encoder, &dev->mode_config.encoder_list,
				    base.head) {
			if (encoder->new_crtc == intel_crtc)
				used = true;
		}

		if (!used)
			*disable_pipes |= 1 << intel_crtc->pipe;
	}


	/* set_mode is also used to update properties on life display pipes. */
	intel_crtc = to_intel_crtc(crtc);
	if (crtc->enabled)
		*prepare_pipes |= 1 << intel_crtc->pipe;

	/*
	 * For simplicity do a full modeset on any pipe where the output routing
	 * changed. We could be more clever, but that would require us to be
	 * more careful with calling the relevant encoder->mode_set functions.
	 */
	if (*prepare_pipes)
		*modeset_pipes = *prepare_pipes;

	/* ... and mask these out. */
	*modeset_pipes &= ~(*disable_pipes);
	*prepare_pipes &= ~(*disable_pipes);

	/*
	 * HACK: We don't (yet) fully support global modesets. intel_set_config
	 * obies this rule, but the modeset restore mode of
	 * intel_modeset_setup_hw_state does not.
	 */
	*modeset_pipes &= 1 << intel_crtc->pipe;
	*prepare_pipes &= 1 << intel_crtc->pipe;

	DRM_DEBUG_KMS("set mode pipe masks: modeset: %x, prepare: %x, disable: %x\n",
		      *modeset_pipes, *prepare_pipes, *disable_pipes);
}

static bool intel_crtc_in_use(struct drm_crtc *crtc)
{
	struct drm_encoder *encoder;
	struct drm_device *dev = crtc->dev;

	list_for_each_entry(encoder, &dev->mode_config.encoder_list, head)
		if (encoder->crtc == crtc)
			return true;

	return false;
}

static void
intel_modeset_update_state(struct drm_device *dev, unsigned prepare_pipes)
{
	struct intel_encoder *intel_encoder;
	struct intel_crtc *intel_crtc;
	struct drm_connector *connector;

	list_for_each_entry(intel_encoder, &dev->mode_config.encoder_list,
			    base.head) {
		if (!intel_encoder->base.crtc)
			continue;

		intel_crtc = to_intel_crtc(intel_encoder->base.crtc);

		if (prepare_pipes & (1 << intel_crtc->pipe))
			intel_encoder->connectors_active = false;
	}

	intel_modeset_commit_output_state(dev);

	/* Update computed state. */
	list_for_each_entry(intel_crtc, &dev->mode_config.crtc_list,
			    base.head) {
		intel_crtc->base.enabled = intel_crtc_in_use(&intel_crtc->base);
	}

	list_for_each_entry(connector, &dev->mode_config.connector_list, head) {
		if (!connector->encoder || !connector->encoder->crtc)
			continue;

		intel_crtc = to_intel_crtc(connector->encoder->crtc);

		if (prepare_pipes & (1 << intel_crtc->pipe)) {
			struct drm_property *dpms_property =
				dev->mode_config.dpms_property;

			connector->dpms = DRM_MODE_DPMS_ON;
			drm_object_property_set_value(&connector->base,
							 dpms_property,
							 DRM_MODE_DPMS_ON);

			intel_encoder = to_intel_encoder(connector->encoder);
			intel_encoder->connectors_active = true;
		}
	}

}

static bool intel_fuzzy_clock_check(struct intel_crtc_config *cur,
				    struct intel_crtc_config *new)
{
	int clock1, clock2, diff;

	clock1 = cur->adjusted_mode.clock;
	clock2 = new->adjusted_mode.clock;

	if (clock1 == clock2)
		return true;

	if (!clock1 || !clock2)
		return false;

	diff = abs(clock1 - clock2);

	if (((((diff + clock1 + clock2) * 100)) / (clock1 + clock2)) < 105)
		return true;

	return false;
}

#define for_each_intel_crtc_masked(dev, mask, intel_crtc) \
	list_for_each_entry((intel_crtc), \
			    &(dev)->mode_config.crtc_list, \
			    base.head) \
		if (mask & (1 <<(intel_crtc)->pipe))

static bool
intel_pipe_config_compare(struct drm_device *dev,
			  struct intel_crtc_config *current_config,
			  struct intel_crtc_config *pipe_config)
{
#define PIPE_CONF_CHECK_X(name)	\
	if (current_config->name != pipe_config->name) { \
		DRM_ERROR("mismatch in " #name " " \
			  "(expected 0x%08x, found 0x%08x)\n", \
			  current_config->name, \
			  pipe_config->name); \
		return false; \
	}

#define PIPE_CONF_CHECK_I(name)	\
	if (current_config->name != pipe_config->name) { \
		DRM_ERROR("mismatch in " #name " " \
			  "(expected %i, found %i)\n", \
			  current_config->name, \
			  pipe_config->name); \
		return false; \
	}

#define PIPE_CONF_CHECK_FLAGS(name, mask)	\
	if ((current_config->name ^ pipe_config->name) & (mask)) { \
		DRM_ERROR("mismatch in " #name "(" #mask ") "	   \
			  "(expected %i, found %i)\n", \
			  current_config->name & (mask), \
			  pipe_config->name & (mask)); \
		return false; \
	}

#define PIPE_CONF_QUIRK(quirk)	\
	((current_config->quirks | pipe_config->quirks) & (quirk))

	PIPE_CONF_CHECK_I(cpu_transcoder);

	PIPE_CONF_CHECK_I(has_pch_encoder);
	PIPE_CONF_CHECK_I(fdi_lanes);
	PIPE_CONF_CHECK_I(fdi_m_n.gmch_m);
	PIPE_CONF_CHECK_I(fdi_m_n.gmch_n);
	PIPE_CONF_CHECK_I(fdi_m_n.link_m);
	PIPE_CONF_CHECK_I(fdi_m_n.link_n);
	PIPE_CONF_CHECK_I(fdi_m_n.tu);

	PIPE_CONF_CHECK_I(adjusted_mode.crtc_hdisplay);
	PIPE_CONF_CHECK_I(adjusted_mode.crtc_htotal);
	PIPE_CONF_CHECK_I(adjusted_mode.crtc_hblank_start);
	PIPE_CONF_CHECK_I(adjusted_mode.crtc_hblank_end);
	PIPE_CONF_CHECK_I(adjusted_mode.crtc_hsync_start);
	PIPE_CONF_CHECK_I(adjusted_mode.crtc_hsync_end);

	PIPE_CONF_CHECK_I(adjusted_mode.crtc_vdisplay);
	PIPE_CONF_CHECK_I(adjusted_mode.crtc_vtotal);
	PIPE_CONF_CHECK_I(adjusted_mode.crtc_vblank_start);
	PIPE_CONF_CHECK_I(adjusted_mode.crtc_vblank_end);
	PIPE_CONF_CHECK_I(adjusted_mode.crtc_vsync_start);
	PIPE_CONF_CHECK_I(adjusted_mode.crtc_vsync_end);

	PIPE_CONF_CHECK_I(pixel_multiplier);

	PIPE_CONF_CHECK_FLAGS(adjusted_mode.flags,
			      DRM_MODE_FLAG_INTERLACE);

	if (!PIPE_CONF_QUIRK(PIPE_CONFIG_QUIRK_MODE_SYNC_FLAGS)) {
		PIPE_CONF_CHECK_FLAGS(adjusted_mode.flags,
				      DRM_MODE_FLAG_PHSYNC);
		PIPE_CONF_CHECK_FLAGS(adjusted_mode.flags,
				      DRM_MODE_FLAG_NHSYNC);
		PIPE_CONF_CHECK_FLAGS(adjusted_mode.flags,
				      DRM_MODE_FLAG_PVSYNC);
		PIPE_CONF_CHECK_FLAGS(adjusted_mode.flags,
				      DRM_MODE_FLAG_NVSYNC);
	}

	PIPE_CONF_CHECK_I(requested_mode.hdisplay);
	PIPE_CONF_CHECK_I(requested_mode.vdisplay);

	PIPE_CONF_CHECK_I(gmch_pfit.control);
	/* pfit ratios are autocomputed by the hw on gen4+ */
	if (INTEL_INFO(dev)->gen < 4)
		PIPE_CONF_CHECK_I(gmch_pfit.pgm_ratios);
	PIPE_CONF_CHECK_I(gmch_pfit.lvds_border_bits);
	PIPE_CONF_CHECK_I(pch_pfit.pos);
	PIPE_CONF_CHECK_I(pch_pfit.size);

	PIPE_CONF_CHECK_I(ips_enabled);

	PIPE_CONF_CHECK_I(shared_dpll);
	PIPE_CONF_CHECK_X(dpll_hw_state.dpll);
	PIPE_CONF_CHECK_X(dpll_hw_state.dpll_md);
	PIPE_CONF_CHECK_X(dpll_hw_state.fp0);
	PIPE_CONF_CHECK_X(dpll_hw_state.fp1);

#undef PIPE_CONF_CHECK_X
#undef PIPE_CONF_CHECK_I
#undef PIPE_CONF_CHECK_FLAGS
#undef PIPE_CONF_QUIRK

	if (!IS_HASWELL(dev)) {
		if (!intel_fuzzy_clock_check(current_config, pipe_config)) {
			DRM_ERROR("mismatch in clock (expected %d, found %d)\n",
				  current_config->adjusted_mode.clock,
				  pipe_config->adjusted_mode.clock);
			return false;
		}
	}

	return true;
}

static void
check_connector_state(struct drm_device *dev)
{
	struct intel_connector *connector;

	list_for_each_entry(connector, &dev->mode_config.connector_list,
			    base.head) {
		/* This also checks the encoder/connector hw state with the
		 * ->get_hw_state callbacks. */
		intel_connector_check_state(connector);

		WARN(&connector->new_encoder->base != connector->base.encoder,
		     "connector's staged encoder doesn't match current encoder\n");
	}
}

static void
check_encoder_state(struct drm_device *dev)
{
	struct intel_encoder *encoder;
	struct intel_connector *connector;

	list_for_each_entry(encoder, &dev->mode_config.encoder_list,
			    base.head) {
		bool enabled = false;
		bool active = false;
		enum pipe pipe, tracked_pipe;

		DRM_DEBUG_KMS("[ENCODER:%d:%s]\n",
			      encoder->base.base.id,
			      drm_get_encoder_name(&encoder->base));

		WARN(&encoder->new_crtc->base != encoder->base.crtc,
		     "encoder's stage crtc doesn't match current crtc\n");
		WARN(encoder->connectors_active && !encoder->base.crtc,
		     "encoder's active_connectors set, but no crtc\n");

		list_for_each_entry(connector, &dev->mode_config.connector_list,
				    base.head) {
			if (connector->base.encoder != &encoder->base)
				continue;
			enabled = true;
			if (connector->base.dpms != DRM_MODE_DPMS_OFF)
				active = true;
		}
		WARN(!!encoder->base.crtc != enabled,
		     "encoder's enabled state mismatch "
		     "(expected %i, found %i)\n",
		     !!encoder->base.crtc, enabled);
		WARN(active && !encoder->base.crtc,
		     "active encoder with no crtc\n");

		WARN(encoder->connectors_active != active,
		     "encoder's computed active state doesn't match tracked active state "
		     "(expected %i, found %i)\n", active, encoder->connectors_active);

		active = encoder->get_hw_state(encoder, &pipe);
		WARN(active != encoder->connectors_active,
		     "encoder's hw state doesn't match sw tracking "
		     "(expected %i, found %i)\n",
		     encoder->connectors_active, active);

		if (!encoder->base.crtc)
			continue;

		tracked_pipe = to_intel_crtc(encoder->base.crtc)->pipe;
		WARN(active && pipe != tracked_pipe,
		     "active encoder's pipe doesn't match"
		     "(expected %i, found %i)\n",
		     tracked_pipe, pipe);

	}
}

static void
check_crtc_state(struct drm_device *dev)
{
	drm_i915_private_t *dev_priv = dev->dev_private;
	struct intel_crtc *crtc;
	struct intel_encoder *encoder;
	struct intel_crtc_config pipe_config;

	list_for_each_entry(crtc, &dev->mode_config.crtc_list,
			    base.head) {
		bool enabled = false;
		bool active = false;

		memset(&pipe_config, 0, sizeof(pipe_config));

		DRM_DEBUG_KMS("[CRTC:%d]\n",
			      crtc->base.base.id);

		WARN(crtc->active && !crtc->base.enabled,
		     "active crtc, but not enabled in sw tracking\n");

		list_for_each_entry(encoder, &dev->mode_config.encoder_list,
				    base.head) {
			if (encoder->base.crtc != &crtc->base)
				continue;
			enabled = true;
			if (encoder->connectors_active)
				active = true;
		}

		WARN(active != crtc->active,
		     "crtc's computed active state doesn't match tracked active state "
		     "(expected %i, found %i)\n", active, crtc->active);
		WARN(enabled != crtc->base.enabled,
		     "crtc's computed enabled state doesn't match tracked enabled state "
		     "(expected %i, found %i)\n", enabled, crtc->base.enabled);

		active = dev_priv->display.get_pipe_config(crtc,
							   &pipe_config);

		/* hw state is inconsistent with the pipe A quirk */
		if (crtc->pipe == PIPE_A && dev_priv->quirks & QUIRK_PIPEA_FORCE)
			active = crtc->active;

		list_for_each_entry(encoder, &dev->mode_config.encoder_list,
				    base.head) {
			enum pipe pipe;
			if (encoder->base.crtc != &crtc->base)
				continue;
			if (encoder->get_config &&
			    encoder->get_hw_state(encoder, &pipe))
				encoder->get_config(encoder, &pipe_config);
		}

		if (dev_priv->display.get_clock)
			dev_priv->display.get_clock(crtc, &pipe_config);

		WARN(crtc->active != active,
		     "crtc active state doesn't match with hw state "
		     "(expected %i, found %i)\n", crtc->active, active);

		if (active &&
		    !intel_pipe_config_compare(dev, &crtc->config, &pipe_config)) {
			WARN(1, "pipe state doesn't match!\n");
			intel_dump_pipe_config(crtc, &pipe_config,
					       "[hw state]");
			intel_dump_pipe_config(crtc, &crtc->config,
					       "[sw state]");
		}
	}
}

static void
check_shared_dpll_state(struct drm_device *dev)
{
	drm_i915_private_t *dev_priv = dev->dev_private;
	struct intel_crtc *crtc;
	struct intel_dpll_hw_state dpll_hw_state;
	int i;

	for (i = 0; i < dev_priv->num_shared_dpll; i++) {
		struct intel_shared_dpll *pll = &dev_priv->shared_dplls[i];
		int enabled_crtcs = 0, active_crtcs = 0;
		bool active;

		memset(&dpll_hw_state, 0, sizeof(dpll_hw_state));

		DRM_DEBUG_KMS("%s\n", pll->name);

		active = pll->get_hw_state(dev_priv, pll, &dpll_hw_state);

		WARN(pll->active > pll->refcount,
		     "more active pll users than references: %i vs %i\n",
		     pll->active, pll->refcount);
		WARN(pll->active && !pll->on,
		     "pll in active use but not on in sw tracking\n");
		WARN(pll->on && !pll->active,
		     "pll in on but not on in use in sw tracking\n");
		WARN(pll->on != active,
		     "pll on state mismatch (expected %i, found %i)\n",
		     pll->on, active);

		list_for_each_entry(crtc, &dev->mode_config.crtc_list,
				    base.head) {
			if (crtc->base.enabled && intel_crtc_to_shared_dpll(crtc) == pll)
				enabled_crtcs++;
			if (crtc->active && intel_crtc_to_shared_dpll(crtc) == pll)
				active_crtcs++;
		}
		WARN(pll->active != active_crtcs,
		     "pll active crtcs mismatch (expected %i, found %i)\n",
		     pll->active, active_crtcs);
		WARN(pll->refcount != enabled_crtcs,
		     "pll enabled crtcs mismatch (expected %i, found %i)\n",
		     pll->refcount, enabled_crtcs);

		WARN(pll->on && memcmp(&pll->hw_state, &dpll_hw_state,
				       sizeof(dpll_hw_state)),
		     "pll hw state mismatch\n");
	}
}

void
intel_modeset_check_state(struct drm_device *dev)
{
	check_connector_state(dev);
	check_encoder_state(dev);
	check_crtc_state(dev);
	check_shared_dpll_state(dev);
}

static int __intel_set_mode(struct drm_crtc *crtc,
			    struct drm_display_mode *mode,
			    int x, int y, struct drm_framebuffer *fb)
{
	struct drm_device *dev = crtc->dev;
	drm_i915_private_t *dev_priv = dev->dev_private;
	struct drm_display_mode *saved_mode, *saved_hwmode;
	struct intel_crtc_config *pipe_config = NULL;
	struct intel_crtc *intel_crtc;
	unsigned disable_pipes, prepare_pipes, modeset_pipes;
	int ret = 0;

	saved_mode = kmalloc(2 * sizeof(*saved_mode), GFP_KERNEL);
	if (!saved_mode)
		return -ENOMEM;
	saved_hwmode = saved_mode + 1;

	intel_modeset_affected_pipes(crtc, &modeset_pipes,
				     &prepare_pipes, &disable_pipes);

	*saved_hwmode = crtc->hwmode;
	*saved_mode = crtc->mode;

	/* Hack: Because we don't (yet) support global modeset on multiple
	 * crtcs, we don't keep track of the new mode for more than one crtc.
	 * Hence simply check whether any bit is set in modeset_pipes in all the
	 * pieces of code that are not yet converted to deal with mutliple crtcs
	 * changing their mode at the same time. */
	if (modeset_pipes) {
		pipe_config = intel_modeset_pipe_config(crtc, fb, mode);
		if (IS_ERR(pipe_config)) {
			ret = PTR_ERR(pipe_config);
			pipe_config = NULL;

			goto out;
		}
		intel_dump_pipe_config(to_intel_crtc(crtc), pipe_config,
				       "[modeset]");
	}

	for_each_intel_crtc_masked(dev, disable_pipes, intel_crtc)
		intel_crtc_disable(&intel_crtc->base);

	for_each_intel_crtc_masked(dev, prepare_pipes, intel_crtc) {
		if (intel_crtc->base.enabled)
			dev_priv->display.crtc_disable(&intel_crtc->base);
	}

	/* crtc->mode is already used by the ->mode_set callbacks, hence we need
	 * to set it here already despite that we pass it down the callchain.
	 */
	if (modeset_pipes) {
		crtc->mode = *mode;
		/* mode_set/enable/disable functions rely on a correct pipe
		 * config. */
		to_intel_crtc(crtc)->config = *pipe_config;
	}

	/* Only after disabling all output pipelines that will be changed can we
	 * update the the output configuration. */
	intel_modeset_update_state(dev, prepare_pipes);

	if (dev_priv->display.modeset_global_resources)
		dev_priv->display.modeset_global_resources(dev);

	/* Set up the DPLL and any encoders state that needs to adjust or depend
	 * on the DPLL.
	 */
	for_each_intel_crtc_masked(dev, modeset_pipes, intel_crtc) {
		ret = intel_crtc_mode_set(&intel_crtc->base,
					  x, y, fb);
		if (ret)
			goto done;
	}

	/* Now enable the clocks, plane, pipe, and connectors that we set up. */
	for_each_intel_crtc_masked(dev, prepare_pipes, intel_crtc)
		dev_priv->display.crtc_enable(&intel_crtc->base);

	if (modeset_pipes) {
		/* Store real post-adjustment hardware mode. */
		crtc->hwmode = pipe_config->adjusted_mode;

		/* Calculate and store various constants which
		 * are later needed by vblank and swap-completion
		 * timestamping. They are derived from true hwmode.
		 */
		drm_calc_timestamping_constants(crtc);
	}

	/* FIXME: add subpixel order */
done:
	if (ret && crtc->enabled) {
		crtc->hwmode = *saved_hwmode;
		crtc->mode = *saved_mode;
	}

out:
	kfree(pipe_config);
	kfree(saved_mode);
	return ret;
}

static int intel_set_mode(struct drm_crtc *crtc,
			  struct drm_display_mode *mode,
			  int x, int y, struct drm_framebuffer *fb)
{
	int ret;

	ret = __intel_set_mode(crtc, mode, x, y, fb);

	if (ret == 0)
		intel_modeset_check_state(crtc->dev);

	return ret;
}

void intel_crtc_restore_mode(struct drm_crtc *crtc)
{
	intel_set_mode(crtc, &crtc->mode, crtc->x, crtc->y, crtc->fb);
}

#undef for_each_intel_crtc_masked

static void intel_set_config_free(struct intel_set_config *config)
{
	if (!config)
		return;

	kfree(config->save_connector_encoders);
	kfree(config->save_encoder_crtcs);
	kfree(config);
}

static int intel_set_config_save_state(struct drm_device *dev,
				       struct intel_set_config *config)
{
	struct drm_encoder *encoder;
	struct drm_connector *connector;
	int count;

	config->save_encoder_crtcs =
		kcalloc(dev->mode_config.num_encoder,
			sizeof(struct drm_crtc *), GFP_KERNEL);
	if (!config->save_encoder_crtcs)
		return -ENOMEM;

	config->save_connector_encoders =
		kcalloc(dev->mode_config.num_connector,
			sizeof(struct drm_encoder *), GFP_KERNEL);
	if (!config->save_connector_encoders)
		return -ENOMEM;

	/* Copy data. Note that driver private data is not affected.
	 * Should anything bad happen only the expected state is
	 * restored, not the drivers personal bookkeeping.
	 */
	count = 0;
	list_for_each_entry(encoder, &dev->mode_config.encoder_list, head) {
		config->save_encoder_crtcs[count++] = encoder->crtc;
	}

	count = 0;
	list_for_each_entry(connector, &dev->mode_config.connector_list, head) {
		config->save_connector_encoders[count++] = connector->encoder;
	}

	return 0;
}

static void intel_set_config_restore_state(struct drm_device *dev,
					   struct intel_set_config *config)
{
	struct intel_encoder *encoder;
	struct intel_connector *connector;
	int count;

	count = 0;
	list_for_each_entry(encoder, &dev->mode_config.encoder_list, base.head) {
		encoder->new_crtc =
			to_intel_crtc(config->save_encoder_crtcs[count++]);
	}

	count = 0;
	list_for_each_entry(connector, &dev->mode_config.connector_list, base.head) {
		connector->new_encoder =
			to_intel_encoder(config->save_connector_encoders[count++]);
	}
}

static bool
is_crtc_connector_off(struct drm_mode_set *set)
{
	int i;

	if (set->num_connectors == 0)
		return false;

	if (WARN_ON(set->connectors == NULL))
		return false;

	for (i = 0; i < set->num_connectors; i++)
		if (set->connectors[i]->encoder &&
		    set->connectors[i]->encoder->crtc == set->crtc &&
		    set->connectors[i]->dpms != DRM_MODE_DPMS_ON)
			return true;

	return false;
}

static void
intel_set_config_compute_mode_changes(struct drm_mode_set *set,
				      struct intel_set_config *config)
{

	/* We should be able to check here if the fb has the same properties
	 * and then just flip_or_move it */
	if (is_crtc_connector_off(set)) {
		config->mode_changed = true;
	} else if (set->crtc->fb != set->fb) {
		/* If we have no fb then treat it as a full mode set */
		if (set->crtc->fb == NULL) {
			struct intel_crtc *intel_crtc =
				to_intel_crtc(set->crtc);

			if (intel_crtc->active && i915_fastboot) {
				DRM_DEBUG_KMS("crtc has no fb, will flip\n");
				config->fb_changed = true;
			} else {
				DRM_DEBUG_KMS("inactive crtc, full mode set\n");
				config->mode_changed = true;
			}
		} else if (set->fb == NULL) {
			config->mode_changed = true;
		} else if (set->fb->pixel_format !=
			   set->crtc->fb->pixel_format) {
			config->mode_changed = true;
		} else {
			config->fb_changed = true;
		}
	}

	if (set->fb && (set->x != set->crtc->x || set->y != set->crtc->y))
		config->fb_changed = true;

	if (set->mode && !drm_mode_equal(set->mode, &set->crtc->mode)) {
		DRM_DEBUG_KMS("modes are different, full mode set\n");
		drm_mode_debug_printmodeline(&set->crtc->mode);
		drm_mode_debug_printmodeline(set->mode);
		config->mode_changed = true;
	}

	DRM_DEBUG_KMS("computed changes for [CRTC:%d], mode_changed=%d, fb_changed=%d\n",
			set->crtc->base.id, config->mode_changed, config->fb_changed);
}

static int
intel_modeset_stage_output_state(struct drm_device *dev,
				 struct drm_mode_set *set,
				 struct intel_set_config *config)
{
	struct drm_crtc *new_crtc;
	struct intel_connector *connector;
	struct intel_encoder *encoder;
	int ro;

	/* The upper layers ensure that we either disable a crtc or have a list
	 * of connectors. For paranoia, double-check this. */
	WARN_ON(!set->fb && (set->num_connectors != 0));
	WARN_ON(set->fb && (set->num_connectors == 0));

	list_for_each_entry(connector, &dev->mode_config.connector_list,
			    base.head) {
		/* Otherwise traverse passed in connector list and get encoders
		 * for them. */
		for (ro = 0; ro < set->num_connectors; ro++) {
			if (set->connectors[ro] == &connector->base) {
				connector->new_encoder = connector->encoder;
				break;
			}
		}

		/* If we disable the crtc, disable all its connectors. Also, if
		 * the connector is on the changing crtc but not on the new
		 * connector list, disable it. */
		if ((!set->fb || ro == set->num_connectors) &&
		    connector->base.encoder &&
		    connector->base.encoder->crtc == set->crtc) {
			connector->new_encoder = NULL;

			DRM_DEBUG_KMS("[CONNECTOR:%d:%s] to [NOCRTC]\n",
				connector->base.base.id,
				drm_get_connector_name(&connector->base));
		}


		if (&connector->new_encoder->base != connector->base.encoder) {
			DRM_DEBUG_KMS("encoder changed, full mode switch\n");
			config->mode_changed = true;
		}
	}
	/* connector->new_encoder is now updated for all connectors. */

	/* Update crtc of enabled connectors. */
	list_for_each_entry(connector, &dev->mode_config.connector_list,
			    base.head) {
		if (!connector->new_encoder)
			continue;

		new_crtc = connector->new_encoder->base.crtc;

		for (ro = 0; ro < set->num_connectors; ro++) {
			if (set->connectors[ro] == &connector->base)
				new_crtc = set->crtc;
		}

		/* Make sure the new CRTC will work with the encoder */
		if (!intel_encoder_crtc_ok(&connector->new_encoder->base,
					   new_crtc)) {
			return -EINVAL;
		}
		connector->encoder->new_crtc = to_intel_crtc(new_crtc);

		DRM_DEBUG_KMS("[CONNECTOR:%d:%s] to [CRTC:%d]\n",
			connector->base.base.id,
			drm_get_connector_name(&connector->base),
			new_crtc->base.id);
	}

	/* Check for any encoders that needs to be disabled. */
	list_for_each_entry(encoder, &dev->mode_config.encoder_list,
			    base.head) {
		list_for_each_entry(connector,
				    &dev->mode_config.connector_list,
				    base.head) {
			if (connector->new_encoder == encoder) {
				WARN_ON(!connector->new_encoder->new_crtc);

				goto next_encoder;
			}
		}
		encoder->new_crtc = NULL;
next_encoder:
		/* Only now check for crtc changes so we don't miss encoders
		 * that will be disabled. */
		if (&encoder->new_crtc->base != encoder->base.crtc) {
			DRM_DEBUG_KMS("crtc changed, full mode switch\n");
			config->mode_changed = true;
		}
	}
	/* Now we've also updated encoder->new_crtc for all encoders. */

	return 0;
}

static int intel_crtc_set_config(struct drm_mode_set *set)
{
	struct drm_device *dev;
	struct drm_mode_set save_set;
	struct intel_set_config *config;
	int ret;

	BUG_ON(!set);
	BUG_ON(!set->crtc);
	BUG_ON(!set->crtc->helper_private);

	/* Enforce sane interface api - has been abused by the fb helper. */
	BUG_ON(!set->mode && set->fb);
	BUG_ON(set->fb && set->num_connectors == 0);

	if (set->fb) {
		DRM_DEBUG_KMS("[CRTC:%d] [FB:%d] #connectors=%d (x y) (%i %i)\n",
				set->crtc->base.id, set->fb->base.id,
				(int)set->num_connectors, set->x, set->y);
	} else {
		DRM_DEBUG_KMS("[CRTC:%d] [NOFB]\n", set->crtc->base.id);
	}

	dev = set->crtc->dev;

	ret = -ENOMEM;
	config = kzalloc(sizeof(*config), GFP_KERNEL);
	if (!config)
		goto out_config;

	ret = intel_set_config_save_state(dev, config);
	if (ret)
		goto out_config;

	save_set.crtc = set->crtc;
	save_set.mode = &set->crtc->mode;
	save_set.x = set->crtc->x;
	save_set.y = set->crtc->y;
	save_set.fb = set->crtc->fb;

	/* Compute whether we need a full modeset, only an fb base update or no
	 * change at all. In the future we might also check whether only the
	 * mode changed, e.g. for LVDS where we only change the panel fitter in
	 * such cases. */
	intel_set_config_compute_mode_changes(set, config);

	ret = intel_modeset_stage_output_state(dev, set, config);
	if (ret)
		goto fail;

	if (config->mode_changed) {
		ret = intel_set_mode(set->crtc, set->mode,
				     set->x, set->y, set->fb);
	} else if (config->fb_changed) {
		intel_crtc_wait_for_pending_flips(set->crtc);

		ret = intel_pipe_set_base(set->crtc,
					  set->x, set->y, set->fb);
	}

	if (ret) {
		DRM_DEBUG_KMS("failed to set mode on [CRTC:%d], err = %d\n",
			      set->crtc->base.id, ret);
fail:
		intel_set_config_restore_state(dev, config);

		/* Try to restore the config */
		if (config->mode_changed &&
		    intel_set_mode(save_set.crtc, save_set.mode,
				   save_set.x, save_set.y, save_set.fb))
			DRM_ERROR("failed to restore config after modeset failure\n");
	}

out_config:
	intel_set_config_free(config);
	return ret;
}

static const struct drm_crtc_funcs intel_crtc_funcs = {
	.cursor_set = intel_crtc_cursor_set,
	.cursor_move = intel_crtc_cursor_move,
	.gamma_set = intel_crtc_gamma_set,
	.set_config = intel_crtc_set_config,
	.destroy = intel_crtc_destroy,
	.page_flip = intel_crtc_page_flip,
};

static void intel_cpu_pll_init(struct drm_device *dev)
{
	if (HAS_DDI(dev))
		intel_ddi_pll_init(dev);
}

static bool ibx_pch_dpll_get_hw_state(struct drm_i915_private *dev_priv,
				      struct intel_shared_dpll *pll,
				      struct intel_dpll_hw_state *hw_state)
{
	uint32_t val;

	val = I915_READ(PCH_DPLL(pll->id));
	hw_state->dpll = val;
	hw_state->fp0 = I915_READ(PCH_FP0(pll->id));
	hw_state->fp1 = I915_READ(PCH_FP1(pll->id));

	return val & DPLL_VCO_ENABLE;
}

static void ibx_pch_dpll_mode_set(struct drm_i915_private *dev_priv,
				  struct intel_shared_dpll *pll)
{
	I915_WRITE(PCH_FP0(pll->id), pll->hw_state.fp0);
	I915_WRITE(PCH_FP1(pll->id), pll->hw_state.fp1);
}

static void ibx_pch_dpll_enable(struct drm_i915_private *dev_priv,
				struct intel_shared_dpll *pll)
{
	/* PCH refclock must be enabled first */
	assert_pch_refclk_enabled(dev_priv);

	I915_WRITE(PCH_DPLL(pll->id), pll->hw_state.dpll);

	/* Wait for the clocks to stabilize. */
	POSTING_READ(PCH_DPLL(pll->id));
	udelay(150);

	/* The pixel multiplier can only be updated once the
	 * DPLL is enabled and the clocks are stable.
	 *
	 * So write it again.
	 */
	I915_WRITE(PCH_DPLL(pll->id), pll->hw_state.dpll);
	POSTING_READ(PCH_DPLL(pll->id));
	udelay(200);
}

static void ibx_pch_dpll_disable(struct drm_i915_private *dev_priv,
				 struct intel_shared_dpll *pll)
{
	struct drm_device *dev = dev_priv->dev;
	struct intel_crtc *crtc;

	/* Make sure no transcoder isn't still depending on us. */
	list_for_each_entry(crtc, &dev->mode_config.crtc_list, base.head) {
		if (intel_crtc_to_shared_dpll(crtc) == pll)
			assert_pch_transcoder_disabled(dev_priv, crtc->pipe);
	}

	I915_WRITE(PCH_DPLL(pll->id), 0);
	POSTING_READ(PCH_DPLL(pll->id));
	udelay(200);
}

static char *ibx_pch_dpll_names[] = {
	"PCH DPLL A",
	"PCH DPLL B",
};

static void ibx_pch_dpll_init(struct drm_device *dev)
{
	struct drm_i915_private *dev_priv = dev->dev_private;
	int i;

	dev_priv->num_shared_dpll = 2;

	for (i = 0; i < dev_priv->num_shared_dpll; i++) {
		dev_priv->shared_dplls[i].id = i;
		dev_priv->shared_dplls[i].name = ibx_pch_dpll_names[i];
		dev_priv->shared_dplls[i].mode_set = ibx_pch_dpll_mode_set;
		dev_priv->shared_dplls[i].enable = ibx_pch_dpll_enable;
		dev_priv->shared_dplls[i].disable = ibx_pch_dpll_disable;
		dev_priv->shared_dplls[i].get_hw_state =
			ibx_pch_dpll_get_hw_state;
	}
}

static void intel_shared_dpll_init(struct drm_device *dev)
{
	struct drm_i915_private *dev_priv = dev->dev_private;

	if (HAS_PCH_IBX(dev) || HAS_PCH_CPT(dev))
		ibx_pch_dpll_init(dev);
	else
		dev_priv->num_shared_dpll = 0;

	BUG_ON(dev_priv->num_shared_dpll > I915_NUM_PLLS);
	DRM_DEBUG_KMS("%i shared PLLs initialized\n",
		      dev_priv->num_shared_dpll);
}

static void intel_crtc_init(struct drm_device *dev, int pipe)
{
	drm_i915_private_t *dev_priv = dev->dev_private;
	struct intel_crtc *intel_crtc;
	int i;

	intel_crtc = kzalloc(sizeof(struct intel_crtc) + (INTELFB_CONN_LIMIT * sizeof(struct drm_connector *)), GFP_KERNEL);
	if (intel_crtc == NULL)
		return;

	drm_crtc_init(dev, &intel_crtc->base, &intel_crtc_funcs);

	drm_mode_crtc_set_gamma_size(&intel_crtc->base, 256);
	for (i = 0; i < 256; i++) {
		intel_crtc->lut_r[i] = i;
		intel_crtc->lut_g[i] = i;
		intel_crtc->lut_b[i] = i;
	}

	/* Swap pipes & planes for FBC on pre-965 */
	intel_crtc->pipe = pipe;
	intel_crtc->plane = pipe;
	if (IS_MOBILE(dev) && IS_GEN3(dev)) {
		DRM_DEBUG_KMS("swapping pipes & planes for FBC\n");
		intel_crtc->plane = !pipe;
	}

	BUG_ON(pipe >= ARRAY_SIZE(dev_priv->plane_to_crtc_mapping) ||
	       dev_priv->plane_to_crtc_mapping[intel_crtc->plane] != NULL);
	dev_priv->plane_to_crtc_mapping[intel_crtc->plane] = &intel_crtc->base;
	dev_priv->pipe_to_crtc_mapping[intel_crtc->pipe] = &intel_crtc->base;

	drm_crtc_helper_add(&intel_crtc->base, &intel_helper_funcs);
}

int intel_get_pipe_from_crtc_id(struct drm_device *dev, void *data,
				struct drm_file *file)
{
	struct drm_i915_get_pipe_from_crtc_id *pipe_from_crtc_id = data;
	struct drm_mode_object *drmmode_obj;
	struct intel_crtc *crtc;

	if (!drm_core_check_feature(dev, DRIVER_MODESET))
		return -ENODEV;

	drmmode_obj = drm_mode_object_find(dev, pipe_from_crtc_id->crtc_id,
			DRM_MODE_OBJECT_CRTC);

	if (!drmmode_obj) {
		DRM_ERROR("no such CRTC id\n");
		return -EINVAL;
	}

	crtc = to_intel_crtc(obj_to_crtc(drmmode_obj));
	pipe_from_crtc_id->pipe = crtc->pipe;

	return 0;
}

static int intel_encoder_clones(struct intel_encoder *encoder)
{
	struct drm_device *dev = encoder->base.dev;
	struct intel_encoder *source_encoder;
	int index_mask = 0;
	int entry = 0;

	list_for_each_entry(source_encoder,
			    &dev->mode_config.encoder_list, base.head) {

		if (encoder == source_encoder)
			index_mask |= (1 << entry);

		/* Intel hw has only one MUX where enocoders could be cloned. */
		if (encoder->cloneable && source_encoder->cloneable)
			index_mask |= (1 << entry);

		entry++;
	}

	return index_mask;
}

static bool has_edp_a(struct drm_device *dev)
{
	struct drm_i915_private *dev_priv = dev->dev_private;

	if (!IS_MOBILE(dev))
		return false;

	if ((I915_READ(DP_A) & DP_DETECTED) == 0)
		return false;

	if (IS_GEN5(dev) &&
	    (I915_READ(ILK_DISPLAY_CHICKEN_FUSES) & ILK_eDP_A_DISABLE))
		return false;

	return true;
}

static void intel_setup_outputs(struct drm_device *dev)
{
	struct drm_i915_private *dev_priv = dev->dev_private;
	struct intel_encoder *encoder;
	bool dpd_is_edp = false;

	intel_lvds_init(dev);

	if (!IS_ULT(dev))
		intel_crt_init(dev);

	if (HAS_DDI(dev)) {
		int found;

		/* Haswell uses DDI functions to detect digital outputs */
		found = I915_READ(DDI_BUF_CTL_A) & DDI_INIT_DISPLAY_DETECTED;
		/* DDI A only supports eDP */
		if (found)
			intel_ddi_init(dev, PORT_A);

		/* DDI B, C and D detection is indicated by the SFUSE_STRAP
		 * register */
		found = I915_READ(SFUSE_STRAP);

		if (found & SFUSE_STRAP_DDIB_DETECTED)
			intel_ddi_init(dev, PORT_B);
		if (found & SFUSE_STRAP_DDIC_DETECTED)
			intel_ddi_init(dev, PORT_C);
		if (found & SFUSE_STRAP_DDID_DETECTED)
			intel_ddi_init(dev, PORT_D);
	} else if (HAS_PCH_SPLIT(dev)) {
		int found;
		dpd_is_edp = intel_dpd_is_edp(dev);

		if (has_edp_a(dev))
			intel_dp_init(dev, DP_A, PORT_A);

		if (I915_READ(PCH_HDMIB) & SDVO_DETECTED) {
			/* PCH SDVOB multiplex with HDMIB */
			found = intel_sdvo_init(dev, PCH_SDVOB, true);
			if (!found)
				intel_hdmi_init(dev, PCH_HDMIB, PORT_B);
			if (!found && (I915_READ(PCH_DP_B) & DP_DETECTED))
				intel_dp_init(dev, PCH_DP_B, PORT_B);
		}

		if (I915_READ(PCH_HDMIC) & SDVO_DETECTED)
			intel_hdmi_init(dev, PCH_HDMIC, PORT_C);

		if (!dpd_is_edp && I915_READ(PCH_HDMID) & SDVO_DETECTED)
			intel_hdmi_init(dev, PCH_HDMID, PORT_D);

		if (I915_READ(PCH_DP_C) & DP_DETECTED)
			intel_dp_init(dev, PCH_DP_C, PORT_C);

		if (I915_READ(PCH_DP_D) & DP_DETECTED)
			intel_dp_init(dev, PCH_DP_D, PORT_D);
	} else if (IS_VALLEYVIEW(dev)) {
		/* Check for built-in panel first. Shares lanes with HDMI on SDVOC */
		if (I915_READ(VLV_DISPLAY_BASE + GEN4_HDMIC) & SDVO_DETECTED) {
			intel_hdmi_init(dev, VLV_DISPLAY_BASE + GEN4_HDMIC,
					PORT_C);
			if (I915_READ(VLV_DISPLAY_BASE + DP_C) & DP_DETECTED)
				intel_dp_init(dev, VLV_DISPLAY_BASE + DP_C,
					      PORT_C);
		}

		if (I915_READ(VLV_DISPLAY_BASE + GEN4_HDMIB) & SDVO_DETECTED) {
			intel_hdmi_init(dev, VLV_DISPLAY_BASE + GEN4_HDMIB,
					PORT_B);
			if (I915_READ(VLV_DISPLAY_BASE + DP_B) & DP_DETECTED)
				intel_dp_init(dev, VLV_DISPLAY_BASE + DP_B, PORT_B);
		}
	} else if (SUPPORTS_DIGITAL_OUTPUTS(dev)) {
		bool found = false;

		if (I915_READ(GEN3_SDVOB) & SDVO_DETECTED) {
			DRM_DEBUG_KMS("probing SDVOB\n");
			found = intel_sdvo_init(dev, GEN3_SDVOB, true);
			if (!found && SUPPORTS_INTEGRATED_HDMI(dev)) {
				DRM_DEBUG_KMS("probing HDMI on SDVOB\n");
				intel_hdmi_init(dev, GEN4_HDMIB, PORT_B);
			}

			if (!found && SUPPORTS_INTEGRATED_DP(dev))
				intel_dp_init(dev, DP_B, PORT_B);
		}

		/* Before G4X SDVOC doesn't have its own detect register */

		if (I915_READ(GEN3_SDVOB) & SDVO_DETECTED) {
			DRM_DEBUG_KMS("probing SDVOC\n");
			found = intel_sdvo_init(dev, GEN3_SDVOC, false);
		}

		if (!found && (I915_READ(GEN3_SDVOC) & SDVO_DETECTED)) {

			if (SUPPORTS_INTEGRATED_HDMI(dev)) {
				DRM_DEBUG_KMS("probing HDMI on SDVOC\n");
				intel_hdmi_init(dev, GEN4_HDMIC, PORT_C);
			}
			if (SUPPORTS_INTEGRATED_DP(dev))
				intel_dp_init(dev, DP_C, PORT_C);
		}

		if (SUPPORTS_INTEGRATED_DP(dev) &&
		    (I915_READ(DP_D) & DP_DETECTED))
			intel_dp_init(dev, DP_D, PORT_D);
	} else if (IS_GEN2(dev))
		intel_dvo_init(dev);

	if (SUPPORTS_TV(dev))
		intel_tv_init(dev);

	list_for_each_entry(encoder, &dev->mode_config.encoder_list, base.head) {
		encoder->base.possible_crtcs = encoder->crtc_mask;
		encoder->base.possible_clones =
			intel_encoder_clones(encoder);
	}

	intel_init_pch_refclk(dev);

	drm_helper_move_panel_connectors_to_head(dev);
}

void intel_framebuffer_fini(struct intel_framebuffer *fb)
{
	drm_framebuffer_cleanup(&fb->base);
	drm_gem_object_unreference_unlocked(&fb->obj->base);
}

static void intel_user_framebuffer_destroy(struct drm_framebuffer *fb)
{
	struct intel_framebuffer *intel_fb = to_intel_framebuffer(fb);

	intel_framebuffer_fini(intel_fb);
	kfree(intel_fb);
}

static int intel_user_framebuffer_create_handle(struct drm_framebuffer *fb,
						struct drm_file *file,
						unsigned int *handle)
{
	struct intel_framebuffer *intel_fb = to_intel_framebuffer(fb);
	struct drm_i915_gem_object *obj = intel_fb->obj;

	return drm_gem_handle_create(file, &obj->base, handle);
}

static const struct drm_framebuffer_funcs intel_fb_funcs = {
	.destroy = intel_user_framebuffer_destroy,
	.create_handle = intel_user_framebuffer_create_handle,
};

int intel_framebuffer_init(struct drm_device *dev,
			   struct intel_framebuffer *intel_fb,
			   struct drm_mode_fb_cmd2 *mode_cmd,
			   struct drm_i915_gem_object *obj)
{
	int pitch_limit;
	int ret;

	if (obj->tiling_mode == I915_TILING_Y) {
		DRM_DEBUG("hardware does not support tiling Y\n");
		return -EINVAL;
	}

	if (mode_cmd->pitches[0] & 63) {
		DRM_DEBUG("pitch (%d) must be at least 64 byte aligned\n",
			  mode_cmd->pitches[0]);
		return -EINVAL;
	}

	if (INTEL_INFO(dev)->gen >= 5 && !IS_VALLEYVIEW(dev)) {
		pitch_limit = 32*1024;
	} else if (INTEL_INFO(dev)->gen >= 4) {
		if (obj->tiling_mode)
			pitch_limit = 16*1024;
		else
			pitch_limit = 32*1024;
	} else if (INTEL_INFO(dev)->gen >= 3) {
		if (obj->tiling_mode)
			pitch_limit = 8*1024;
		else
			pitch_limit = 16*1024;
	} else
		/* XXX DSPC is limited to 4k tiled */
		pitch_limit = 8*1024;

	if (mode_cmd->pitches[0] > pitch_limit) {
		DRM_DEBUG("%s pitch (%d) must be at less than %d\n",
			  obj->tiling_mode ? "tiled" : "linear",
			  mode_cmd->pitches[0], pitch_limit);
		return -EINVAL;
	}

	if (obj->tiling_mode != I915_TILING_NONE &&
	    mode_cmd->pitches[0] != obj->stride) {
		DRM_DEBUG("pitch (%d) must match tiling stride (%d)\n",
			  mode_cmd->pitches[0], obj->stride);
		return -EINVAL;
	}

	/* Reject formats not supported by any plane early. */
	switch (mode_cmd->pixel_format) {
	case DRM_FORMAT_C8:
	case DRM_FORMAT_RGB565:
	case DRM_FORMAT_XRGB8888:
	case DRM_FORMAT_ARGB8888:
		break;
	case DRM_FORMAT_XRGB1555:
	case DRM_FORMAT_ARGB1555:
		if (INTEL_INFO(dev)->gen > 3) {
			DRM_DEBUG("unsupported pixel format: %s\n",
				  drm_get_format_name(mode_cmd->pixel_format));
			return -EINVAL;
		}
		break;
	case DRM_FORMAT_XBGR8888:
	case DRM_FORMAT_ABGR8888:
	case DRM_FORMAT_XRGB2101010:
	case DRM_FORMAT_ARGB2101010:
	case DRM_FORMAT_XBGR2101010:
	case DRM_FORMAT_ABGR2101010:
		if (INTEL_INFO(dev)->gen < 4) {
			DRM_DEBUG("unsupported pixel format: %s\n",
				  drm_get_format_name(mode_cmd->pixel_format));
			return -EINVAL;
		}
		break;
	case DRM_FORMAT_YUYV:
	case DRM_FORMAT_UYVY:
	case DRM_FORMAT_YVYU:
	case DRM_FORMAT_VYUY:
		if (INTEL_INFO(dev)->gen < 5) {
			DRM_DEBUG("unsupported pixel format: %s\n",
				  drm_get_format_name(mode_cmd->pixel_format));
			return -EINVAL;
		}
		break;
	default:
		DRM_DEBUG("unsupported pixel format: %s\n",
			  drm_get_format_name(mode_cmd->pixel_format));
		return -EINVAL;
	}

	/* FIXME need to adjust LINOFF/TILEOFF accordingly. */
	if (mode_cmd->offsets[0] != 0)
		return -EINVAL;

	drm_helper_mode_fill_fb_struct(&intel_fb->base, mode_cmd);
	intel_fb->obj = obj;

	ret = drm_framebuffer_init(dev, &intel_fb->base, &intel_fb_funcs);
	if (ret) {
		DRM_ERROR("framebuffer init failed %d\n", ret);
		return ret;
	}

	return 0;
}

static struct drm_framebuffer *
intel_user_framebuffer_create(struct drm_device *dev,
			      struct drm_file *filp,
			      struct drm_mode_fb_cmd2 *mode_cmd)
{
	struct drm_i915_gem_object *obj;

	obj = to_intel_bo(drm_gem_object_lookup(dev, filp,
						mode_cmd->handles[0]));
	if (&obj->base == NULL)
		return ERR_PTR(-ENOENT);

	return intel_framebuffer_create(dev, mode_cmd, obj);
}

static const struct drm_mode_config_funcs intel_mode_funcs = {
	.fb_create = intel_user_framebuffer_create,
	.output_poll_changed = intel_fb_output_poll_changed,
};

/* Set up chip specific display functions */
static void intel_init_display(struct drm_device *dev)
{
	struct drm_i915_private *dev_priv = dev->dev_private;

	if (HAS_PCH_SPLIT(dev) || IS_G4X(dev))
		dev_priv->display.find_dpll = g4x_find_best_dpll;
	else if (IS_VALLEYVIEW(dev))
		dev_priv->display.find_dpll = vlv_find_best_dpll;
	else if (IS_PINEVIEW(dev))
		dev_priv->display.find_dpll = pnv_find_best_dpll;
	else
		dev_priv->display.find_dpll = i9xx_find_best_dpll;

	if (HAS_DDI(dev)) {
		dev_priv->display.get_pipe_config = haswell_get_pipe_config;
		dev_priv->display.crtc_mode_set = haswell_crtc_mode_set;
		dev_priv->display.crtc_enable = haswell_crtc_enable;
		dev_priv->display.crtc_disable = haswell_crtc_disable;
		dev_priv->display.off = haswell_crtc_off;
		dev_priv->display.update_plane = ironlake_update_plane;
	} else if (HAS_PCH_SPLIT(dev)) {
		dev_priv->display.get_pipe_config = ironlake_get_pipe_config;
		dev_priv->display.get_clock = ironlake_crtc_clock_get;
		dev_priv->display.crtc_mode_set = ironlake_crtc_mode_set;
		dev_priv->display.crtc_enable = ironlake_crtc_enable;
		dev_priv->display.crtc_disable = ironlake_crtc_disable;
		dev_priv->display.off = ironlake_crtc_off;
		dev_priv->display.update_plane = ironlake_update_plane;
	} else if (IS_VALLEYVIEW(dev)) {
		dev_priv->display.get_pipe_config = i9xx_get_pipe_config;
		dev_priv->display.get_clock = i9xx_crtc_clock_get;
		dev_priv->display.crtc_mode_set = i9xx_crtc_mode_set;
		dev_priv->display.crtc_enable = valleyview_crtc_enable;
		dev_priv->display.crtc_disable = i9xx_crtc_disable;
		dev_priv->display.off = i9xx_crtc_off;
		dev_priv->display.update_plane = i9xx_update_plane;
	} else {
		dev_priv->display.get_pipe_config = i9xx_get_pipe_config;
		dev_priv->display.get_clock = i9xx_crtc_clock_get;
		dev_priv->display.crtc_mode_set = i9xx_crtc_mode_set;
		dev_priv->display.crtc_enable = i9xx_crtc_enable;
		dev_priv->display.crtc_disable = i9xx_crtc_disable;
		dev_priv->display.off = i9xx_crtc_off;
		dev_priv->display.update_plane = i9xx_update_plane;
	}

	/* Returns the core display clock speed */
	if (IS_VALLEYVIEW(dev))
		dev_priv->display.get_display_clock_speed =
			valleyview_get_display_clock_speed;
	else if (IS_I945G(dev) || (IS_G33(dev) && !IS_PINEVIEW_M(dev)))
		dev_priv->display.get_display_clock_speed =
			i945_get_display_clock_speed;
	else if (IS_I915G(dev))
		dev_priv->display.get_display_clock_speed =
			i915_get_display_clock_speed;
	else if (IS_I945GM(dev) || IS_845G(dev))
		dev_priv->display.get_display_clock_speed =
			i9xx_misc_get_display_clock_speed;
	else if (IS_PINEVIEW(dev))
		dev_priv->display.get_display_clock_speed =
			pnv_get_display_clock_speed;
	else if (IS_I915GM(dev))
		dev_priv->display.get_display_clock_speed =
			i915gm_get_display_clock_speed;
	else if (IS_I865G(dev))
		dev_priv->display.get_display_clock_speed =
			i865_get_display_clock_speed;
	else if (IS_I85X(dev))
		dev_priv->display.get_display_clock_speed =
			i855_get_display_clock_speed;
	else /* 852, 830 */
		dev_priv->display.get_display_clock_speed =
			i830_get_display_clock_speed;

	if (HAS_PCH_SPLIT(dev)) {
		if (IS_GEN5(dev)) {
			dev_priv->display.fdi_link_train = ironlake_fdi_link_train;
			dev_priv->display.write_eld = ironlake_write_eld;
		} else if (IS_GEN6(dev)) {
			dev_priv->display.fdi_link_train = gen6_fdi_link_train;
			dev_priv->display.write_eld = ironlake_write_eld;
		} else if (IS_IVYBRIDGE(dev)) {
			/* FIXME: detect B0+ stepping and use auto training */
			dev_priv->display.fdi_link_train = ivb_manual_fdi_link_train;
			dev_priv->display.write_eld = ironlake_write_eld;
			dev_priv->display.modeset_global_resources =
				ivb_modeset_global_resources;
		} else if (IS_HASWELL(dev)) {
			dev_priv->display.fdi_link_train = hsw_fdi_link_train;
			dev_priv->display.write_eld = haswell_write_eld;
			dev_priv->display.modeset_global_resources =
				haswell_modeset_global_resources;
		}
	} else if (IS_G4X(dev)) {
		dev_priv->display.write_eld = g4x_write_eld;
	}

	/* Default just returns -ENODEV to indicate unsupported */
	dev_priv->display.queue_flip = intel_default_queue_flip;

	switch (INTEL_INFO(dev)->gen) {
	case 2:
		dev_priv->display.queue_flip = intel_gen2_queue_flip;
		break;

	case 3:
		dev_priv->display.queue_flip = intel_gen3_queue_flip;
		break;

	case 4:
	case 5:
		dev_priv->display.queue_flip = intel_gen4_queue_flip;
		break;

	case 6:
		dev_priv->display.queue_flip = intel_gen6_queue_flip;
		break;
	case 7:
		dev_priv->display.queue_flip = intel_gen7_queue_flip;
		break;
	}
}

/*
 * Some BIOSes insist on assuming the GPU's pipe A is enabled at suspend,
 * resume, or other times.  This quirk makes sure that's the case for
 * affected systems.
 */
static void quirk_pipea_force(struct drm_device *dev)
{
	struct drm_i915_private *dev_priv = dev->dev_private;

	dev_priv->quirks |= QUIRK_PIPEA_FORCE;
	DRM_INFO("applying pipe a force quirk\n");
}

/*
 * Some machines (Lenovo U160) do not work with SSC on LVDS for some reason
 */
static void quirk_ssc_force_disable(struct drm_device *dev)
{
	struct drm_i915_private *dev_priv = dev->dev_private;
	dev_priv->quirks |= QUIRK_LVDS_SSC_DISABLE;
	DRM_INFO("applying lvds SSC disable quirk\n");
}

/*
 * A machine (e.g. Acer Aspire 5734Z) may need to invert the panel backlight
 * brightness value
 */
static void quirk_invert_brightness(struct drm_device *dev)
{
	struct drm_i915_private *dev_priv = dev->dev_private;
	dev_priv->quirks |= QUIRK_INVERT_BRIGHTNESS;
	DRM_INFO("applying inverted panel brightness quirk\n");
}

/*
 * Some machines (Dell XPS13) suffer broken backlight controls if
 * BLM_PCH_PWM_ENABLE is set.
 */
static void quirk_no_pcm_pwm_enable(struct drm_device *dev)
{
	struct drm_i915_private *dev_priv = dev->dev_private;
	dev_priv->quirks |= QUIRK_NO_PCH_PWM_ENABLE;
	DRM_INFO("applying no-PCH_PWM_ENABLE quirk\n");
}

struct intel_quirk {
	int device;
	int subsystem_vendor;
	int subsystem_device;
	void (*hook)(struct drm_device *dev);
};

/* For systems that don't have a meaningful PCI subdevice/subvendor ID */
struct intel_dmi_quirk {
	void (*hook)(struct drm_device *dev);
	const struct dmi_system_id (*dmi_id_list)[];
};

static int intel_dmi_reverse_brightness(const struct dmi_system_id *id)
{
	DRM_INFO("Backlight polarity reversed on %s\n", id->ident);
	return 1;
}

static const struct intel_dmi_quirk intel_dmi_quirks[] = {
	{
		.dmi_id_list = &(const struct dmi_system_id[]) {
			{
				.callback = intel_dmi_reverse_brightness,
				.ident = "NCR Corporation",
				.matches = {DMI_MATCH(DMI_SYS_VENDOR, "NCR Corporation"),
					    DMI_MATCH(DMI_PRODUCT_NAME, ""),
				},
			},
			{ }  /* terminating entry */
		},
		.hook = quirk_invert_brightness,
	},
};

static struct intel_quirk intel_quirks[] = {
	/* HP Mini needs pipe A force quirk (LP: #322104) */
	{ 0x27ae, 0x103c, 0x361a, quirk_pipea_force },

	/* Toshiba Protege R-205, S-209 needs pipe A force quirk */
	{ 0x2592, 0x1179, 0x0001, quirk_pipea_force },

	/* ThinkPad T60 needs pipe A force quirk (bug #16494) */
	{ 0x2782, 0x17aa, 0x201a, quirk_pipea_force },

	/* 830/845 need to leave pipe A & dpll A up */
	{ 0x2562, PCI_ANY_ID, PCI_ANY_ID, quirk_pipea_force },
	{ 0x3577, PCI_ANY_ID, PCI_ANY_ID, quirk_pipea_force },

	/* Lenovo U160 cannot use SSC on LVDS */
	{ 0x0046, 0x17aa, 0x3920, quirk_ssc_force_disable },

	/* Sony Vaio Y cannot use SSC on LVDS */
	{ 0x0046, 0x104d, 0x9076, quirk_ssc_force_disable },

	/* Acer Aspire 5734Z must invert backlight brightness */
	{ 0x2a42, 0x1025, 0x0459, quirk_invert_brightness },

	/* Acer/eMachines G725 */
	{ 0x2a42, 0x1025, 0x0210, quirk_invert_brightness },

	/* Acer/eMachines e725 */
	{ 0x2a42, 0x1025, 0x0212, quirk_invert_brightness },

	/* Acer/Packard Bell NCL20 */
	{ 0x2a42, 0x1025, 0x034b, quirk_invert_brightness },

	/* Acer Aspire 4736Z */
	{ 0x2a42, 0x1025, 0x0260, quirk_invert_brightness },

	/* Dell XPS13 HD Sandy Bridge */
	{ 0x0116, 0x1028, 0x052e, quirk_no_pcm_pwm_enable },
	/* Dell XPS13 HD and XPS13 FHD Ivy Bridge */
	{ 0x0166, 0x1028, 0x058b, quirk_no_pcm_pwm_enable },
};

static void intel_init_quirks(struct drm_device *dev)
{
	struct pci_dev *d = dev->pdev;
	int i;

	for (i = 0; i < ARRAY_SIZE(intel_quirks); i++) {
		struct intel_quirk *q = &intel_quirks[i];

		if (d->device == q->device &&
		    (d->subsystem_vendor == q->subsystem_vendor ||
		     q->subsystem_vendor == PCI_ANY_ID) &&
		    (d->subsystem_device == q->subsystem_device ||
		     q->subsystem_device == PCI_ANY_ID))
			q->hook(dev);
	}
	for (i = 0; i < ARRAY_SIZE(intel_dmi_quirks); i++) {
		if (dmi_check_system(*intel_dmi_quirks[i].dmi_id_list) != 0)
			intel_dmi_quirks[i].hook(dev);
	}
}

/* Disable the VGA plane that we never use */
static void i915_disable_vga(struct drm_device *dev)
{
	struct drm_i915_private *dev_priv = dev->dev_private;
	u8 sr1;
	u32 vga_reg = i915_vgacntrl_reg(dev);

	vga_get_uninterruptible(dev->pdev, VGA_RSRC_LEGACY_IO);
	outb(SR01, VGA_SR_INDEX);
	sr1 = inb(VGA_SR_DATA);
	outb(sr1 | 1<<5, VGA_SR_DATA);
	vga_put(dev->pdev, VGA_RSRC_LEGACY_IO);
	udelay(300);

	I915_WRITE(vga_reg, VGA_DISP_DISABLE);
	POSTING_READ(vga_reg);
}

void intel_modeset_init_hw(struct drm_device *dev)
{
	intel_init_power_well(dev);

	intel_prepare_ddi(dev);

	intel_init_clock_gating(dev);

	mutex_lock(&dev->struct_mutex);
	intel_enable_gt_powersave(dev);
	mutex_unlock(&dev->struct_mutex);
}

void intel_modeset_suspend_hw(struct drm_device *dev)
{
	intel_suspend_hw(dev);
}

void intel_modeset_init(struct drm_device *dev)
{
	struct drm_i915_private *dev_priv = dev->dev_private;
	int i, j, ret;

	drm_mode_config_init(dev);

	dev->mode_config.min_width = 0;
	dev->mode_config.min_height = 0;

	dev->mode_config.preferred_depth = 24;
	dev->mode_config.prefer_shadow = 1;

	dev->mode_config.funcs = &intel_mode_funcs;

	intel_init_quirks(dev);

	intel_init_pm(dev);

	if (INTEL_INFO(dev)->num_pipes == 0)
		return;

	intel_init_display(dev);

	if (IS_GEN2(dev)) {
		dev->mode_config.max_width = 2048;
		dev->mode_config.max_height = 2048;
	} else if (IS_GEN3(dev)) {
		dev->mode_config.max_width = 4096;
		dev->mode_config.max_height = 4096;
	} else {
		dev->mode_config.max_width = 8192;
		dev->mode_config.max_height = 8192;
	}
	dev->mode_config.fb_base = dev_priv->gtt.mappable_base;

	DRM_DEBUG_KMS("%d display pipe%s available.\n",
		      INTEL_INFO(dev)->num_pipes,
		      INTEL_INFO(dev)->num_pipes > 1 ? "s" : "");

	for_each_pipe(i) {
		intel_crtc_init(dev, i);
		for (j = 0; j < dev_priv->num_plane; j++) {
			ret = intel_plane_init(dev, i, j);
			if (ret)
				DRM_DEBUG_KMS("pipe %c sprite %c init failed: %d\n",
					      pipe_name(i), sprite_name(i, j), ret);
		}
	}

	intel_cpu_pll_init(dev);
	intel_shared_dpll_init(dev);

	/* Just disable it once at startup */
	i915_disable_vga(dev);
	intel_setup_outputs(dev);

	/* Just in case the BIOS is doing something questionable. */
	intel_disable_fbc(dev);
}

static void
intel_connector_break_all_links(struct intel_connector *connector)
{
	connector->base.dpms = DRM_MODE_DPMS_OFF;
	connector->base.encoder = NULL;
	connector->encoder->connectors_active = false;
	connector->encoder->base.crtc = NULL;
}

static void intel_enable_pipe_a(struct drm_device *dev)
{
	struct intel_connector *connector;
	struct drm_connector *crt = NULL;
	struct intel_load_detect_pipe load_detect_temp;

	/* We can't just switch on the pipe A, we need to set things up with a
	 * proper mode and output configuration. As a gross hack, enable pipe A
	 * by enabling the load detect pipe once. */
	list_for_each_entry(connector,
			    &dev->mode_config.connector_list,
			    base.head) {
		if (connector->encoder->type == INTEL_OUTPUT_ANALOG) {
			crt = &connector->base;
			break;
		}
	}

	if (!crt)
		return;

	if (intel_get_load_detect_pipe(crt, NULL, &load_detect_temp))
		intel_release_load_detect_pipe(crt, &load_detect_temp);


}

static bool
intel_check_plane_mapping(struct intel_crtc *crtc)
{
	struct drm_device *dev = crtc->base.dev;
	struct drm_i915_private *dev_priv = dev->dev_private;
	u32 reg, val;

	if (INTEL_INFO(dev)->num_pipes == 1)
		return true;

	reg = DSPCNTR(!crtc->plane);
	val = I915_READ(reg);

	if ((val & DISPLAY_PLANE_ENABLE) &&
	    (!!(val & DISPPLANE_SEL_PIPE_MASK) == crtc->pipe))
		return false;

	return true;
}

static void intel_sanitize_crtc(struct intel_crtc *crtc)
{
	struct drm_device *dev = crtc->base.dev;
	struct drm_i915_private *dev_priv = dev->dev_private;
	u32 reg;

	/* Clear any frame start delays used for debugging left by the BIOS */
	reg = PIPECONF(crtc->config.cpu_transcoder);
	I915_WRITE(reg, I915_READ(reg) & ~PIPECONF_FRAME_START_DELAY_MASK);

	/* We need to sanitize the plane -> pipe mapping first because this will
	 * disable the crtc (and hence change the state) if it is wrong. Note
	 * that gen4+ has a fixed plane -> pipe mapping.  */
	if (INTEL_INFO(dev)->gen < 4 && !intel_check_plane_mapping(crtc)) {
		struct intel_connector *connector;
		bool plane;

		DRM_DEBUG_KMS("[CRTC:%d] wrong plane connection detected!\n",
			      crtc->base.base.id);

		/* Pipe has the wrong plane attached and the plane is active.
		 * Temporarily change the plane mapping and disable everything
		 * ...  */
		plane = crtc->plane;
		crtc->plane = !plane;
		dev_priv->display.crtc_disable(&crtc->base);
		crtc->plane = plane;

		/* ... and break all links. */
		list_for_each_entry(connector, &dev->mode_config.connector_list,
				    base.head) {
			if (connector->encoder->base.crtc != &crtc->base)
				continue;

			intel_connector_break_all_links(connector);
		}

		WARN_ON(crtc->active);
		crtc->base.enabled = false;
	}

	if (dev_priv->quirks & QUIRK_PIPEA_FORCE &&
	    crtc->pipe == PIPE_A && !crtc->active) {
		/* BIOS forgot to enable pipe A, this mostly happens after
		 * resume. Force-enable the pipe to fix this, the update_dpms
		 * call below we restore the pipe to the right state, but leave
		 * the required bits on. */
		intel_enable_pipe_a(dev);
	}

	/* Adjust the state of the output pipe according to whether we
	 * have active connectors/encoders. */
	intel_crtc_update_dpms(&crtc->base);

	if (crtc->active != crtc->base.enabled) {
		struct intel_encoder *encoder;

		/* This can happen either due to bugs in the get_hw_state
		 * functions or because the pipe is force-enabled due to the
		 * pipe A quirk. */
		DRM_DEBUG_KMS("[CRTC:%d] hw state adjusted, was %s, now %s\n",
			      crtc->base.base.id,
			      crtc->base.enabled ? "enabled" : "disabled",
			      crtc->active ? "enabled" : "disabled");

		crtc->base.enabled = crtc->active;

		/* Because we only establish the connector -> encoder ->
		 * crtc links if something is active, this means the
		 * crtc is now deactivated. Break the links. connector
		 * -> encoder links are only establish when things are
		 *  actually up, hence no need to break them. */
		WARN_ON(crtc->active);

		for_each_encoder_on_crtc(dev, &crtc->base, encoder) {
			WARN_ON(encoder->connectors_active);
			encoder->base.crtc = NULL;
		}
	}
}

static void intel_sanitize_encoder(struct intel_encoder *encoder)
{
	struct intel_connector *connector;
	struct drm_device *dev = encoder->base.dev;

	/* We need to check both for a crtc link (meaning that the
	 * encoder is active and trying to read from a pipe) and the
	 * pipe itself being active. */
	bool has_active_crtc = encoder->base.crtc &&
		to_intel_crtc(encoder->base.crtc)->active;

	if (encoder->connectors_active && !has_active_crtc) {
		DRM_DEBUG_KMS("[ENCODER:%d:%s] has active connectors but no active pipe!\n",
			      encoder->base.base.id,
			      drm_get_encoder_name(&encoder->base));

		/* Connector is active, but has no active pipe. This is
		 * fallout from our resume register restoring. Disable
		 * the encoder manually again. */
		if (encoder->base.crtc) {
			DRM_DEBUG_KMS("[ENCODER:%d:%s] manually disabled\n",
				      encoder->base.base.id,
				      drm_get_encoder_name(&encoder->base));
			encoder->disable(encoder);
		}

		/* Inconsistent output/port/pipe state happens presumably due to
		 * a bug in one of the get_hw_state functions. Or someplace else
		 * in our code, like the register restore mess on resume. Clamp
		 * things to off as a safer default. */
		list_for_each_entry(connector,
				    &dev->mode_config.connector_list,
				    base.head) {
			if (connector->encoder != encoder)
				continue;

			intel_connector_break_all_links(connector);
		}
	}
	/* Enabled encoders without active connectors will be fixed in
	 * the crtc fixup. */
}

void i915_redisable_vga(struct drm_device *dev)
{
	struct drm_i915_private *dev_priv = dev->dev_private;
	u32 vga_reg = i915_vgacntrl_reg(dev);

	/* This function can be called both from intel_modeset_setup_hw_state or
	 * at a very early point in our resume sequence, where the power well
	 * structures are not yet restored. Since this function is at a very
	 * paranoid "someone might have enabled VGA while we were not looking"
	 * level, just check if the power well is enabled instead of trying to
	 * follow the "don't touch the power well if we don't need it" policy
	 * the rest of the driver uses. */
	if (HAS_POWER_WELL(dev) &&
	    (I915_READ(HSW_PWR_WELL_DRIVER) & HSW_PWR_WELL_STATE_ENABLED) == 0)
		return;

	if (I915_READ(vga_reg) != VGA_DISP_DISABLE) {
		DRM_DEBUG_KMS("Something enabled VGA plane, disabling it\n");
		i915_disable_vga(dev);
	}
}

static void intel_modeset_readout_hw_state(struct drm_device *dev)
{
	struct drm_i915_private *dev_priv = dev->dev_private;
	enum pipe pipe;
	struct intel_crtc *crtc;
	struct intel_encoder *encoder;
	struct intel_connector *connector;
	int i;

	list_for_each_entry(crtc, &dev->mode_config.crtc_list,
			    base.head) {
		memset(&crtc->config, 0, sizeof(crtc->config));

		crtc->active = dev_priv->display.get_pipe_config(crtc,
								 &crtc->config);

		crtc->base.enabled = crtc->active;

		DRM_DEBUG_KMS("[CRTC:%d] hw state readout: %s\n",
			      crtc->base.base.id,
			      crtc->active ? "enabled" : "disabled");
	}

	/* FIXME: Smash this into the new shared dpll infrastructure. */
	if (HAS_DDI(dev))
		intel_ddi_setup_hw_pll_state(dev);

	for (i = 0; i < dev_priv->num_shared_dpll; i++) {
		struct intel_shared_dpll *pll = &dev_priv->shared_dplls[i];

		pll->on = pll->get_hw_state(dev_priv, pll, &pll->hw_state);
		pll->active = 0;
		list_for_each_entry(crtc, &dev->mode_config.crtc_list,
				    base.head) {
			if (crtc->active && intel_crtc_to_shared_dpll(crtc) == pll)
				pll->active++;
		}
		pll->refcount = pll->active;

		DRM_DEBUG_KMS("%s hw state readout: refcount %i, on %i\n",
			      pll->name, pll->refcount, pll->on);
	}

	list_for_each_entry(encoder, &dev->mode_config.encoder_list,
			    base.head) {
		pipe = 0;

		if (encoder->get_hw_state(encoder, &pipe)) {
			crtc = to_intel_crtc(dev_priv->pipe_to_crtc_mapping[pipe]);
			encoder->base.crtc = &crtc->base;
			if (encoder->get_config)
				encoder->get_config(encoder, &crtc->config);
		} else {
			encoder->base.crtc = NULL;
		}

		encoder->connectors_active = false;
		DRM_DEBUG_KMS("[ENCODER:%d:%s] hw state readout: %s, pipe=%i\n",
			      encoder->base.base.id,
			      drm_get_encoder_name(&encoder->base),
			      encoder->base.crtc ? "enabled" : "disabled",
			      pipe);
	}

	list_for_each_entry(crtc, &dev->mode_config.crtc_list,
			    base.head) {
		if (!crtc->active)
			continue;
		if (dev_priv->display.get_clock)
			dev_priv->display.get_clock(crtc,
						    &crtc->config);
	}

	list_for_each_entry(connector, &dev->mode_config.connector_list,
			    base.head) {
		if (connector->get_hw_state(connector)) {
			connector->base.dpms = DRM_MODE_DPMS_ON;
			connector->encoder->connectors_active = true;
			connector->base.encoder = &connector->encoder->base;
		} else {
			connector->base.dpms = DRM_MODE_DPMS_OFF;
			connector->base.encoder = NULL;
		}
		DRM_DEBUG_KMS("[CONNECTOR:%d:%s] hw state readout: %s\n",
			      connector->base.base.id,
			      drm_get_connector_name(&connector->base),
			      connector->base.encoder ? "enabled" : "disabled");
	}
}

/* Scan out the current hw modeset state, sanitizes it and maps it into the drm
 * and i915 state tracking structures. */
void intel_modeset_setup_hw_state(struct drm_device *dev,
				  bool force_restore)
{
	struct drm_i915_private *dev_priv = dev->dev_private;
	enum pipe pipe;
	struct drm_plane *plane;
	struct intel_crtc *crtc;
	struct intel_encoder *encoder;
	int i;

	intel_modeset_readout_hw_state(dev);

	/*
	 * Now that we have the config, copy it to each CRTC struct
	 * Note that this could go away if we move to using crtc_config
	 * checking everywhere.
	 */
	list_for_each_entry(crtc, &dev->mode_config.crtc_list,
			    base.head) {
		if (crtc->active && i915_fastboot) {
			intel_crtc_mode_from_pipe_config(crtc, &crtc->config);

			DRM_DEBUG_KMS("[CRTC:%d] found active mode: ",
				      crtc->base.base.id);
			drm_mode_debug_printmodeline(&crtc->base.mode);
		}
	}

	/* HW state is read out, now we need to sanitize this mess. */
	list_for_each_entry(encoder, &dev->mode_config.encoder_list,
			    base.head) {
		intel_sanitize_encoder(encoder);
	}

	for_each_pipe(pipe) {
		crtc = to_intel_crtc(dev_priv->pipe_to_crtc_mapping[pipe]);
		intel_sanitize_crtc(crtc);
		intel_dump_pipe_config(crtc, &crtc->config, "[setup_hw_state]");
	}

	for (i = 0; i < dev_priv->num_shared_dpll; i++) {
		struct intel_shared_dpll *pll = &dev_priv->shared_dplls[i];

		if (!pll->on || pll->active)
			continue;

		DRM_DEBUG_KMS("%s enabled but not in use, disabling\n", pll->name);

		pll->disable(dev_priv, pll);
		pll->on = false;
	}

	if (force_restore) {
		/*
		 * We need to use raw interfaces for restoring state to avoid
		 * checking (bogus) intermediate states.
		 */
		for_each_pipe(pipe) {
			struct drm_crtc *crtc =
				dev_priv->pipe_to_crtc_mapping[pipe];

			__intel_set_mode(crtc, &crtc->mode, crtc->x, crtc->y,
					 crtc->fb);
		}
		list_for_each_entry(plane, &dev->mode_config.plane_list, head)
			intel_plane_restore(plane);

		i915_redisable_vga(dev);
	} else {
		intel_modeset_update_staged_output_state(dev);
	}

	intel_modeset_check_state(dev);

	drm_mode_config_reset(dev);
}

void intel_modeset_gem_init(struct drm_device *dev)
{
	intel_modeset_init_hw(dev);

	intel_setup_overlay(dev);

	intel_modeset_setup_hw_state(dev, false);
}

void intel_modeset_cleanup(struct drm_device *dev)
{
	struct drm_i915_private *dev_priv = dev->dev_private;
	struct drm_crtc *crtc;

	/*
	 * Interrupts and polling as the first thing to avoid creating havoc.
	 * Too much stuff here (turning of rps, connectors, ...) would
	 * experience fancy races otherwise.
	 */
	drm_irq_uninstall(dev);
	cancel_work_sync(&dev_priv->hotplug_work);
	/*
	 * Due to the hpd irq storm handling the hotplug work can re-arm the
	 * poll handlers. Hence disable polling after hpd handling is shut down.
	 */
	drm_kms_helper_poll_fini(dev);

	mutex_lock(&dev->struct_mutex);

	intel_unregister_dsm_handler();

	list_for_each_entry(crtc, &dev->mode_config.crtc_list, head) {
		/* Skip inactive CRTCs */
		if (!crtc->fb)
			continue;

		intel_increase_pllclock(crtc);
	}

	intel_disable_fbc(dev);

	intel_disable_gt_powersave(dev);

	ironlake_teardown_rc6(dev);

	mutex_unlock(&dev->struct_mutex);

	/* flush any delayed tasks or pending work */
	flush_scheduled_work();

	/* destroy backlight, if any, before the connectors */
	intel_panel_destroy_backlight(dev);

	drm_mode_config_cleanup(dev);

	intel_cleanup_overlay(dev);
}

/*
 * Return which encoder is currently attached for connector.
 */
struct drm_encoder *intel_best_encoder(struct drm_connector *connector)
{
	return &intel_attached_encoder(connector)->base;
}

void intel_connector_attach_encoder(struct intel_connector *connector,
				    struct intel_encoder *encoder)
{
	connector->encoder = encoder;
	drm_mode_connector_attach_encoder(&connector->base,
					  &encoder->base);
}

/*
 * set vga decode state - true == enable VGA decode
 */
int intel_modeset_vga_set_state(struct drm_device *dev, bool state)
{
	struct drm_i915_private *dev_priv = dev->dev_private;
	u16 gmch_ctrl;

	pci_read_config_word(dev_priv->bridge_dev, INTEL_GMCH_CTRL, &gmch_ctrl);
	if (state)
		gmch_ctrl &= ~INTEL_GMCH_VGA_DISABLE;
	else
		gmch_ctrl |= INTEL_GMCH_VGA_DISABLE;
	pci_write_config_word(dev_priv->bridge_dev, INTEL_GMCH_CTRL, gmch_ctrl);
	return 0;
}

struct intel_display_error_state {

	u32 power_well_driver;

	int num_transcoders;

	struct intel_cursor_error_state {
		u32 control;
		u32 position;
		u32 base;
		u32 size;
	} cursor[I915_MAX_PIPES];

	struct intel_pipe_error_state {
		u32 source;
	} pipe[I915_MAX_PIPES];

	struct intel_plane_error_state {
		u32 control;
		u32 stride;
		u32 size;
		u32 pos;
		u32 addr;
		u32 surface;
		u32 tile_offset;
	} plane[I915_MAX_PIPES];

	struct intel_transcoder_error_state {
		enum transcoder cpu_transcoder;

		u32 conf;

		u32 htotal;
		u32 hblank;
		u32 hsync;
		u32 vtotal;
		u32 vblank;
		u32 vsync;
	} transcoder[4];
};

struct intel_display_error_state *
intel_display_capture_error_state(struct drm_device *dev)
{
	drm_i915_private_t *dev_priv = dev->dev_private;
	struct intel_display_error_state *error;
	int transcoders[] = {
		TRANSCODER_A,
		TRANSCODER_B,
		TRANSCODER_C,
		TRANSCODER_EDP,
	};
	int i;

	if (INTEL_INFO(dev)->num_pipes == 0)
		return NULL;

	error = kmalloc(sizeof(*error), GFP_ATOMIC);
	if (error == NULL)
		return NULL;

	if (HAS_POWER_WELL(dev))
		error->power_well_driver = I915_READ(HSW_PWR_WELL_DRIVER);

	for_each_pipe(i) {
		if (INTEL_INFO(dev)->gen <= 6 || IS_VALLEYVIEW(dev)) {
			error->cursor[i].control = I915_READ(CURCNTR(i));
			error->cursor[i].position = I915_READ(CURPOS(i));
			error->cursor[i].base = I915_READ(CURBASE(i));
		} else {
			error->cursor[i].control = I915_READ(CURCNTR_IVB(i));
			error->cursor[i].position = I915_READ(CURPOS_IVB(i));
			error->cursor[i].base = I915_READ(CURBASE_IVB(i));
		}

		error->plane[i].control = I915_READ(DSPCNTR(i));
		error->plane[i].stride = I915_READ(DSPSTRIDE(i));
		if (INTEL_INFO(dev)->gen <= 3) {
			error->plane[i].size = I915_READ(DSPSIZE(i));
			error->plane[i].pos = I915_READ(DSPPOS(i));
		}
		if (INTEL_INFO(dev)->gen <= 7 && !IS_HASWELL(dev))
			error->plane[i].addr = I915_READ(DSPADDR(i));
		if (INTEL_INFO(dev)->gen >= 4) {
			error->plane[i].surface = I915_READ(DSPSURF(i));
			error->plane[i].tile_offset = I915_READ(DSPTILEOFF(i));
		}

		error->pipe[i].source = I915_READ(PIPESRC(i));
	}

	error->num_transcoders = INTEL_INFO(dev)->num_pipes;
	if (HAS_DDI(dev_priv->dev))
		error->num_transcoders++; /* Account for eDP. */

	for (i = 0; i < error->num_transcoders; i++) {
		enum transcoder cpu_transcoder = transcoders[i];

		error->transcoder[i].cpu_transcoder = cpu_transcoder;

		error->transcoder[i].conf = I915_READ(PIPECONF(cpu_transcoder));
		error->transcoder[i].htotal = I915_READ(HTOTAL(cpu_transcoder));
		error->transcoder[i].hblank = I915_READ(HBLANK(cpu_transcoder));
		error->transcoder[i].hsync = I915_READ(HSYNC(cpu_transcoder));
		error->transcoder[i].vtotal = I915_READ(VTOTAL(cpu_transcoder));
		error->transcoder[i].vblank = I915_READ(VBLANK(cpu_transcoder));
		error->transcoder[i].vsync = I915_READ(VSYNC(cpu_transcoder));
	}

	/* In the code above we read the registers without checking if the power
	 * well was on, so here we have to clear the FPGA_DBG_RM_NOCLAIM bit to
	 * prevent the next I915_WRITE from detecting it and printing an error
	 * message. */
	intel_uncore_clear_errors(dev);

	return error;
}

#define err_printf(e, ...) i915_error_printf(e, __VA_ARGS__)

void
intel_display_print_error_state(struct drm_i915_error_state_buf *m,
				struct drm_device *dev,
				struct intel_display_error_state *error)
{
	int i;

	if (!error)
		return;

	err_printf(m, "Num Pipes: %d\n", INTEL_INFO(dev)->num_pipes);
	if (HAS_POWER_WELL(dev))
		err_printf(m, "PWR_WELL_CTL2: %08x\n",
			   error->power_well_driver);
	for_each_pipe(i) {
		err_printf(m, "Pipe [%d]:\n", i);
		err_printf(m, "  SRC: %08x\n", error->pipe[i].source);

		err_printf(m, "Plane [%d]:\n", i);
		err_printf(m, "  CNTR: %08x\n", error->plane[i].control);
		err_printf(m, "  STRIDE: %08x\n", error->plane[i].stride);
		if (INTEL_INFO(dev)->gen <= 3) {
			err_printf(m, "  SIZE: %08x\n", error->plane[i].size);
			err_printf(m, "  POS: %08x\n", error->plane[i].pos);
		}
		if (INTEL_INFO(dev)->gen <= 7 && !IS_HASWELL(dev))
			err_printf(m, "  ADDR: %08x\n", error->plane[i].addr);
		if (INTEL_INFO(dev)->gen >= 4) {
			err_printf(m, "  SURF: %08x\n", error->plane[i].surface);
			err_printf(m, "  TILEOFF: %08x\n", error->plane[i].tile_offset);
		}

		err_printf(m, "Cursor [%d]:\n", i);
		err_printf(m, "  CNTR: %08x\n", error->cursor[i].control);
		err_printf(m, "  POS: %08x\n", error->cursor[i].position);
		err_printf(m, "  BASE: %08x\n", error->cursor[i].base);
	}
<<<<<<< HEAD
}
=======

	for (i = 0; i < error->num_transcoders; i++) {
		err_printf(m, "  CPU transcoder: %c\n",
			   transcoder_name(error->transcoder[i].cpu_transcoder));
		err_printf(m, "  CONF: %08x\n", error->transcoder[i].conf);
		err_printf(m, "  HTOTAL: %08x\n", error->transcoder[i].htotal);
		err_printf(m, "  HBLANK: %08x\n", error->transcoder[i].hblank);
		err_printf(m, "  HSYNC: %08x\n", error->transcoder[i].hsync);
		err_printf(m, "  VTOTAL: %08x\n", error->transcoder[i].vtotal);
		err_printf(m, "  VBLANK: %08x\n", error->transcoder[i].vblank);
		err_printf(m, "  VSYNC: %08x\n", error->transcoder[i].vsync);
	}
}
#endif
>>>>>>> 679fe80f
<|MERGE_RESOLUTION|>--- conflicted
+++ resolved
@@ -10720,9 +10720,6 @@
 		err_printf(m, "  POS: %08x\n", error->cursor[i].position);
 		err_printf(m, "  BASE: %08x\n", error->cursor[i].base);
 	}
-<<<<<<< HEAD
-}
-=======
 
 	for (i = 0; i < error->num_transcoders; i++) {
 		err_printf(m, "  CPU transcoder: %c\n",
@@ -10735,6 +10732,4 @@
 		err_printf(m, "  VBLANK: %08x\n", error->transcoder[i].vblank);
 		err_printf(m, "  VSYNC: %08x\n", error->transcoder[i].vsync);
 	}
-}
-#endif
->>>>>>> 679fe80f
+}