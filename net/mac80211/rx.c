--- conflicted
+++ resolved
@@ -4110,10 +4110,7 @@
 	/* FIXME: statistics won't be right with this */
 	link_id = sta->sta.valid_links ? ffs(sta->sta.valid_links) - 1 : 0;
 	rx.link = rcu_dereference(sta->sdata->link[link_id]);
-<<<<<<< HEAD
-=======
 	rx.link_sta = rcu_dereference(sta->link[link_id]);
->>>>>>> 9abf2313
 
 	ieee80211_rx_handlers(&rx, &frames);
 }
