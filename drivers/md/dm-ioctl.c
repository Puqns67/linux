--- conflicted
+++ resolved
@@ -2069,11 +2069,7 @@
 	/* alloc table */
 	r = dm_table_create(&t, get_mode(dmi), dmi->target_count, md);
 	if (r)
-<<<<<<< HEAD
-		goto err_destroy_dm;
-=======
 		goto err_hash_remove;
->>>>>>> 0ecfebd2
 
 	/* add targets */
 	for (i = 0; i < dmi->target_count; i++) {
@@ -2120,13 +2116,10 @@
 
 err_destroy_table:
 	dm_table_destroy(t);
-<<<<<<< HEAD
-=======
 err_hash_remove:
 	(void) __hash_remove(__get_name_cell(dmi->name));
 	/* release reference from __get_name_cell */
 	dm_put(md);
->>>>>>> 0ecfebd2
 err_destroy_dm:
 	dm_put(md);
 	dm_destroy(md);
