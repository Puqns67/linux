/* SPDX-License-Identifier: GPL-2.0-or-later */
/*
 * INET		An implementation of the TCP/IP protocol suite for the LINUX
 *		operating system.  INET is implemented using the  BSD Socket
 *		interface as the means of communication with the user level.
 *
 *		Definitions for the AF_INET socket handler.
 *
 * Version:	@(#)sock.h	1.0.4	05/13/93
 *
 * Authors:	Ross Biro
 *		Fred N. van Kempen, <waltje@uWalt.NL.Mugnet.ORG>
 *		Corey Minyard <wf-rch!minyard@relay.EU.net>
 *		Florian La Roche <flla@stud.uni-sb.de>
 *
 * Fixes:
 *		Alan Cox	:	Volatiles in skbuff pointers. See
 *					skbuff comments. May be overdone,
 *					better to prove they can be removed
 *					than the reverse.
 *		Alan Cox	:	Added a zapped field for tcp to note
 *					a socket is reset and must stay shut up
 *		Alan Cox	:	New fields for options
 *	Pauline Middelink	:	identd support
 *		Alan Cox	:	Eliminate low level recv/recvfrom
 *		David S. Miller	:	New socket lookup architecture.
 *              Steve Whitehouse:       Default routines for sock_ops
 *              Arnaldo C. Melo :	removed net_pinfo, tp_pinfo and made
 *              			protinfo be just a void pointer, as the
 *              			protocol specific parts were moved to
 *              			respective headers and ipv4/v6, etc now
 *              			use private slabcaches for its socks
 *              Pedro Hortas	:	New flags field for socket options
 */
#ifndef _SOCK_H
#define _SOCK_H

#include <linux/hardirq.h>
#include <linux/kernel.h>
#include <linux/list.h>
#include <linux/list_nulls.h>
#include <linux/timer.h>
#include <linux/cache.h>
#include <linux/bitops.h>
#include <linux/lockdep.h>
#include <linux/netdevice.h>
#include <linux/skbuff.h>	/* struct sk_buff */
#include <linux/mm.h>
#include <linux/security.h>
#include <linux/slab.h>
#include <linux/uaccess.h>
#include <linux/page_counter.h>
#include <linux/memcontrol.h>
#include <linux/static_key.h>
#include <linux/sched.h>
#include <linux/wait.h>
#include <linux/cgroup-defs.h>
#include <linux/rbtree.h>
#include <linux/rculist_nulls.h>
#include <linux/poll.h>
#include <linux/sockptr.h>
#include <linux/indirect_call_wrapper.h>
#include <linux/atomic.h>
#include <linux/refcount.h>
#include <linux/llist.h>
#include <net/dst.h>
#include <net/checksum.h>
#include <net/tcp_states.h>
#include <linux/net_tstamp.h>
#include <net/l3mdev.h>
#include <uapi/linux/socket.h>

/*
 * This structure really needs to be cleaned up.
 * Most of it is for TCP, and not used by any of
 * the other protocols.
 */

/* This is the per-socket lock.  The spinlock provides a synchronization
 * between user contexts and software interrupt processing, whereas the
 * mini-semaphore synchronizes multiple users amongst themselves.
 */
typedef struct {
	spinlock_t		slock;
	int			owned;
	wait_queue_head_t	wq;
	/*
	 * We express the mutex-alike socket_lock semantics
	 * to the lock validator by explicitly managing
	 * the slock as a lock variant (in addition to
	 * the slock itself):
	 */
#ifdef CONFIG_DEBUG_LOCK_ALLOC
	struct lockdep_map dep_map;
#endif
} socket_lock_t;

struct sock;
struct proto;
struct net;

typedef __u32 __bitwise __portpair;
typedef __u64 __bitwise __addrpair;

/**
 *	struct sock_common - minimal network layer representation of sockets
 *	@skc_daddr: Foreign IPv4 addr
 *	@skc_rcv_saddr: Bound local IPv4 addr
 *	@skc_addrpair: 8-byte-aligned __u64 union of @skc_daddr & @skc_rcv_saddr
 *	@skc_hash: hash value used with various protocol lookup tables
 *	@skc_u16hashes: two u16 hash values used by UDP lookup tables
 *	@skc_dport: placeholder for inet_dport/tw_dport
 *	@skc_num: placeholder for inet_num/tw_num
 *	@skc_portpair: __u32 union of @skc_dport & @skc_num
 *	@skc_family: network address family
 *	@skc_state: Connection state
 *	@skc_reuse: %SO_REUSEADDR setting
 *	@skc_reuseport: %SO_REUSEPORT setting
 *	@skc_ipv6only: socket is IPV6 only
 *	@skc_net_refcnt: socket is using net ref counting
 *	@skc_bound_dev_if: bound device index if != 0
 *	@skc_bind_node: bind hash linkage for various protocol lookup tables
 *	@skc_portaddr_node: second hash linkage for UDP/UDP-Lite protocol
 *	@skc_prot: protocol handlers inside a network family
 *	@skc_net: reference to the network namespace of this socket
 *	@skc_v6_daddr: IPV6 destination address
 *	@skc_v6_rcv_saddr: IPV6 source address
 *	@skc_cookie: socket's cookie value
 *	@skc_node: main hash linkage for various protocol lookup tables
 *	@skc_nulls_node: main hash linkage for TCP/UDP/UDP-Lite protocol
 *	@skc_tx_queue_mapping: tx queue number for this connection
 *	@skc_rx_queue_mapping: rx queue number for this connection
 *	@skc_flags: place holder for sk_flags
 *		%SO_LINGER (l_onoff), %SO_BROADCAST, %SO_KEEPALIVE,
 *		%SO_OOBINLINE settings, %SO_TIMESTAMPING settings
 *	@skc_listener: connection request listener socket (aka rsk_listener)
 *		[union with @skc_flags]
 *	@skc_tw_dr: (aka tw_dr) ptr to &struct inet_timewait_death_row
 *		[union with @skc_flags]
 *	@skc_incoming_cpu: record/match cpu processing incoming packets
 *	@skc_rcv_wnd: (aka rsk_rcv_wnd) TCP receive window size (possibly scaled)
 *		[union with @skc_incoming_cpu]
 *	@skc_tw_rcv_nxt: (aka tw_rcv_nxt) TCP window next expected seq number
 *		[union with @skc_incoming_cpu]
 *	@skc_refcnt: reference count
 *
 *	This is the minimal network layer representation of sockets, the header
 *	for struct sock and struct inet_timewait_sock.
 */
struct sock_common {
	union {
		__addrpair	skc_addrpair;
		struct {
			__be32	skc_daddr;
			__be32	skc_rcv_saddr;
		};
	};
	union  {
		unsigned int	skc_hash;
		__u16		skc_u16hashes[2];
	};
	/* skc_dport && skc_num must be grouped as well */
	union {
		__portpair	skc_portpair;
		struct {
			__be16	skc_dport;
			__u16	skc_num;
		};
	};

	unsigned short		skc_family;
	volatile unsigned char	skc_state;
	unsigned char		skc_reuse:4;
	unsigned char		skc_reuseport:1;
	unsigned char		skc_ipv6only:1;
	unsigned char		skc_net_refcnt:1;
	int			skc_bound_dev_if;
	union {
		struct hlist_node	skc_bind_node;
		struct hlist_node	skc_portaddr_node;
	};
	struct proto		*skc_prot;
	possible_net_t		skc_net;

#if IS_ENABLED(CONFIG_IPV6)
	struct in6_addr		skc_v6_daddr;
	struct in6_addr		skc_v6_rcv_saddr;
#endif

	atomic64_t		skc_cookie;

	/* following fields are padding to force
	 * offset(struct sock, sk_refcnt) == 128 on 64bit arches
	 * assuming IPV6 is enabled. We use this padding differently
	 * for different kind of 'sockets'
	 */
	union {
		unsigned long	skc_flags;
		struct sock	*skc_listener; /* request_sock */
		struct inet_timewait_death_row *skc_tw_dr; /* inet_timewait_sock */
	};
	/*
	 * fields between dontcopy_begin/dontcopy_end
	 * are not copied in sock_copy()
	 */
	/* private: */
	int			skc_dontcopy_begin[0];
	/* public: */
	union {
		struct hlist_node	skc_node;
		struct hlist_nulls_node skc_nulls_node;
	};
	unsigned short		skc_tx_queue_mapping;
#ifdef CONFIG_SOCK_RX_QUEUE_MAPPING
	unsigned short		skc_rx_queue_mapping;
#endif
	union {
		int		skc_incoming_cpu;
		u32		skc_rcv_wnd;
		u32		skc_tw_rcv_nxt; /* struct tcp_timewait_sock  */
	};

	refcount_t		skc_refcnt;
	/* private: */
	int                     skc_dontcopy_end[0];
	union {
		u32		skc_rxhash;
		u32		skc_window_clamp;
		u32		skc_tw_snd_nxt; /* struct tcp_timewait_sock */
	};
	/* public: */
};

struct bpf_local_storage;
struct sk_filter;

/**
  *	struct sock - network layer representation of sockets
  *	@__sk_common: shared layout with inet_timewait_sock
  *	@sk_shutdown: mask of %SEND_SHUTDOWN and/or %RCV_SHUTDOWN
  *	@sk_userlocks: %SO_SNDBUF and %SO_RCVBUF settings
  *	@sk_lock:	synchronizer
  *	@sk_kern_sock: True if sock is using kernel lock classes
  *	@sk_rcvbuf: size of receive buffer in bytes
  *	@sk_wq: sock wait queue and async head
  *	@sk_rx_dst: receive input route used by early demux
  *	@sk_rx_dst_ifindex: ifindex for @sk_rx_dst
  *	@sk_rx_dst_cookie: cookie for @sk_rx_dst
  *	@sk_dst_cache: destination cache
  *	@sk_dst_pending_confirm: need to confirm neighbour
  *	@sk_policy: flow policy
  *	@sk_receive_queue: incoming packets
  *	@sk_wmem_alloc: transmit queue bytes committed
  *	@sk_tsq_flags: TCP Small Queues flags
  *	@sk_write_queue: Packet sending queue
  *	@sk_omem_alloc: "o" is "option" or "other"
  *	@sk_wmem_queued: persistent queue size
  *	@sk_forward_alloc: space allocated forward
  *	@sk_reserved_mem: space reserved and non-reclaimable for the socket
  *	@sk_napi_id: id of the last napi context to receive data for sk
  *	@sk_ll_usec: usecs to busypoll when there is no data
  *	@sk_allocation: allocation mode
  *	@sk_pacing_rate: Pacing rate (if supported by transport/packet scheduler)
  *	@sk_pacing_status: Pacing status (requested, handled by sch_fq)
  *	@sk_max_pacing_rate: Maximum pacing rate (%SO_MAX_PACING_RATE)
  *	@sk_sndbuf: size of send buffer in bytes
  *	@sk_no_check_tx: %SO_NO_CHECK setting, set checksum in TX packets
  *	@sk_no_check_rx: allow zero checksum in RX packets
  *	@sk_route_caps: route capabilities (e.g. %NETIF_F_TSO)
  *	@sk_gso_disabled: if set, NETIF_F_GSO_MASK is forbidden.
  *	@sk_gso_type: GSO type (e.g. %SKB_GSO_TCPV4)
  *	@sk_gso_max_size: Maximum GSO segment size to build
  *	@sk_gso_max_segs: Maximum number of GSO segments
  *	@sk_pacing_shift: scaling factor for TCP Small Queues
  *	@sk_lingertime: %SO_LINGER l_linger setting
  *	@sk_backlog: always used with the per-socket spinlock held
  *	@sk_callback_lock: used with the callbacks in the end of this struct
  *	@sk_error_queue: rarely used
  *	@sk_prot_creator: sk_prot of original sock creator (see ipv6_setsockopt,
  *			  IPV6_ADDRFORM for instance)
  *	@sk_err: last error
  *	@sk_err_soft: errors that don't cause failure but are the cause of a
  *		      persistent failure not just 'timed out'
  *	@sk_drops: raw/udp drops counter
  *	@sk_ack_backlog: current listen backlog
  *	@sk_max_ack_backlog: listen backlog set in listen()
  *	@sk_uid: user id of owner
  *	@sk_prefer_busy_poll: prefer busypolling over softirq processing
  *	@sk_busy_poll_budget: napi processing budget when busypolling
  *	@sk_priority: %SO_PRIORITY setting
  *	@sk_type: socket type (%SOCK_STREAM, etc)
  *	@sk_protocol: which protocol this socket belongs in this network family
  *	@sk_peer_lock: lock protecting @sk_peer_pid and @sk_peer_cred
  *	@sk_peer_pid: &struct pid for this socket's peer
  *	@sk_peer_cred: %SO_PEERCRED setting
  *	@sk_rcvlowat: %SO_RCVLOWAT setting
  *	@sk_rcvtimeo: %SO_RCVTIMEO setting
  *	@sk_sndtimeo: %SO_SNDTIMEO setting
  *	@sk_txhash: computed flow hash for use on transmit
  *	@sk_txrehash: enable TX hash rethink
  *	@sk_filter: socket filtering instructions
  *	@sk_timer: sock cleanup timer
  *	@sk_stamp: time stamp of last packet received
  *	@sk_stamp_seq: lock for accessing sk_stamp on 32 bit architectures only
  *	@sk_tsflags: SO_TIMESTAMPING flags
  *	@sk_use_task_frag: allow sk_page_frag() to use current->task_frag.
  *			   Sockets that can be used under memory reclaim should
  *			   set this to false.
  *	@sk_bind_phc: SO_TIMESTAMPING bind PHC index of PTP virtual clock
  *	              for timestamping
  *	@sk_tskey: counter to disambiguate concurrent tstamp requests
  *	@sk_zckey: counter to order MSG_ZEROCOPY notifications
  *	@sk_socket: Identd and reporting IO signals
  *	@sk_user_data: RPC layer private data. Write-protected by @sk_callback_lock.
  *	@sk_frag: cached page frag
  *	@sk_peek_off: current peek_offset value
  *	@sk_send_head: front of stuff to transmit
  *	@tcp_rtx_queue: TCP re-transmit queue [union with @sk_send_head]
  *	@sk_security: used by security modules
  *	@sk_mark: generic packet mark
  *	@sk_cgrp_data: cgroup data for this cgroup
  *	@sk_memcg: this socket's memory cgroup association
  *	@sk_write_pending: a write to stream socket waits to start
  *	@sk_disconnects: number of disconnect operations performed on this sock
  *	@sk_state_change: callback to indicate change in the state of the sock
  *	@sk_data_ready: callback to indicate there is data to be processed
  *	@sk_write_space: callback to indicate there is bf sending space available
  *	@sk_error_report: callback to indicate errors (e.g. %MSG_ERRQUEUE)
  *	@sk_backlog_rcv: callback to process the backlog
  *	@sk_validate_xmit_skb: ptr to an optional validate function
  *	@sk_destruct: called at sock freeing time, i.e. when all refcnt == 0
  *	@sk_reuseport_cb: reuseport group container
  *	@sk_bpf_storage: ptr to cache and control for bpf_sk_storage
  *	@sk_rcu: used during RCU grace period
  *	@sk_clockid: clockid used by time-based scheduling (SO_TXTIME)
  *	@sk_txtime_deadline_mode: set deadline mode for SO_TXTIME
  *	@sk_txtime_report_errors: set report errors mode for SO_TXTIME
  *	@sk_txtime_unused: unused txtime flags
  *	@ns_tracker: tracker for netns reference
  */
struct sock {
	/*
	 * Now struct inet_timewait_sock also uses sock_common, so please just
	 * don't add nothing before this first member (__sk_common) --acme
	 */
	struct sock_common	__sk_common;
#define sk_node			__sk_common.skc_node
#define sk_nulls_node		__sk_common.skc_nulls_node
#define sk_refcnt		__sk_common.skc_refcnt
#define sk_tx_queue_mapping	__sk_common.skc_tx_queue_mapping
#ifdef CONFIG_SOCK_RX_QUEUE_MAPPING
#define sk_rx_queue_mapping	__sk_common.skc_rx_queue_mapping
#endif

#define sk_dontcopy_begin	__sk_common.skc_dontcopy_begin
#define sk_dontcopy_end		__sk_common.skc_dontcopy_end
#define sk_hash			__sk_common.skc_hash
#define sk_portpair		__sk_common.skc_portpair
#define sk_num			__sk_common.skc_num
#define sk_dport		__sk_common.skc_dport
#define sk_addrpair		__sk_common.skc_addrpair
#define sk_daddr		__sk_common.skc_daddr
#define sk_rcv_saddr		__sk_common.skc_rcv_saddr
#define sk_family		__sk_common.skc_family
#define sk_state		__sk_common.skc_state
#define sk_reuse		__sk_common.skc_reuse
#define sk_reuseport		__sk_common.skc_reuseport
#define sk_ipv6only		__sk_common.skc_ipv6only
#define sk_net_refcnt		__sk_common.skc_net_refcnt
#define sk_bound_dev_if		__sk_common.skc_bound_dev_if
#define sk_bind_node		__sk_common.skc_bind_node
#define sk_prot			__sk_common.skc_prot
#define sk_net			__sk_common.skc_net
#define sk_v6_daddr		__sk_common.skc_v6_daddr
#define sk_v6_rcv_saddr	__sk_common.skc_v6_rcv_saddr
#define sk_cookie		__sk_common.skc_cookie
#define sk_incoming_cpu		__sk_common.skc_incoming_cpu
#define sk_flags		__sk_common.skc_flags
#define sk_rxhash		__sk_common.skc_rxhash

	__cacheline_group_begin(sock_write_rx);

	atomic_t		sk_drops;
	__s32			sk_peek_off;
	struct sk_buff_head	sk_error_queue;
	struct sk_buff_head	sk_receive_queue;
	/*
	 * The backlog queue is special, it is always used with
	 * the per-socket spinlock held and requires low latency
	 * access. Therefore we special case it's implementation.
	 * Note : rmem_alloc is in this structure to fill a hole
	 * on 64bit arches, not because its logically part of
	 * backlog.
	 */
	struct {
		atomic_t	rmem_alloc;
		int		len;
		struct sk_buff	*head;
		struct sk_buff	*tail;
	} sk_backlog;
#define sk_rmem_alloc sk_backlog.rmem_alloc

	__cacheline_group_end(sock_write_rx);

	__cacheline_group_begin(sock_read_rx);
	/* early demux fields */
	struct dst_entry __rcu	*sk_rx_dst;
	int			sk_rx_dst_ifindex;
	u32			sk_rx_dst_cookie;

#ifdef CONFIG_NET_RX_BUSY_POLL
	unsigned int		sk_ll_usec;
	unsigned int		sk_napi_id;
	u16			sk_busy_poll_budget;
	u8			sk_prefer_busy_poll;
#endif
	u8			sk_userlocks;
	int			sk_rcvbuf;

	struct sk_filter __rcu	*sk_filter;
	union {
		struct socket_wq __rcu	*sk_wq;
		/* private: */
		struct socket_wq	*sk_wq_raw;
		/* public: */
	};

	void			(*sk_data_ready)(struct sock *sk);
	long			sk_rcvtimeo;
	int			sk_rcvlowat;
	__cacheline_group_end(sock_read_rx);

	__cacheline_group_begin(sock_read_rxtx);
	int			sk_err;
	struct socket		*sk_socket;
	struct mem_cgroup	*sk_memcg;
#ifdef CONFIG_XFRM
	struct xfrm_policy __rcu *sk_policy[2];
#endif
	__cacheline_group_end(sock_read_rxtx);

	__cacheline_group_begin(sock_write_rxtx);
	socket_lock_t		sk_lock;
	u32			sk_reserved_mem;
	int			sk_forward_alloc;
	u32			sk_tsflags;
	__cacheline_group_end(sock_write_rxtx);

	__cacheline_group_begin(sock_write_tx);
	int			sk_write_pending;
	atomic_t		sk_omem_alloc;
	int			sk_sndbuf;

	int			sk_wmem_queued;
	refcount_t		sk_wmem_alloc;
	unsigned long		sk_tsq_flags;
	union {
		struct sk_buff	*sk_send_head;
		struct rb_root	tcp_rtx_queue;
	};
	struct sk_buff_head	sk_write_queue;
	u32			sk_dst_pending_confirm;
	u32			sk_pacing_status; /* see enum sk_pacing */
	struct page_frag	sk_frag;
	struct timer_list	sk_timer;

	unsigned long		sk_pacing_rate; /* bytes per second */
	atomic_t		sk_zckey;
	atomic_t		sk_tskey;
	__cacheline_group_end(sock_write_tx);

	__cacheline_group_begin(sock_read_tx);
	unsigned long		sk_max_pacing_rate;
	long			sk_sndtimeo;
	u32			sk_priority;
	u32			sk_mark;
	struct dst_entry __rcu	*sk_dst_cache;
	netdev_features_t	sk_route_caps;
#ifdef CONFIG_SOCK_VALIDATE_XMIT
	struct sk_buff*		(*sk_validate_xmit_skb)(struct sock *sk,
							struct net_device *dev,
							struct sk_buff *skb);
#endif
	u16			sk_gso_type;
	u16			sk_gso_max_segs;
	unsigned int		sk_gso_max_size;
	gfp_t			sk_allocation;
	u32			sk_txhash;
	u8			sk_pacing_shift;
	bool			sk_use_task_frag;
	__cacheline_group_end(sock_read_tx);

	/*
	 * Because of non atomicity rules, all
	 * changes are protected by socket lock.
	 */
	u8			sk_gso_disabled : 1,
				sk_kern_sock : 1,
				sk_no_check_tx : 1,
				sk_no_check_rx : 1;
	u8			sk_shutdown;
	u16			sk_type;
	u16			sk_protocol;
	unsigned long	        sk_lingertime;
	struct proto		*sk_prot_creator;
	rwlock_t		sk_callback_lock;
	int			sk_err_soft;
	u32			sk_ack_backlog;
	u32			sk_max_ack_backlog;
	kuid_t			sk_uid;
	spinlock_t		sk_peer_lock;
	int			sk_bind_phc;
	struct pid		*sk_peer_pid;
	const struct cred	*sk_peer_cred;

	ktime_t			sk_stamp;
#if BITS_PER_LONG==32
	seqlock_t		sk_stamp_seq;
#endif
	int			sk_disconnects;

	u8			sk_txrehash;
	u8			sk_clockid;
	u8			sk_txtime_deadline_mode : 1,
				sk_txtime_report_errors : 1,
				sk_txtime_unused : 6;

	void			*sk_user_data;
#ifdef CONFIG_SECURITY
	void			*sk_security;
#endif
	struct sock_cgroup_data	sk_cgrp_data;
	void			(*sk_state_change)(struct sock *sk);
	void			(*sk_write_space)(struct sock *sk);
	void			(*sk_error_report)(struct sock *sk);
	int			(*sk_backlog_rcv)(struct sock *sk,
						  struct sk_buff *skb);
	void                    (*sk_destruct)(struct sock *sk);
	struct sock_reuseport __rcu	*sk_reuseport_cb;
#ifdef CONFIG_BPF_SYSCALL
	struct bpf_local_storage __rcu	*sk_bpf_storage;
#endif
	struct rcu_head		sk_rcu;
	netns_tracker		ns_tracker;
};

enum sk_pacing {
	SK_PACING_NONE		= 0,
	SK_PACING_NEEDED	= 1,
	SK_PACING_FQ		= 2,
};

/* flag bits in sk_user_data
 *
 * - SK_USER_DATA_NOCOPY:      Pointer stored in sk_user_data might
 *   not be suitable for copying when cloning the socket. For instance,
 *   it can point to a reference counted object. sk_user_data bottom
 *   bit is set if pointer must not be copied.
 *
 * - SK_USER_DATA_BPF:         Mark whether sk_user_data field is
 *   managed/owned by a BPF reuseport array. This bit should be set
 *   when sk_user_data's sk is added to the bpf's reuseport_array.
 *
 * - SK_USER_DATA_PSOCK:       Mark whether pointer stored in
 *   sk_user_data points to psock type. This bit should be set
 *   when sk_user_data is assigned to a psock object.
 */
#define SK_USER_DATA_NOCOPY	1UL
#define SK_USER_DATA_BPF	2UL
#define SK_USER_DATA_PSOCK	4UL
#define SK_USER_DATA_PTRMASK	~(SK_USER_DATA_NOCOPY | SK_USER_DATA_BPF |\
				  SK_USER_DATA_PSOCK)

/**
 * sk_user_data_is_nocopy - Test if sk_user_data pointer must not be copied
 * @sk: socket
 */
static inline bool sk_user_data_is_nocopy(const struct sock *sk)
{
	return ((uintptr_t)sk->sk_user_data & SK_USER_DATA_NOCOPY);
}

#define __sk_user_data(sk) ((*((void __rcu **)&(sk)->sk_user_data)))

/**
 * __locked_read_sk_user_data_with_flags - return the pointer
 * only if argument flags all has been set in sk_user_data. Otherwise
 * return NULL
 *
 * @sk: socket
 * @flags: flag bits
 *
 * The caller must be holding sk->sk_callback_lock.
 */
static inline void *
__locked_read_sk_user_data_with_flags(const struct sock *sk,
				      uintptr_t flags)
{
	uintptr_t sk_user_data =
		(uintptr_t)rcu_dereference_check(__sk_user_data(sk),
						 lockdep_is_held(&sk->sk_callback_lock));

	WARN_ON_ONCE(flags & SK_USER_DATA_PTRMASK);

	if ((sk_user_data & flags) == flags)
		return (void *)(sk_user_data & SK_USER_DATA_PTRMASK);
	return NULL;
}

/**
 * __rcu_dereference_sk_user_data_with_flags - return the pointer
 * only if argument flags all has been set in sk_user_data. Otherwise
 * return NULL
 *
 * @sk: socket
 * @flags: flag bits
 */
static inline void *
__rcu_dereference_sk_user_data_with_flags(const struct sock *sk,
					  uintptr_t flags)
{
	uintptr_t sk_user_data = (uintptr_t)rcu_dereference(__sk_user_data(sk));

	WARN_ON_ONCE(flags & SK_USER_DATA_PTRMASK);

	if ((sk_user_data & flags) == flags)
		return (void *)(sk_user_data & SK_USER_DATA_PTRMASK);
	return NULL;
}

#define rcu_dereference_sk_user_data(sk)				\
	__rcu_dereference_sk_user_data_with_flags(sk, 0)
#define __rcu_assign_sk_user_data_with_flags(sk, ptr, flags)		\
({									\
	uintptr_t __tmp1 = (uintptr_t)(ptr),				\
		  __tmp2 = (uintptr_t)(flags);				\
	WARN_ON_ONCE(__tmp1 & ~SK_USER_DATA_PTRMASK);			\
	WARN_ON_ONCE(__tmp2 & SK_USER_DATA_PTRMASK);			\
	rcu_assign_pointer(__sk_user_data((sk)),			\
			   __tmp1 | __tmp2);				\
})
#define rcu_assign_sk_user_data(sk, ptr)				\
	__rcu_assign_sk_user_data_with_flags(sk, ptr, 0)

static inline
struct net *sock_net(const struct sock *sk)
{
	return read_pnet(&sk->sk_net);
}

static inline
void sock_net_set(struct sock *sk, struct net *net)
{
	write_pnet(&sk->sk_net, net);
}

/*
 * SK_CAN_REUSE and SK_NO_REUSE on a socket mean that the socket is OK
 * or not whether his port will be reused by someone else. SK_FORCE_REUSE
 * on a socket means that the socket will reuse everybody else's port
 * without looking at the other's sk_reuse value.
 */

#define SK_NO_REUSE	0
#define SK_CAN_REUSE	1
#define SK_FORCE_REUSE	2

int sk_set_peek_off(struct sock *sk, int val);

static inline int sk_peek_offset(const struct sock *sk, int flags)
{
	if (unlikely(flags & MSG_PEEK)) {
		return READ_ONCE(sk->sk_peek_off);
	}

	return 0;
}

static inline void sk_peek_offset_bwd(struct sock *sk, int val)
{
	s32 off = READ_ONCE(sk->sk_peek_off);

	if (unlikely(off >= 0)) {
		off = max_t(s32, off - val, 0);
		WRITE_ONCE(sk->sk_peek_off, off);
	}
}

static inline void sk_peek_offset_fwd(struct sock *sk, int val)
{
	sk_peek_offset_bwd(sk, -val);
}

/*
 * Hashed lists helper routines
 */
static inline struct sock *sk_entry(const struct hlist_node *node)
{
	return hlist_entry(node, struct sock, sk_node);
}

static inline struct sock *__sk_head(const struct hlist_head *head)
{
	return hlist_entry(head->first, struct sock, sk_node);
}

static inline struct sock *sk_head(const struct hlist_head *head)
{
	return hlist_empty(head) ? NULL : __sk_head(head);
}

static inline struct sock *__sk_nulls_head(const struct hlist_nulls_head *head)
{
	return hlist_nulls_entry(head->first, struct sock, sk_nulls_node);
}

static inline struct sock *sk_nulls_head(const struct hlist_nulls_head *head)
{
	return hlist_nulls_empty(head) ? NULL : __sk_nulls_head(head);
}

static inline struct sock *sk_next(const struct sock *sk)
{
	return hlist_entry_safe(sk->sk_node.next, struct sock, sk_node);
}

static inline struct sock *sk_nulls_next(const struct sock *sk)
{
	return (!is_a_nulls(sk->sk_nulls_node.next)) ?
		hlist_nulls_entry(sk->sk_nulls_node.next,
				  struct sock, sk_nulls_node) :
		NULL;
}

static inline bool sk_unhashed(const struct sock *sk)
{
	return hlist_unhashed(&sk->sk_node);
}

static inline bool sk_hashed(const struct sock *sk)
{
	return !sk_unhashed(sk);
}

static inline void sk_node_init(struct hlist_node *node)
{
	node->pprev = NULL;
}

static inline void __sk_del_node(struct sock *sk)
{
	__hlist_del(&sk->sk_node);
}

/* NB: equivalent to hlist_del_init_rcu */
static inline bool __sk_del_node_init(struct sock *sk)
{
	if (sk_hashed(sk)) {
		__sk_del_node(sk);
		sk_node_init(&sk->sk_node);
		return true;
	}
	return false;
}

/* Grab socket reference count. This operation is valid only
   when sk is ALREADY grabbed f.e. it is found in hash table
   or a list and the lookup is made under lock preventing hash table
   modifications.
 */

static __always_inline void sock_hold(struct sock *sk)
{
	refcount_inc(&sk->sk_refcnt);
}

/* Ungrab socket in the context, which assumes that socket refcnt
   cannot hit zero, f.e. it is true in context of any socketcall.
 */
static __always_inline void __sock_put(struct sock *sk)
{
	refcount_dec(&sk->sk_refcnt);
}

static inline bool sk_del_node_init(struct sock *sk)
{
	bool rc = __sk_del_node_init(sk);

	if (rc) {
		/* paranoid for a while -acme */
		WARN_ON(refcount_read(&sk->sk_refcnt) == 1);
		__sock_put(sk);
	}
	return rc;
}
#define sk_del_node_init_rcu(sk)	sk_del_node_init(sk)

static inline bool __sk_nulls_del_node_init_rcu(struct sock *sk)
{
	if (sk_hashed(sk)) {
		hlist_nulls_del_init_rcu(&sk->sk_nulls_node);
		return true;
	}
	return false;
}

static inline bool sk_nulls_del_node_init_rcu(struct sock *sk)
{
	bool rc = __sk_nulls_del_node_init_rcu(sk);

	if (rc) {
		/* paranoid for a while -acme */
		WARN_ON(refcount_read(&sk->sk_refcnt) == 1);
		__sock_put(sk);
	}
	return rc;
}

static inline void __sk_add_node(struct sock *sk, struct hlist_head *list)
{
	hlist_add_head(&sk->sk_node, list);
}

static inline void sk_add_node(struct sock *sk, struct hlist_head *list)
{
	sock_hold(sk);
	__sk_add_node(sk, list);
}

static inline void sk_add_node_rcu(struct sock *sk, struct hlist_head *list)
{
	sock_hold(sk);
	if (IS_ENABLED(CONFIG_IPV6) && sk->sk_reuseport &&
	    sk->sk_family == AF_INET6)
		hlist_add_tail_rcu(&sk->sk_node, list);
	else
		hlist_add_head_rcu(&sk->sk_node, list);
}

static inline void sk_add_node_tail_rcu(struct sock *sk, struct hlist_head *list)
{
	sock_hold(sk);
	hlist_add_tail_rcu(&sk->sk_node, list);
}

static inline void __sk_nulls_add_node_rcu(struct sock *sk, struct hlist_nulls_head *list)
{
	hlist_nulls_add_head_rcu(&sk->sk_nulls_node, list);
}

static inline void __sk_nulls_add_node_tail_rcu(struct sock *sk, struct hlist_nulls_head *list)
{
	hlist_nulls_add_tail_rcu(&sk->sk_nulls_node, list);
}

static inline void sk_nulls_add_node_rcu(struct sock *sk, struct hlist_nulls_head *list)
{
	sock_hold(sk);
	__sk_nulls_add_node_rcu(sk, list);
}

static inline void __sk_del_bind_node(struct sock *sk)
{
	__hlist_del(&sk->sk_bind_node);
}

static inline void sk_add_bind_node(struct sock *sk,
					struct hlist_head *list)
{
	hlist_add_head(&sk->sk_bind_node, list);
}

#define sk_for_each(__sk, list) \
	hlist_for_each_entry(__sk, list, sk_node)
#define sk_for_each_rcu(__sk, list) \
	hlist_for_each_entry_rcu(__sk, list, sk_node)
#define sk_nulls_for_each(__sk, node, list) \
	hlist_nulls_for_each_entry(__sk, node, list, sk_nulls_node)
#define sk_nulls_for_each_rcu(__sk, node, list) \
	hlist_nulls_for_each_entry_rcu(__sk, node, list, sk_nulls_node)
#define sk_for_each_from(__sk) \
	hlist_for_each_entry_from(__sk, sk_node)
#define sk_nulls_for_each_from(__sk, node) \
	if (__sk && ({ node = &(__sk)->sk_nulls_node; 1; })) \
		hlist_nulls_for_each_entry_from(__sk, node, sk_nulls_node)
#define sk_for_each_safe(__sk, tmp, list) \
	hlist_for_each_entry_safe(__sk, tmp, list, sk_node)
#define sk_for_each_bound(__sk, list) \
	hlist_for_each_entry(__sk, list, sk_bind_node)

/**
 * sk_for_each_entry_offset_rcu - iterate over a list at a given struct offset
 * @tpos:	the type * to use as a loop cursor.
 * @pos:	the &struct hlist_node to use as a loop cursor.
 * @head:	the head for your list.
 * @offset:	offset of hlist_node within the struct.
 *
 */
#define sk_for_each_entry_offset_rcu(tpos, pos, head, offset)		       \
	for (pos = rcu_dereference(hlist_first_rcu(head));		       \
	     pos != NULL &&						       \
		({ tpos = (typeof(*tpos) *)((void *)pos - offset); 1;});       \
	     pos = rcu_dereference(hlist_next_rcu(pos)))

static inline struct user_namespace *sk_user_ns(const struct sock *sk)
{
	/* Careful only use this in a context where these parameters
	 * can not change and must all be valid, such as recvmsg from
	 * userspace.
	 */
	return sk->sk_socket->file->f_cred->user_ns;
}

/* Sock flags */
enum sock_flags {
	SOCK_DEAD,
	SOCK_DONE,
	SOCK_URGINLINE,
	SOCK_KEEPOPEN,
	SOCK_LINGER,
	SOCK_DESTROY,
	SOCK_BROADCAST,
	SOCK_TIMESTAMP,
	SOCK_ZAPPED,
	SOCK_USE_WRITE_QUEUE, /* whether to call sk->sk_write_space in sock_wfree */
	SOCK_DBG, /* %SO_DEBUG setting */
	SOCK_RCVTSTAMP, /* %SO_TIMESTAMP setting */
	SOCK_RCVTSTAMPNS, /* %SO_TIMESTAMPNS setting */
	SOCK_LOCALROUTE, /* route locally only, %SO_DONTROUTE setting */
	SOCK_MEMALLOC, /* VM depends on this socket for swapping */
	SOCK_TIMESTAMPING_RX_SOFTWARE,  /* %SOF_TIMESTAMPING_RX_SOFTWARE */
	SOCK_FASYNC, /* fasync() active */
	SOCK_RXQ_OVFL,
	SOCK_ZEROCOPY, /* buffers from userspace */
	SOCK_WIFI_STATUS, /* push wifi status to userspace */
	SOCK_NOFCS, /* Tell NIC not to do the Ethernet FCS.
		     * Will use last 4 bytes of packet sent from
		     * user-space instead.
		     */
	SOCK_FILTER_LOCKED, /* Filter cannot be changed anymore */
	SOCK_SELECT_ERR_QUEUE, /* Wake select on error queue */
	SOCK_RCU_FREE, /* wait rcu grace period in sk_destruct() */
	SOCK_TXTIME,
	SOCK_XDP, /* XDP is attached */
	SOCK_TSTAMP_NEW, /* Indicates 64 bit timestamps always */
	SOCK_RCVMARK, /* Receive SO_MARK  ancillary data with packet */
};

#define SK_FLAGS_TIMESTAMP ((1UL << SOCK_TIMESTAMP) | (1UL << SOCK_TIMESTAMPING_RX_SOFTWARE))

static inline void sock_copy_flags(struct sock *nsk, const struct sock *osk)
{
	nsk->sk_flags = osk->sk_flags;
}

static inline void sock_set_flag(struct sock *sk, enum sock_flags flag)
{
	__set_bit(flag, &sk->sk_flags);
}

static inline void sock_reset_flag(struct sock *sk, enum sock_flags flag)
{
	__clear_bit(flag, &sk->sk_flags);
}

static inline void sock_valbool_flag(struct sock *sk, enum sock_flags bit,
				     int valbool)
{
	if (valbool)
		sock_set_flag(sk, bit);
	else
		sock_reset_flag(sk, bit);
}

static inline bool sock_flag(const struct sock *sk, enum sock_flags flag)
{
	return test_bit(flag, &sk->sk_flags);
}

#ifdef CONFIG_NET
DECLARE_STATIC_KEY_FALSE(memalloc_socks_key);
static inline int sk_memalloc_socks(void)
{
	return static_branch_unlikely(&memalloc_socks_key);
}

void __receive_sock(struct file *file);
#else

static inline int sk_memalloc_socks(void)
{
	return 0;
}

static inline void __receive_sock(struct file *file)
{ }
#endif

static inline gfp_t sk_gfp_mask(const struct sock *sk, gfp_t gfp_mask)
{
	return gfp_mask | (sk->sk_allocation & __GFP_MEMALLOC);
}

static inline void sk_acceptq_removed(struct sock *sk)
{
	WRITE_ONCE(sk->sk_ack_backlog, sk->sk_ack_backlog - 1);
}

static inline void sk_acceptq_added(struct sock *sk)
{
	WRITE_ONCE(sk->sk_ack_backlog, sk->sk_ack_backlog + 1);
}

/* Note: If you think the test should be:
 *	return READ_ONCE(sk->sk_ack_backlog) >= READ_ONCE(sk->sk_max_ack_backlog);
 * Then please take a look at commit 64a146513f8f ("[NET]: Revert incorrect accept queue backlog changes.")
 */
static inline bool sk_acceptq_is_full(const struct sock *sk)
{
	return READ_ONCE(sk->sk_ack_backlog) > READ_ONCE(sk->sk_max_ack_backlog);
}

/*
 * Compute minimal free write space needed to queue new packets.
 */
static inline int sk_stream_min_wspace(const struct sock *sk)
{
	return READ_ONCE(sk->sk_wmem_queued) >> 1;
}

static inline int sk_stream_wspace(const struct sock *sk)
{
	return READ_ONCE(sk->sk_sndbuf) - READ_ONCE(sk->sk_wmem_queued);
}

static inline void sk_wmem_queued_add(struct sock *sk, int val)
{
	WRITE_ONCE(sk->sk_wmem_queued, sk->sk_wmem_queued + val);
}

static inline void sk_forward_alloc_add(struct sock *sk, int val)
{
	/* Paired with lockless reads of sk->sk_forward_alloc */
	WRITE_ONCE(sk->sk_forward_alloc, sk->sk_forward_alloc + val);
}

void sk_stream_write_space(struct sock *sk);

/* OOB backlog add */
static inline void __sk_add_backlog(struct sock *sk, struct sk_buff *skb)
{
	/* dont let skb dst not refcounted, we are going to leave rcu lock */
	skb_dst_force(skb);

	if (!sk->sk_backlog.tail)
		WRITE_ONCE(sk->sk_backlog.head, skb);
	else
		sk->sk_backlog.tail->next = skb;

	WRITE_ONCE(sk->sk_backlog.tail, skb);
	skb->next = NULL;
}

/*
 * Take into account size of receive queue and backlog queue
 * Do not take into account this skb truesize,
 * to allow even a single big packet to come.
 */
static inline bool sk_rcvqueues_full(const struct sock *sk, unsigned int limit)
{
	unsigned int qsize = sk->sk_backlog.len + atomic_read(&sk->sk_rmem_alloc);

	return qsize > limit;
}

/* The per-socket spinlock must be held here. */
static inline __must_check int sk_add_backlog(struct sock *sk, struct sk_buff *skb,
					      unsigned int limit)
{
	if (sk_rcvqueues_full(sk, limit))
		return -ENOBUFS;

	/*
	 * If the skb was allocated from pfmemalloc reserves, only
	 * allow SOCK_MEMALLOC sockets to use it as this socket is
	 * helping free memory
	 */
	if (skb_pfmemalloc(skb) && !sock_flag(sk, SOCK_MEMALLOC))
		return -ENOMEM;

	__sk_add_backlog(sk, skb);
	sk->sk_backlog.len += skb->truesize;
	return 0;
}

int __sk_backlog_rcv(struct sock *sk, struct sk_buff *skb);

INDIRECT_CALLABLE_DECLARE(int tcp_v4_do_rcv(struct sock *sk, struct sk_buff *skb));
INDIRECT_CALLABLE_DECLARE(int tcp_v6_do_rcv(struct sock *sk, struct sk_buff *skb));

static inline int sk_backlog_rcv(struct sock *sk, struct sk_buff *skb)
{
	if (sk_memalloc_socks() && skb_pfmemalloc(skb))
		return __sk_backlog_rcv(sk, skb);

	return INDIRECT_CALL_INET(sk->sk_backlog_rcv,
				  tcp_v6_do_rcv,
				  tcp_v4_do_rcv,
				  sk, skb);
}

static inline void sk_incoming_cpu_update(struct sock *sk)
{
	int cpu = raw_smp_processor_id();

	if (unlikely(READ_ONCE(sk->sk_incoming_cpu) != cpu))
		WRITE_ONCE(sk->sk_incoming_cpu, cpu);
}


static inline void sock_rps_save_rxhash(struct sock *sk,
					const struct sk_buff *skb)
{
#ifdef CONFIG_RPS
	/* The following WRITE_ONCE() is paired with the READ_ONCE()
	 * here, and another one in sock_rps_record_flow().
	 */
	if (unlikely(READ_ONCE(sk->sk_rxhash) != skb->hash))
		WRITE_ONCE(sk->sk_rxhash, skb->hash);
#endif
}

static inline void sock_rps_reset_rxhash(struct sock *sk)
{
#ifdef CONFIG_RPS
	/* Paired with READ_ONCE() in sock_rps_record_flow() */
	WRITE_ONCE(sk->sk_rxhash, 0);
#endif
}

#define sk_wait_event(__sk, __timeo, __condition, __wait)		\
	({	int __rc, __dis = __sk->sk_disconnects;			\
		release_sock(__sk);					\
		__rc = __condition;					\
		if (!__rc) {						\
			*(__timeo) = wait_woken(__wait,			\
						TASK_INTERRUPTIBLE,	\
						*(__timeo));		\
		}							\
		sched_annotate_sleep();					\
		lock_sock(__sk);					\
		__rc = __dis == __sk->sk_disconnects ? __condition : -EPIPE; \
		__rc;							\
	})

int sk_stream_wait_connect(struct sock *sk, long *timeo_p);
int sk_stream_wait_memory(struct sock *sk, long *timeo_p);
void sk_stream_wait_close(struct sock *sk, long timeo_p);
int sk_stream_error(struct sock *sk, int flags, int err);
void sk_stream_kill_queues(struct sock *sk);
void sk_set_memalloc(struct sock *sk);
void sk_clear_memalloc(struct sock *sk);

void __sk_flush_backlog(struct sock *sk);

static inline bool sk_flush_backlog(struct sock *sk)
{
	if (unlikely(READ_ONCE(sk->sk_backlog.tail))) {
		__sk_flush_backlog(sk);
		return true;
	}
	return false;
}

int sk_wait_data(struct sock *sk, long *timeo, const struct sk_buff *skb);

struct request_sock_ops;
struct timewait_sock_ops;
struct inet_hashinfo;
struct raw_hashinfo;
struct smc_hashinfo;
struct module;
struct sk_psock;

/*
 * caches using SLAB_TYPESAFE_BY_RCU should let .next pointer from nulls nodes
 * un-modified. Special care is taken when initializing object to zero.
 */
static inline void sk_prot_clear_nulls(struct sock *sk, int size)
{
	if (offsetof(struct sock, sk_node.next) != 0)
		memset(sk, 0, offsetof(struct sock, sk_node.next));
	memset(&sk->sk_node.pprev, 0,
	       size - offsetof(struct sock, sk_node.pprev));
}

struct proto_accept_arg {
	int flags;
	int err;
	int is_empty;
	bool kern;
};

/* Networking protocol blocks we attach to sockets.
 * socket layer -> transport layer interface
 */
struct proto {
	void			(*close)(struct sock *sk,
					long timeout);
	int			(*pre_connect)(struct sock *sk,
					struct sockaddr *uaddr,
					int addr_len);
	int			(*connect)(struct sock *sk,
					struct sockaddr *uaddr,
					int addr_len);
	int			(*disconnect)(struct sock *sk, int flags);

	struct sock *		(*accept)(struct sock *sk,
					  struct proto_accept_arg *arg);

	int			(*ioctl)(struct sock *sk, int cmd,
					 int *karg);
	int			(*init)(struct sock *sk);
	void			(*destroy)(struct sock *sk);
	void			(*shutdown)(struct sock *sk, int how);
	int			(*setsockopt)(struct sock *sk, int level,
					int optname, sockptr_t optval,
					unsigned int optlen);
	int			(*getsockopt)(struct sock *sk, int level,
					int optname, char __user *optval,
					int __user *option);
	void			(*keepalive)(struct sock *sk, int valbool);
#ifdef CONFIG_COMPAT
	int			(*compat_ioctl)(struct sock *sk,
					unsigned int cmd, unsigned long arg);
#endif
	int			(*sendmsg)(struct sock *sk, struct msghdr *msg,
					   size_t len);
	int			(*recvmsg)(struct sock *sk, struct msghdr *msg,
					   size_t len, int flags, int *addr_len);
	void			(*splice_eof)(struct socket *sock);
	int			(*bind)(struct sock *sk,
					struct sockaddr *addr, int addr_len);
	int			(*bind_add)(struct sock *sk,
					struct sockaddr *addr, int addr_len);

	int			(*backlog_rcv) (struct sock *sk,
						struct sk_buff *skb);
	bool			(*bpf_bypass_getsockopt)(int level,
							 int optname);

	void		(*release_cb)(struct sock *sk);

	/* Keeping track of sk's, looking them up, and port selection methods. */
	int			(*hash)(struct sock *sk);
	void			(*unhash)(struct sock *sk);
	void			(*rehash)(struct sock *sk);
	int			(*get_port)(struct sock *sk, unsigned short snum);
	void			(*put_port)(struct sock *sk);
#ifdef CONFIG_BPF_SYSCALL
	int			(*psock_update_sk_prot)(struct sock *sk,
							struct sk_psock *psock,
							bool restore);
#endif

	/* Keeping track of sockets in use */
#ifdef CONFIG_PROC_FS
	unsigned int		inuse_idx;
#endif

#if IS_ENABLED(CONFIG_MPTCP)
	int			(*forward_alloc_get)(const struct sock *sk);
#endif

	bool			(*stream_memory_free)(const struct sock *sk, int wake);
	bool			(*sock_is_readable)(struct sock *sk);
	/* Memory pressure */
	void			(*enter_memory_pressure)(struct sock *sk);
	void			(*leave_memory_pressure)(struct sock *sk);
	atomic_long_t		*memory_allocated;	/* Current allocated memory. */
	int  __percpu		*per_cpu_fw_alloc;
	struct percpu_counter	*sockets_allocated;	/* Current number of sockets. */

	/*
	 * Pressure flag: try to collapse.
	 * Technical note: it is used by multiple contexts non atomically.
	 * Make sure to use READ_ONCE()/WRITE_ONCE() for all reads/writes.
	 * All the __sk_mem_schedule() is of this nature: accounting
	 * is strict, actions are advisory and have some latency.
	 */
	unsigned long		*memory_pressure;
	long			*sysctl_mem;

	int			*sysctl_wmem;
	int			*sysctl_rmem;
	u32			sysctl_wmem_offset;
	u32			sysctl_rmem_offset;

	int			max_header;
	bool			no_autobind;

	struct kmem_cache	*slab;
	unsigned int		obj_size;
	unsigned int		ipv6_pinfo_offset;
	slab_flags_t		slab_flags;
	unsigned int		useroffset;	/* Usercopy region offset */
	unsigned int		usersize;	/* Usercopy region size */

	unsigned int __percpu	*orphan_count;

	struct request_sock_ops	*rsk_prot;
	struct timewait_sock_ops *twsk_prot;

	union {
		struct inet_hashinfo	*hashinfo;
		struct udp_table	*udp_table;
		struct raw_hashinfo	*raw_hash;
		struct smc_hashinfo	*smc_hash;
	} h;

	struct module		*owner;

	char			name[32];

	struct list_head	node;
	int			(*diag_destroy)(struct sock *sk, int err);
} __randomize_layout;

int proto_register(struct proto *prot, int alloc_slab);
void proto_unregister(struct proto *prot);
int sock_load_diag_module(int family, int protocol);

INDIRECT_CALLABLE_DECLARE(bool tcp_stream_memory_free(const struct sock *sk, int wake));

static inline int sk_forward_alloc_get(const struct sock *sk)
{
#if IS_ENABLED(CONFIG_MPTCP)
	if (sk->sk_prot->forward_alloc_get)
		return sk->sk_prot->forward_alloc_get(sk);
#endif
	return READ_ONCE(sk->sk_forward_alloc);
}

static inline bool __sk_stream_memory_free(const struct sock *sk, int wake)
{
	if (READ_ONCE(sk->sk_wmem_queued) >= READ_ONCE(sk->sk_sndbuf))
		return false;

	return sk->sk_prot->stream_memory_free ?
		INDIRECT_CALL_INET_1(sk->sk_prot->stream_memory_free,
				     tcp_stream_memory_free, sk, wake) : true;
}

static inline bool sk_stream_memory_free(const struct sock *sk)
{
	return __sk_stream_memory_free(sk, 0);
}

static inline bool __sk_stream_is_writeable(const struct sock *sk, int wake)
{
	return sk_stream_wspace(sk) >= sk_stream_min_wspace(sk) &&
	       __sk_stream_memory_free(sk, wake);
}

static inline bool sk_stream_is_writeable(const struct sock *sk)
{
	return __sk_stream_is_writeable(sk, 0);
}

static inline int sk_under_cgroup_hierarchy(struct sock *sk,
					    struct cgroup *ancestor)
{
#ifdef CONFIG_SOCK_CGROUP_DATA
	return cgroup_is_descendant(sock_cgroup_ptr(&sk->sk_cgrp_data),
				    ancestor);
#else
	return -ENOTSUPP;
#endif
}

<<<<<<< HEAD
static inline bool sk_has_memory_pressure(const struct sock *sk)
{
	return sk->sk_prot->memory_pressure != NULL;
}

static inline bool sk_under_global_memory_pressure(const struct sock *sk)
{
	return sk->sk_prot->memory_pressure &&
		!!READ_ONCE(*sk->sk_prot->memory_pressure);
}

static inline bool sk_under_memory_pressure(const struct sock *sk)
{
	if (!sk->sk_prot->memory_pressure)
		return false;

	if (mem_cgroup_sockets_enabled && sk->sk_memcg &&
	    mem_cgroup_under_socket_pressure(sk->sk_memcg))
		return true;

	return !!READ_ONCE(*sk->sk_prot->memory_pressure);
}

static inline long
proto_memory_allocated(const struct proto *prot)
{
	return max(0L, atomic_long_read(prot->memory_allocated));
}

static inline long
sk_memory_allocated(const struct sock *sk)
{
	return proto_memory_allocated(sk->sk_prot);
}

/* 1 MB per cpu, in page units */
#define SK_MEMORY_PCPU_RESERVE (1 << (20 - PAGE_SHIFT))
extern int sysctl_mem_pcpu_rsv;

static inline void proto_memory_pcpu_drain(struct proto *proto)
{
	int val = this_cpu_xchg(*proto->per_cpu_fw_alloc, 0);

	if (val)
		atomic_long_add(val, proto->memory_allocated);
}

static inline void
sk_memory_allocated_add(const struct sock *sk, int val)
{
	struct proto *proto = sk->sk_prot;

	val = this_cpu_add_return(*proto->per_cpu_fw_alloc, val);

	if (unlikely(val >= READ_ONCE(sysctl_mem_pcpu_rsv)))
		proto_memory_pcpu_drain(proto);
}

static inline void
sk_memory_allocated_sub(const struct sock *sk, int val)
{
	struct proto *proto = sk->sk_prot;

	val = this_cpu_sub_return(*proto->per_cpu_fw_alloc, val);

	if (unlikely(val <= -READ_ONCE(sysctl_mem_pcpu_rsv)))
		proto_memory_pcpu_drain(proto);
}

=======
>>>>>>> 0c383648
#define SK_ALLOC_PERCPU_COUNTER_BATCH 16

static inline void sk_sockets_allocated_dec(struct sock *sk)
{
	percpu_counter_add_batch(sk->sk_prot->sockets_allocated, -1,
				 SK_ALLOC_PERCPU_COUNTER_BATCH);
}

static inline void sk_sockets_allocated_inc(struct sock *sk)
{
	percpu_counter_add_batch(sk->sk_prot->sockets_allocated, 1,
				 SK_ALLOC_PERCPU_COUNTER_BATCH);
}

static inline u64
sk_sockets_allocated_read_positive(struct sock *sk)
{
	return percpu_counter_read_positive(sk->sk_prot->sockets_allocated);
}

static inline int
proto_sockets_allocated_sum_positive(struct proto *prot)
{
	return percpu_counter_sum_positive(prot->sockets_allocated);
}

#ifdef CONFIG_PROC_FS
#define PROTO_INUSE_NR	64	/* should be enough for the first time */
struct prot_inuse {
	int all;
	int val[PROTO_INUSE_NR];
};

static inline void sock_prot_inuse_add(const struct net *net,
				       const struct proto *prot, int val)
{
	this_cpu_add(net->core.prot_inuse->val[prot->inuse_idx], val);
}

static inline void sock_inuse_add(const struct net *net, int val)
{
	this_cpu_add(net->core.prot_inuse->all, val);
}

int sock_prot_inuse_get(struct net *net, struct proto *proto);
int sock_inuse_get(struct net *net);
#else
static inline void sock_prot_inuse_add(const struct net *net,
				       const struct proto *prot, int val)
{
}

static inline void sock_inuse_add(const struct net *net, int val)
{
}
#endif


/* With per-bucket locks this operation is not-atomic, so that
 * this version is not worse.
 */
static inline int __sk_prot_rehash(struct sock *sk)
{
	sk->sk_prot->unhash(sk);
	return sk->sk_prot->hash(sk);
}

/* About 10 seconds */
#define SOCK_DESTROY_TIME (10*HZ)

/* Sockets 0-1023 can't be bound to unless you are superuser */
#define PROT_SOCK	1024

#define SHUTDOWN_MASK	3
#define RCV_SHUTDOWN	1
#define SEND_SHUTDOWN	2

#define SOCK_BINDADDR_LOCK	4
#define SOCK_BINDPORT_LOCK	8

struct socket_alloc {
	struct socket socket;
	struct inode vfs_inode;
};

static inline struct socket *SOCKET_I(struct inode *inode)
{
	return &container_of(inode, struct socket_alloc, vfs_inode)->socket;
}

static inline struct inode *SOCK_INODE(struct socket *socket)
{
	return &container_of(socket, struct socket_alloc, socket)->vfs_inode;
}

/*
 * Functions for memory accounting
 */
int __sk_mem_raise_allocated(struct sock *sk, int size, int amt, int kind);
int __sk_mem_schedule(struct sock *sk, int size, int kind);
void __sk_mem_reduce_allocated(struct sock *sk, int amount);
void __sk_mem_reclaim(struct sock *sk, int amount);

#define SK_MEM_SEND	0
#define SK_MEM_RECV	1

/* sysctl_mem values are in pages */
static inline long sk_prot_mem_limits(const struct sock *sk, int index)
{
	return READ_ONCE(sk->sk_prot->sysctl_mem[index]);
}

static inline int sk_mem_pages(int amt)
{
	return (amt + PAGE_SIZE - 1) >> PAGE_SHIFT;
}

static inline bool sk_has_account(struct sock *sk)
{
	/* return true if protocol supports memory accounting */
	return !!sk->sk_prot->memory_allocated;
}

static inline bool sk_wmem_schedule(struct sock *sk, int size)
{
	int delta;

	if (!sk_has_account(sk))
		return true;
	delta = size - sk->sk_forward_alloc;
	return delta <= 0 || __sk_mem_schedule(sk, delta, SK_MEM_SEND);
}

static inline bool
sk_rmem_schedule(struct sock *sk, struct sk_buff *skb, int size)
{
	int delta;

	if (!sk_has_account(sk))
		return true;
	delta = size - sk->sk_forward_alloc;
	return delta <= 0 || __sk_mem_schedule(sk, delta, SK_MEM_RECV) ||
		skb_pfmemalloc(skb);
}

static inline int sk_unused_reserved_mem(const struct sock *sk)
{
	int unused_mem;

	if (likely(!sk->sk_reserved_mem))
		return 0;

	unused_mem = sk->sk_reserved_mem - sk->sk_wmem_queued -
			atomic_read(&sk->sk_rmem_alloc);

	return unused_mem > 0 ? unused_mem : 0;
}

static inline void sk_mem_reclaim(struct sock *sk)
{
	int reclaimable;

	if (!sk_has_account(sk))
		return;

	reclaimable = sk->sk_forward_alloc - sk_unused_reserved_mem(sk);

	if (reclaimable >= (int)PAGE_SIZE)
		__sk_mem_reclaim(sk, reclaimable);
}

static inline void sk_mem_reclaim_final(struct sock *sk)
{
	sk->sk_reserved_mem = 0;
	sk_mem_reclaim(sk);
}

static inline void sk_mem_charge(struct sock *sk, int size)
{
	if (!sk_has_account(sk))
		return;
	sk_forward_alloc_add(sk, -size);
}

static inline void sk_mem_uncharge(struct sock *sk, int size)
{
	if (!sk_has_account(sk))
		return;
	sk_forward_alloc_add(sk, size);
	sk_mem_reclaim(sk);
}

/*
 * Macro so as to not evaluate some arguments when
 * lockdep is not enabled.
 *
 * Mark both the sk_lock and the sk_lock.slock as a
 * per-address-family lock class.
 */
#define sock_lock_init_class_and_name(sk, sname, skey, name, key)	\
do {									\
	sk->sk_lock.owned = 0;						\
	init_waitqueue_head(&sk->sk_lock.wq);				\
	spin_lock_init(&(sk)->sk_lock.slock);				\
	debug_check_no_locks_freed((void *)&(sk)->sk_lock,		\
			sizeof((sk)->sk_lock));				\
	lockdep_set_class_and_name(&(sk)->sk_lock.slock,		\
				(skey), (sname));				\
	lockdep_init_map(&(sk)->sk_lock.dep_map, (name), (key), 0);	\
} while (0)

static inline bool lockdep_sock_is_held(const struct sock *sk)
{
	return lockdep_is_held(&sk->sk_lock) ||
	       lockdep_is_held(&sk->sk_lock.slock);
}

void lock_sock_nested(struct sock *sk, int subclass);

static inline void lock_sock(struct sock *sk)
{
	lock_sock_nested(sk, 0);
}

void __lock_sock(struct sock *sk);
void __release_sock(struct sock *sk);
void release_sock(struct sock *sk);

/* BH context may only use the following locking interface. */
#define bh_lock_sock(__sk)	spin_lock(&((__sk)->sk_lock.slock))
#define bh_lock_sock_nested(__sk) \
				spin_lock_nested(&((__sk)->sk_lock.slock), \
				SINGLE_DEPTH_NESTING)
#define bh_unlock_sock(__sk)	spin_unlock(&((__sk)->sk_lock.slock))

bool __lock_sock_fast(struct sock *sk) __acquires(&sk->sk_lock.slock);

/**
 * lock_sock_fast - fast version of lock_sock
 * @sk: socket
 *
 * This version should be used for very small section, where process wont block
 * return false if fast path is taken:
 *
 *   sk_lock.slock locked, owned = 0, BH disabled
 *
 * return true if slow path is taken:
 *
 *   sk_lock.slock unlocked, owned = 1, BH enabled
 */
static inline bool lock_sock_fast(struct sock *sk)
{
	/* The sk_lock has mutex_lock() semantics here. */
	mutex_acquire(&sk->sk_lock.dep_map, 0, 0, _RET_IP_);

	return __lock_sock_fast(sk);
}

/* fast socket lock variant for caller already holding a [different] socket lock */
static inline bool lock_sock_fast_nested(struct sock *sk)
{
	mutex_acquire(&sk->sk_lock.dep_map, SINGLE_DEPTH_NESTING, 0, _RET_IP_);

	return __lock_sock_fast(sk);
}

/**
 * unlock_sock_fast - complement of lock_sock_fast
 * @sk: socket
 * @slow: slow mode
 *
 * fast unlock socket for user context.
 * If slow mode is on, we call regular release_sock()
 */
static inline void unlock_sock_fast(struct sock *sk, bool slow)
	__releases(&sk->sk_lock.slock)
{
	if (slow) {
		release_sock(sk);
		__release(&sk->sk_lock.slock);
	} else {
		mutex_release(&sk->sk_lock.dep_map, _RET_IP_);
		spin_unlock_bh(&sk->sk_lock.slock);
	}
}

void sockopt_lock_sock(struct sock *sk);
void sockopt_release_sock(struct sock *sk);
bool sockopt_ns_capable(struct user_namespace *ns, int cap);
bool sockopt_capable(int cap);

/* Used by processes to "lock" a socket state, so that
 * interrupts and bottom half handlers won't change it
 * from under us. It essentially blocks any incoming
 * packets, so that we won't get any new data or any
 * packets that change the state of the socket.
 *
 * While locked, BH processing will add new packets to
 * the backlog queue.  This queue is processed by the
 * owner of the socket lock right before it is released.
 *
 * Since ~2.3.5 it is also exclusive sleep lock serializing
 * accesses from user process context.
 */

static inline void sock_owned_by_me(const struct sock *sk)
{
#ifdef CONFIG_LOCKDEP
	WARN_ON_ONCE(!lockdep_sock_is_held(sk) && debug_locks);
#endif
}

static inline void sock_not_owned_by_me(const struct sock *sk)
{
#ifdef CONFIG_LOCKDEP
	WARN_ON_ONCE(lockdep_sock_is_held(sk) && debug_locks);
#endif
}

static inline bool sock_owned_by_user(const struct sock *sk)
{
	sock_owned_by_me(sk);
	return sk->sk_lock.owned;
}

static inline bool sock_owned_by_user_nocheck(const struct sock *sk)
{
	return sk->sk_lock.owned;
}

static inline void sock_release_ownership(struct sock *sk)
{
	DEBUG_NET_WARN_ON_ONCE(!sock_owned_by_user_nocheck(sk));
	sk->sk_lock.owned = 0;

	/* The sk_lock has mutex_unlock() semantics: */
	mutex_release(&sk->sk_lock.dep_map, _RET_IP_);
}

/* no reclassification while locks are held */
static inline bool sock_allow_reclassification(const struct sock *csk)
{
	struct sock *sk = (struct sock *)csk;

	return !sock_owned_by_user_nocheck(sk) &&
		!spin_is_locked(&sk->sk_lock.slock);
}

struct sock *sk_alloc(struct net *net, int family, gfp_t priority,
		      struct proto *prot, int kern);
void sk_free(struct sock *sk);
void sk_destruct(struct sock *sk);
struct sock *sk_clone_lock(const struct sock *sk, const gfp_t priority);
void sk_free_unlock_clone(struct sock *sk);

struct sk_buff *sock_wmalloc(struct sock *sk, unsigned long size, int force,
			     gfp_t priority);
void __sock_wfree(struct sk_buff *skb);
void sock_wfree(struct sk_buff *skb);
struct sk_buff *sock_omalloc(struct sock *sk, unsigned long size,
			     gfp_t priority);
void skb_orphan_partial(struct sk_buff *skb);
void sock_rfree(struct sk_buff *skb);
void sock_efree(struct sk_buff *skb);
#ifdef CONFIG_INET
void sock_edemux(struct sk_buff *skb);
void sock_pfree(struct sk_buff *skb);
#else
#define sock_edemux sock_efree
#endif

int sk_setsockopt(struct sock *sk, int level, int optname,
		  sockptr_t optval, unsigned int optlen);
int sock_setsockopt(struct socket *sock, int level, int op,
		    sockptr_t optval, unsigned int optlen);
int do_sock_setsockopt(struct socket *sock, bool compat, int level,
		       int optname, sockptr_t optval, int optlen);
int do_sock_getsockopt(struct socket *sock, bool compat, int level,
		       int optname, sockptr_t optval, sockptr_t optlen);

int sk_getsockopt(struct sock *sk, int level, int optname,
		  sockptr_t optval, sockptr_t optlen);
int sock_gettstamp(struct socket *sock, void __user *userstamp,
		   bool timeval, bool time32);
struct sk_buff *sock_alloc_send_pskb(struct sock *sk, unsigned long header_len,
				     unsigned long data_len, int noblock,
				     int *errcode, int max_page_order);

static inline struct sk_buff *sock_alloc_send_skb(struct sock *sk,
						  unsigned long size,
						  int noblock, int *errcode)
{
	return sock_alloc_send_pskb(sk, size, 0, noblock, errcode, 0);
}

void *sock_kmalloc(struct sock *sk, int size, gfp_t priority);
void sock_kfree_s(struct sock *sk, void *mem, int size);
void sock_kzfree_s(struct sock *sk, void *mem, int size);
void sk_send_sigurg(struct sock *sk);

static inline void sock_replace_proto(struct sock *sk, struct proto *proto)
{
	if (sk->sk_socket)
		clear_bit(SOCK_SUPPORT_ZC, &sk->sk_socket->flags);
	WRITE_ONCE(sk->sk_prot, proto);
}

struct sockcm_cookie {
	u64 transmit_time;
	u32 mark;
	u32 tsflags;
};

static inline void sockcm_init(struct sockcm_cookie *sockc,
			       const struct sock *sk)
{
	*sockc = (struct sockcm_cookie) {
		.tsflags = READ_ONCE(sk->sk_tsflags)
	};
}

int __sock_cmsg_send(struct sock *sk, struct cmsghdr *cmsg,
		     struct sockcm_cookie *sockc);
int sock_cmsg_send(struct sock *sk, struct msghdr *msg,
		   struct sockcm_cookie *sockc);

/*
 * Functions to fill in entries in struct proto_ops when a protocol
 * does not implement a particular function.
 */
int sock_no_bind(struct socket *, struct sockaddr *, int);
int sock_no_connect(struct socket *, struct sockaddr *, int, int);
int sock_no_socketpair(struct socket *, struct socket *);
int sock_no_accept(struct socket *, struct socket *, struct proto_accept_arg *);
int sock_no_getname(struct socket *, struct sockaddr *, int);
int sock_no_ioctl(struct socket *, unsigned int, unsigned long);
int sock_no_listen(struct socket *, int);
int sock_no_shutdown(struct socket *, int);
int sock_no_sendmsg(struct socket *, struct msghdr *, size_t);
int sock_no_sendmsg_locked(struct sock *sk, struct msghdr *msg, size_t len);
int sock_no_recvmsg(struct socket *, struct msghdr *, size_t, int);
int sock_no_mmap(struct file *file, struct socket *sock,
		 struct vm_area_struct *vma);

/*
 * Functions to fill in entries in struct proto_ops when a protocol
 * uses the inet style.
 */
int sock_common_getsockopt(struct socket *sock, int level, int optname,
				  char __user *optval, int __user *optlen);
int sock_common_recvmsg(struct socket *sock, struct msghdr *msg, size_t size,
			int flags);
int sock_common_setsockopt(struct socket *sock, int level, int optname,
			   sockptr_t optval, unsigned int optlen);

void sk_common_release(struct sock *sk);

/*
 *	Default socket callbacks and setup code
 */

/* Initialise core socket variables using an explicit uid. */
void sock_init_data_uid(struct socket *sock, struct sock *sk, kuid_t uid);

/* Initialise core socket variables.
 * Assumes struct socket *sock is embedded in a struct socket_alloc.
 */
void sock_init_data(struct socket *sock, struct sock *sk);

/*
 * Socket reference counting postulates.
 *
 * * Each user of socket SHOULD hold a reference count.
 * * Each access point to socket (an hash table bucket, reference from a list,
 *   running timer, skb in flight MUST hold a reference count.
 * * When reference count hits 0, it means it will never increase back.
 * * When reference count hits 0, it means that no references from
 *   outside exist to this socket and current process on current CPU
 *   is last user and may/should destroy this socket.
 * * sk_free is called from any context: process, BH, IRQ. When
 *   it is called, socket has no references from outside -> sk_free
 *   may release descendant resources allocated by the socket, but
 *   to the time when it is called, socket is NOT referenced by any
 *   hash tables, lists etc.
 * * Packets, delivered from outside (from network or from another process)
 *   and enqueued on receive/error queues SHOULD NOT grab reference count,
 *   when they sit in queue. Otherwise, packets will leak to hole, when
 *   socket is looked up by one cpu and unhasing is made by another CPU.
 *   It is true for udp/raw, netlink (leak to receive and error queues), tcp
 *   (leak to backlog). Packet socket does all the processing inside
 *   BR_NETPROTO_LOCK, so that it has not this race condition. UNIX sockets
 *   use separate SMP lock, so that they are prone too.
 */

/* Ungrab socket and destroy it, if it was the last reference. */
static inline void sock_put(struct sock *sk)
{
	if (refcount_dec_and_test(&sk->sk_refcnt))
		sk_free(sk);
}
/* Generic version of sock_put(), dealing with all sockets
 * (TCP_TIMEWAIT, TCP_NEW_SYN_RECV, ESTABLISHED...)
 */
void sock_gen_put(struct sock *sk);

int __sk_receive_skb(struct sock *sk, struct sk_buff *skb, const int nested,
		     unsigned int trim_cap, bool refcounted);
static inline int sk_receive_skb(struct sock *sk, struct sk_buff *skb,
				 const int nested)
{
	return __sk_receive_skb(sk, skb, nested, 1, true);
}

static inline void sk_tx_queue_set(struct sock *sk, int tx_queue)
{
	/* sk_tx_queue_mapping accept only upto a 16-bit value */
	if (WARN_ON_ONCE((unsigned short)tx_queue >= USHRT_MAX))
		return;
	/* Paired with READ_ONCE() in sk_tx_queue_get() and
	 * other WRITE_ONCE() because socket lock might be not held.
	 */
	WRITE_ONCE(sk->sk_tx_queue_mapping, tx_queue);
}

#define NO_QUEUE_MAPPING	USHRT_MAX

static inline void sk_tx_queue_clear(struct sock *sk)
{
	/* Paired with READ_ONCE() in sk_tx_queue_get() and
	 * other WRITE_ONCE() because socket lock might be not held.
	 */
	WRITE_ONCE(sk->sk_tx_queue_mapping, NO_QUEUE_MAPPING);
}

static inline int sk_tx_queue_get(const struct sock *sk)
{
	if (sk) {
		/* Paired with WRITE_ONCE() in sk_tx_queue_clear()
		 * and sk_tx_queue_set().
		 */
		int val = READ_ONCE(sk->sk_tx_queue_mapping);

		if (val != NO_QUEUE_MAPPING)
			return val;
	}
	return -1;
}

static inline void __sk_rx_queue_set(struct sock *sk,
				     const struct sk_buff *skb,
				     bool force_set)
{
#ifdef CONFIG_SOCK_RX_QUEUE_MAPPING
	if (skb_rx_queue_recorded(skb)) {
		u16 rx_queue = skb_get_rx_queue(skb);

		if (force_set ||
		    unlikely(READ_ONCE(sk->sk_rx_queue_mapping) != rx_queue))
			WRITE_ONCE(sk->sk_rx_queue_mapping, rx_queue);
	}
#endif
}

static inline void sk_rx_queue_set(struct sock *sk, const struct sk_buff *skb)
{
	__sk_rx_queue_set(sk, skb, true);
}

static inline void sk_rx_queue_update(struct sock *sk, const struct sk_buff *skb)
{
	__sk_rx_queue_set(sk, skb, false);
}

static inline void sk_rx_queue_clear(struct sock *sk)
{
#ifdef CONFIG_SOCK_RX_QUEUE_MAPPING
	WRITE_ONCE(sk->sk_rx_queue_mapping, NO_QUEUE_MAPPING);
#endif
}

static inline int sk_rx_queue_get(const struct sock *sk)
{
#ifdef CONFIG_SOCK_RX_QUEUE_MAPPING
	if (sk) {
		int res = READ_ONCE(sk->sk_rx_queue_mapping);

		if (res != NO_QUEUE_MAPPING)
			return res;
	}
#endif

	return -1;
}

static inline void sk_set_socket(struct sock *sk, struct socket *sock)
{
	sk->sk_socket = sock;
}

static inline wait_queue_head_t *sk_sleep(struct sock *sk)
{
	BUILD_BUG_ON(offsetof(struct socket_wq, wait) != 0);
	return &rcu_dereference_raw(sk->sk_wq)->wait;
}
/* Detach socket from process context.
 * Announce socket dead, detach it from wait queue and inode.
 * Note that parent inode held reference count on this struct sock,
 * we do not release it in this function, because protocol
 * probably wants some additional cleanups or even continuing
 * to work with this socket (TCP).
 */
static inline void sock_orphan(struct sock *sk)
{
	write_lock_bh(&sk->sk_callback_lock);
	sock_set_flag(sk, SOCK_DEAD);
	sk_set_socket(sk, NULL);
	sk->sk_wq  = NULL;
	write_unlock_bh(&sk->sk_callback_lock);
}

static inline void sock_graft(struct sock *sk, struct socket *parent)
{
	WARN_ON(parent->sk);
	write_lock_bh(&sk->sk_callback_lock);
	rcu_assign_pointer(sk->sk_wq, &parent->wq);
	parent->sk = sk;
	sk_set_socket(sk, parent);
	sk->sk_uid = SOCK_INODE(parent)->i_uid;
	security_sock_graft(sk, parent);
	write_unlock_bh(&sk->sk_callback_lock);
}

kuid_t sock_i_uid(struct sock *sk);
unsigned long __sock_i_ino(struct sock *sk);
unsigned long sock_i_ino(struct sock *sk);

static inline kuid_t sock_net_uid(const struct net *net, const struct sock *sk)
{
	return sk ? sk->sk_uid : make_kuid(net->user_ns, 0);
}

static inline u32 net_tx_rndhash(void)
{
	u32 v = get_random_u32();

	return v ?: 1;
}

static inline void sk_set_txhash(struct sock *sk)
{
	/* This pairs with READ_ONCE() in skb_set_hash_from_sk() */
	WRITE_ONCE(sk->sk_txhash, net_tx_rndhash());
}

static inline bool sk_rethink_txhash(struct sock *sk)
{
	if (sk->sk_txhash && sk->sk_txrehash == SOCK_TXREHASH_ENABLED) {
		sk_set_txhash(sk);
		return true;
	}
	return false;
}

static inline struct dst_entry *
__sk_dst_get(const struct sock *sk)
{
	return rcu_dereference_check(sk->sk_dst_cache,
				     lockdep_sock_is_held(sk));
}

static inline struct dst_entry *
sk_dst_get(const struct sock *sk)
{
	struct dst_entry *dst;

	rcu_read_lock();
	dst = rcu_dereference(sk->sk_dst_cache);
	if (dst && !rcuref_get(&dst->__rcuref))
		dst = NULL;
	rcu_read_unlock();
	return dst;
}

static inline void __dst_negative_advice(struct sock *sk)
{
	struct dst_entry *dst = __sk_dst_get(sk);

<<<<<<< HEAD
		if (ndst != dst) {
			rcu_assign_pointer(sk->sk_dst_cache, ndst);
			sk_tx_queue_clear(sk);
			WRITE_ONCE(sk->sk_dst_pending_confirm, 0);
		}
	}
=======
	if (dst && dst->ops->negative_advice)
		dst->ops->negative_advice(sk, dst);
>>>>>>> 0c383648
}

static inline void dst_negative_advice(struct sock *sk)
{
	sk_rethink_txhash(sk);
	__dst_negative_advice(sk);
}

static inline void
__sk_dst_set(struct sock *sk, struct dst_entry *dst)
{
	struct dst_entry *old_dst;

	sk_tx_queue_clear(sk);
	WRITE_ONCE(sk->sk_dst_pending_confirm, 0);
	old_dst = rcu_dereference_protected(sk->sk_dst_cache,
					    lockdep_sock_is_held(sk));
	rcu_assign_pointer(sk->sk_dst_cache, dst);
	dst_release(old_dst);
}

static inline void
sk_dst_set(struct sock *sk, struct dst_entry *dst)
{
	struct dst_entry *old_dst;

	sk_tx_queue_clear(sk);
	WRITE_ONCE(sk->sk_dst_pending_confirm, 0);
	old_dst = xchg((__force struct dst_entry **)&sk->sk_dst_cache, dst);
	dst_release(old_dst);
}

static inline void
__sk_dst_reset(struct sock *sk)
{
	__sk_dst_set(sk, NULL);
}

static inline void
sk_dst_reset(struct sock *sk)
{
	sk_dst_set(sk, NULL);
}

struct dst_entry *__sk_dst_check(struct sock *sk, u32 cookie);

struct dst_entry *sk_dst_check(struct sock *sk, u32 cookie);

static inline void sk_dst_confirm(struct sock *sk)
{
	if (!READ_ONCE(sk->sk_dst_pending_confirm))
		WRITE_ONCE(sk->sk_dst_pending_confirm, 1);
}

static inline void sock_confirm_neigh(struct sk_buff *skb, struct neighbour *n)
{
	if (skb_get_dst_pending_confirm(skb)) {
		struct sock *sk = skb->sk;

		if (sk && READ_ONCE(sk->sk_dst_pending_confirm))
			WRITE_ONCE(sk->sk_dst_pending_confirm, 0);
		neigh_confirm(n);
	}
}

bool sk_mc_loop(const struct sock *sk);

static inline bool sk_can_gso(const struct sock *sk)
{
	return net_gso_ok(sk->sk_route_caps, sk->sk_gso_type);
}

void sk_setup_caps(struct sock *sk, struct dst_entry *dst);

static inline void sk_gso_disable(struct sock *sk)
{
	sk->sk_gso_disabled = 1;
	sk->sk_route_caps &= ~NETIF_F_GSO_MASK;
}

static inline int skb_do_copy_data_nocache(struct sock *sk, struct sk_buff *skb,
					   struct iov_iter *from, char *to,
					   int copy, int offset)
{
	if (skb->ip_summed == CHECKSUM_NONE) {
		__wsum csum = 0;
		if (!csum_and_copy_from_iter_full(to, copy, &csum, from))
			return -EFAULT;
		skb->csum = csum_block_add(skb->csum, csum, offset);
	} else if (sk->sk_route_caps & NETIF_F_NOCACHE_COPY) {
		if (!copy_from_iter_full_nocache(to, copy, from))
			return -EFAULT;
	} else if (!copy_from_iter_full(to, copy, from))
		return -EFAULT;

	return 0;
}

static inline int skb_add_data_nocache(struct sock *sk, struct sk_buff *skb,
				       struct iov_iter *from, int copy)
{
	int err, offset = skb->len;

	err = skb_do_copy_data_nocache(sk, skb, from, skb_put(skb, copy),
				       copy, offset);
	if (err)
		__skb_trim(skb, offset);

	return err;
}

static inline int skb_copy_to_page_nocache(struct sock *sk, struct iov_iter *from,
					   struct sk_buff *skb,
					   struct page *page,
					   int off, int copy)
{
	int err;

	err = skb_do_copy_data_nocache(sk, skb, from, page_address(page) + off,
				       copy, skb->len);
	if (err)
		return err;

	skb_len_add(skb, copy);
	sk_wmem_queued_add(sk, copy);
	sk_mem_charge(sk, copy);
	return 0;
}

/**
 * sk_wmem_alloc_get - returns write allocations
 * @sk: socket
 *
 * Return: sk_wmem_alloc minus initial offset of one
 */
static inline int sk_wmem_alloc_get(const struct sock *sk)
{
	return refcount_read(&sk->sk_wmem_alloc) - 1;
}

/**
 * sk_rmem_alloc_get - returns read allocations
 * @sk: socket
 *
 * Return: sk_rmem_alloc
 */
static inline int sk_rmem_alloc_get(const struct sock *sk)
{
	return atomic_read(&sk->sk_rmem_alloc);
}

/**
 * sk_has_allocations - check if allocations are outstanding
 * @sk: socket
 *
 * Return: true if socket has write or read allocations
 */
static inline bool sk_has_allocations(const struct sock *sk)
{
	return sk_wmem_alloc_get(sk) || sk_rmem_alloc_get(sk);
}

/**
 * skwq_has_sleeper - check if there are any waiting processes
 * @wq: struct socket_wq
 *
 * Return: true if socket_wq has waiting processes
 *
 * The purpose of the skwq_has_sleeper and sock_poll_wait is to wrap the memory
 * barrier call. They were added due to the race found within the tcp code.
 *
 * Consider following tcp code paths::
 *
 *   CPU1                CPU2
 *   sys_select          receive packet
 *   ...                 ...
 *   __add_wait_queue    update tp->rcv_nxt
 *   ...                 ...
 *   tp->rcv_nxt check   sock_def_readable
 *   ...                 {
 *   schedule               rcu_read_lock();
 *                          wq = rcu_dereference(sk->sk_wq);
 *                          if (wq && waitqueue_active(&wq->wait))
 *                              wake_up_interruptible(&wq->wait)
 *                          ...
 *                       }
 *
 * The race for tcp fires when the __add_wait_queue changes done by CPU1 stay
 * in its cache, and so does the tp->rcv_nxt update on CPU2 side.  The CPU1
 * could then endup calling schedule and sleep forever if there are no more
 * data on the socket.
 *
 */
static inline bool skwq_has_sleeper(struct socket_wq *wq)
{
	return wq && wq_has_sleeper(&wq->wait);
}

/**
 * sock_poll_wait - place memory barrier behind the poll_wait call.
 * @filp:           file
 * @sock:           socket to wait on
 * @p:              poll_table
 *
 * See the comments in the wq_has_sleeper function.
 */
static inline void sock_poll_wait(struct file *filp, struct socket *sock,
				  poll_table *p)
{
	if (!poll_does_not_wait(p)) {
		poll_wait(filp, &sock->wq.wait, p);
		/* We need to be sure we are in sync with the
		 * socket flags modification.
		 *
		 * This memory barrier is paired in the wq_has_sleeper.
		 */
		smp_mb();
	}
}

static inline void skb_set_hash_from_sk(struct sk_buff *skb, struct sock *sk)
{
	/* This pairs with WRITE_ONCE() in sk_set_txhash() */
	u32 txhash = READ_ONCE(sk->sk_txhash);

	if (txhash) {
		skb->l4_hash = 1;
		skb->hash = txhash;
	}
}

void skb_set_owner_w(struct sk_buff *skb, struct sock *sk);

/*
 *	Queue a received datagram if it will fit. Stream and sequenced
 *	protocols can't normally use this as they need to fit buffers in
 *	and play with them.
 *
 *	Inlined as it's very short and called for pretty much every
 *	packet ever received.
 */
static inline void skb_set_owner_r(struct sk_buff *skb, struct sock *sk)
{
	skb_orphan(skb);
	skb->sk = sk;
	skb->destructor = sock_rfree;
	atomic_add(skb->truesize, &sk->sk_rmem_alloc);
	sk_mem_charge(sk, skb->truesize);
}

static inline __must_check bool skb_set_owner_sk_safe(struct sk_buff *skb, struct sock *sk)
{
	if (sk && refcount_inc_not_zero(&sk->sk_refcnt)) {
		skb_orphan(skb);
		skb->destructor = sock_efree;
		skb->sk = sk;
		return true;
	}
	return false;
}

static inline struct sk_buff *skb_clone_and_charge_r(struct sk_buff *skb, struct sock *sk)
{
	skb = skb_clone(skb, sk_gfp_mask(sk, GFP_ATOMIC));
	if (skb) {
		if (sk_rmem_schedule(sk, skb, skb->truesize)) {
			skb_set_owner_r(skb, sk);
			return skb;
		}
		__kfree_skb(skb);
	}
	return NULL;
}

static inline void skb_prepare_for_gro(struct sk_buff *skb)
{
	if (skb->destructor != sock_wfree) {
		skb_orphan(skb);
		return;
	}
	skb->slow_gro = 1;
}

void sk_reset_timer(struct sock *sk, struct timer_list *timer,
		    unsigned long expires);

void sk_stop_timer(struct sock *sk, struct timer_list *timer);

void sk_stop_timer_sync(struct sock *sk, struct timer_list *timer);

int __sk_queue_drop_skb(struct sock *sk, struct sk_buff_head *sk_queue,
			struct sk_buff *skb, unsigned int flags,
			void (*destructor)(struct sock *sk,
					   struct sk_buff *skb));
int __sock_queue_rcv_skb(struct sock *sk, struct sk_buff *skb);

int sock_queue_rcv_skb_reason(struct sock *sk, struct sk_buff *skb,
			      enum skb_drop_reason *reason);

static inline int sock_queue_rcv_skb(struct sock *sk, struct sk_buff *skb)
{
	return sock_queue_rcv_skb_reason(sk, skb, NULL);
}

int sock_queue_err_skb(struct sock *sk, struct sk_buff *skb);
struct sk_buff *sock_dequeue_err_skb(struct sock *sk);

/*
 *	Recover an error report and clear atomically
 */

static inline int sock_error(struct sock *sk)
{
	int err;

	/* Avoid an atomic operation for the common case.
	 * This is racy since another cpu/thread can change sk_err under us.
	 */
	if (likely(data_race(!sk->sk_err)))
		return 0;

	err = xchg(&sk->sk_err, 0);
	return -err;
}

void sk_error_report(struct sock *sk);

static inline unsigned long sock_wspace(struct sock *sk)
{
	int amt = 0;

	if (!(sk->sk_shutdown & SEND_SHUTDOWN)) {
		amt = sk->sk_sndbuf - refcount_read(&sk->sk_wmem_alloc);
		if (amt < 0)
			amt = 0;
	}
	return amt;
}

/* Note:
 *  We use sk->sk_wq_raw, from contexts knowing this
 *  pointer is not NULL and cannot disappear/change.
 */
static inline void sk_set_bit(int nr, struct sock *sk)
{
	if ((nr == SOCKWQ_ASYNC_NOSPACE || nr == SOCKWQ_ASYNC_WAITDATA) &&
	    !sock_flag(sk, SOCK_FASYNC))
		return;

	set_bit(nr, &sk->sk_wq_raw->flags);
}

static inline void sk_clear_bit(int nr, struct sock *sk)
{
	if ((nr == SOCKWQ_ASYNC_NOSPACE || nr == SOCKWQ_ASYNC_WAITDATA) &&
	    !sock_flag(sk, SOCK_FASYNC))
		return;

	clear_bit(nr, &sk->sk_wq_raw->flags);
}

static inline void sk_wake_async(const struct sock *sk, int how, int band)
{
	if (sock_flag(sk, SOCK_FASYNC)) {
		rcu_read_lock();
		sock_wake_async(rcu_dereference(sk->sk_wq), how, band);
		rcu_read_unlock();
	}
}

static inline void sk_wake_async_rcu(const struct sock *sk, int how, int band)
{
	if (unlikely(sock_flag(sk, SOCK_FASYNC)))
		sock_wake_async(rcu_dereference(sk->sk_wq), how, band);
}

/* Since sk_{r,w}mem_alloc sums skb->truesize, even a small frame might
 * need sizeof(sk_buff) + MTU + padding, unless net driver perform copybreak.
 * Note: for send buffers, TCP works better if we can build two skbs at
 * minimum.
 */
#define TCP_SKB_MIN_TRUESIZE	(2048 + SKB_DATA_ALIGN(sizeof(struct sk_buff)))

#define SOCK_MIN_SNDBUF		(TCP_SKB_MIN_TRUESIZE * 2)
#define SOCK_MIN_RCVBUF		 TCP_SKB_MIN_TRUESIZE

static inline void sk_stream_moderate_sndbuf(struct sock *sk)
{
	u32 val;

	if (sk->sk_userlocks & SOCK_SNDBUF_LOCK)
		return;

	val = min(sk->sk_sndbuf, sk->sk_wmem_queued >> 1);
	val = max_t(u32, val, sk_unused_reserved_mem(sk));

	WRITE_ONCE(sk->sk_sndbuf, max_t(u32, val, SOCK_MIN_SNDBUF));
}

/**
 * sk_page_frag - return an appropriate page_frag
 * @sk: socket
 *
 * Use the per task page_frag instead of the per socket one for
 * optimization when we know that we're in process context and own
 * everything that's associated with %current.
 *
 * Both direct reclaim and page faults can nest inside other
 * socket operations and end up recursing into sk_page_frag()
 * while it's already in use: explicitly avoid task page_frag
 * when users disable sk_use_task_frag.
 *
 * Return: a per task page_frag if context allows that,
 * otherwise a per socket one.
 */
static inline struct page_frag *sk_page_frag(struct sock *sk)
{
	if (sk->sk_use_task_frag)
		return &current->task_frag;

	return &sk->sk_frag;
}

bool sk_page_frag_refill(struct sock *sk, struct page_frag *pfrag);

/*
 *	Default write policy as shown to user space via poll/select/SIGIO
 */
static inline bool sock_writeable(const struct sock *sk)
{
	return refcount_read(&sk->sk_wmem_alloc) < (READ_ONCE(sk->sk_sndbuf) >> 1);
}

static inline gfp_t gfp_any(void)
{
	return in_softirq() ? GFP_ATOMIC : GFP_KERNEL;
}

static inline gfp_t gfp_memcg_charge(void)
{
	return in_softirq() ? GFP_ATOMIC : GFP_KERNEL;
}

static inline long sock_rcvtimeo(const struct sock *sk, bool noblock)
{
	return noblock ? 0 : sk->sk_rcvtimeo;
}

static inline long sock_sndtimeo(const struct sock *sk, bool noblock)
{
	return noblock ? 0 : sk->sk_sndtimeo;
}

static inline int sock_rcvlowat(const struct sock *sk, int waitall, int len)
{
	int v = waitall ? len : min_t(int, READ_ONCE(sk->sk_rcvlowat), len);

	return v ?: 1;
}

/* Alas, with timeout socket operations are not restartable.
 * Compare this to poll().
 */
static inline int sock_intr_errno(long timeo)
{
	return timeo == MAX_SCHEDULE_TIMEOUT ? -ERESTARTSYS : -EINTR;
}

struct sock_skb_cb {
	u32 dropcount;
};

/* Store sock_skb_cb at the end of skb->cb[] so protocol families
 * using skb->cb[] would keep using it directly and utilize its
 * alignement guarantee.
 */
#define SOCK_SKB_CB_OFFSET ((sizeof_field(struct sk_buff, cb) - \
			    sizeof(struct sock_skb_cb)))

#define SOCK_SKB_CB(__skb) ((struct sock_skb_cb *)((__skb)->cb + \
			    SOCK_SKB_CB_OFFSET))

#define sock_skb_cb_check_size(size) \
	BUILD_BUG_ON((size) > SOCK_SKB_CB_OFFSET)

static inline void
sock_skb_set_dropcount(const struct sock *sk, struct sk_buff *skb)
{
	SOCK_SKB_CB(skb)->dropcount = sock_flag(sk, SOCK_RXQ_OVFL) ?
						atomic_read(&sk->sk_drops) : 0;
}

static inline void sk_drops_add(struct sock *sk, const struct sk_buff *skb)
{
	int segs = max_t(u16, 1, skb_shinfo(skb)->gso_segs);

	atomic_add(segs, &sk->sk_drops);
}

static inline ktime_t sock_read_timestamp(struct sock *sk)
{
#if BITS_PER_LONG==32
	unsigned int seq;
	ktime_t kt;

	do {
		seq = read_seqbegin(&sk->sk_stamp_seq);
		kt = sk->sk_stamp;
	} while (read_seqretry(&sk->sk_stamp_seq, seq));

	return kt;
#else
	return READ_ONCE(sk->sk_stamp);
#endif
}

static inline void sock_write_timestamp(struct sock *sk, ktime_t kt)
{
#if BITS_PER_LONG==32
	write_seqlock(&sk->sk_stamp_seq);
	sk->sk_stamp = kt;
	write_sequnlock(&sk->sk_stamp_seq);
#else
	WRITE_ONCE(sk->sk_stamp, kt);
#endif
}

void __sock_recv_timestamp(struct msghdr *msg, struct sock *sk,
			   struct sk_buff *skb);
void __sock_recv_wifi_status(struct msghdr *msg, struct sock *sk,
			     struct sk_buff *skb);

static inline void
sock_recv_timestamp(struct msghdr *msg, struct sock *sk, struct sk_buff *skb)
{
	struct skb_shared_hwtstamps *hwtstamps = skb_hwtstamps(skb);
	u32 tsflags = READ_ONCE(sk->sk_tsflags);
	ktime_t kt = skb->tstamp;
	/*
	 * generate control messages if
	 * - receive time stamping in software requested
	 * - software time stamp available and wanted
	 * - hardware time stamps available and wanted
	 */
	if (sock_flag(sk, SOCK_RCVTSTAMP) ||
	    (tsflags & SOF_TIMESTAMPING_RX_SOFTWARE) ||
	    (kt && tsflags & SOF_TIMESTAMPING_SOFTWARE) ||
	    (hwtstamps->hwtstamp &&
	     (tsflags & SOF_TIMESTAMPING_RAW_HARDWARE)))
		__sock_recv_timestamp(msg, sk, skb);
	else
		sock_write_timestamp(sk, kt);

	if (sock_flag(sk, SOCK_WIFI_STATUS) && skb_wifi_acked_valid(skb))
		__sock_recv_wifi_status(msg, sk, skb);
}

void __sock_recv_cmsgs(struct msghdr *msg, struct sock *sk,
		       struct sk_buff *skb);

#define SK_DEFAULT_STAMP (-1L * NSEC_PER_SEC)
static inline void sock_recv_cmsgs(struct msghdr *msg, struct sock *sk,
				   struct sk_buff *skb)
{
#define FLAGS_RECV_CMSGS ((1UL << SOCK_RXQ_OVFL)			| \
			   (1UL << SOCK_RCVTSTAMP)			| \
			   (1UL << SOCK_RCVMARK))
#define TSFLAGS_ANY	  (SOF_TIMESTAMPING_SOFTWARE			| \
			   SOF_TIMESTAMPING_RAW_HARDWARE)

	if (sk->sk_flags & FLAGS_RECV_CMSGS ||
	    READ_ONCE(sk->sk_tsflags) & TSFLAGS_ANY)
		__sock_recv_cmsgs(msg, sk, skb);
	else if (unlikely(sock_flag(sk, SOCK_TIMESTAMP)))
		sock_write_timestamp(sk, skb->tstamp);
	else if (unlikely(sock_read_timestamp(sk) == SK_DEFAULT_STAMP))
		sock_write_timestamp(sk, 0);
}

void __sock_tx_timestamp(__u16 tsflags, __u8 *tx_flags);

/**
 * _sock_tx_timestamp - checks whether the outgoing packet is to be time stamped
 * @sk:		socket sending this packet
 * @tsflags:	timestamping flags to use
 * @tx_flags:	completed with instructions for time stamping
 * @tskey:      filled in with next sk_tskey (not for TCP, which uses seqno)
 *
 * Note: callers should take care of initial ``*tx_flags`` value (usually 0)
 */
static inline void _sock_tx_timestamp(struct sock *sk, __u16 tsflags,
				      __u8 *tx_flags, __u32 *tskey)
{
	if (unlikely(tsflags)) {
		__sock_tx_timestamp(tsflags, tx_flags);
		if (tsflags & SOF_TIMESTAMPING_OPT_ID && tskey &&
		    tsflags & SOF_TIMESTAMPING_TX_RECORD_MASK)
			*tskey = atomic_inc_return(&sk->sk_tskey) - 1;
	}
	if (unlikely(sock_flag(sk, SOCK_WIFI_STATUS)))
		*tx_flags |= SKBTX_WIFI_STATUS;
}

static inline void sock_tx_timestamp(struct sock *sk, __u16 tsflags,
				     __u8 *tx_flags)
{
	_sock_tx_timestamp(sk, tsflags, tx_flags, NULL);
}

static inline void skb_setup_tx_timestamp(struct sk_buff *skb, __u16 tsflags)
{
	_sock_tx_timestamp(skb->sk, tsflags, &skb_shinfo(skb)->tx_flags,
			   &skb_shinfo(skb)->tskey);
}

static inline bool sk_is_inet(const struct sock *sk)
{
	int family = READ_ONCE(sk->sk_family);

	return family == AF_INET || family == AF_INET6;
}

static inline bool sk_is_tcp(const struct sock *sk)
{
	return sk_is_inet(sk) &&
	       sk->sk_type == SOCK_STREAM &&
	       sk->sk_protocol == IPPROTO_TCP;
}

static inline bool sk_is_udp(const struct sock *sk)
{
	return sk_is_inet(sk) &&
	       sk->sk_type == SOCK_DGRAM &&
	       sk->sk_protocol == IPPROTO_UDP;
}

static inline bool sk_is_stream_unix(const struct sock *sk)
{
	return sk->sk_family == AF_UNIX && sk->sk_type == SOCK_STREAM;
}

/**
 * sk_eat_skb - Release a skb if it is no longer needed
 * @sk: socket to eat this skb from
 * @skb: socket buffer to eat
 *
 * This routine must be called with interrupts disabled or with the socket
 * locked so that the sk_buff queue operation is ok.
*/
static inline void sk_eat_skb(struct sock *sk, struct sk_buff *skb)
{
	__skb_unlink(skb, &sk->sk_receive_queue);
	__kfree_skb(skb);
}

static inline bool
skb_sk_is_prefetched(struct sk_buff *skb)
{
#ifdef CONFIG_INET
	return skb->destructor == sock_pfree;
#else
	return false;
#endif /* CONFIG_INET */
}

/* This helper checks if a socket is a full socket,
 * ie _not_ a timewait or request socket.
 */
static inline bool sk_fullsock(const struct sock *sk)
{
	return (1 << sk->sk_state) & ~(TCPF_TIME_WAIT | TCPF_NEW_SYN_RECV);
}

static inline bool
sk_is_refcounted(struct sock *sk)
{
	/* Only full sockets have sk->sk_flags. */
	return !sk_fullsock(sk) || !sock_flag(sk, SOCK_RCU_FREE);
}

/* Checks if this SKB belongs to an HW offloaded socket
 * and whether any SW fallbacks are required based on dev.
 * Check decrypted mark in case skb_orphan() cleared socket.
 */
static inline struct sk_buff *sk_validate_xmit_skb(struct sk_buff *skb,
						   struct net_device *dev)
{
#ifdef CONFIG_SOCK_VALIDATE_XMIT
	struct sock *sk = skb->sk;

	if (sk && sk_fullsock(sk) && sk->sk_validate_xmit_skb) {
		skb = sk->sk_validate_xmit_skb(sk, dev, skb);
	} else if (unlikely(skb_is_decrypted(skb))) {
		pr_warn_ratelimited("unencrypted skb with no associated socket - dropping\n");
		kfree_skb(skb);
		skb = NULL;
	}
#endif

	return skb;
}

/* This helper checks if a socket is a LISTEN or NEW_SYN_RECV
 * SYNACK messages can be attached to either ones (depending on SYNCOOKIE)
 */
static inline bool sk_listener(const struct sock *sk)
{
	return (1 << sk->sk_state) & (TCPF_LISTEN | TCPF_NEW_SYN_RECV);
}

void sock_enable_timestamp(struct sock *sk, enum sock_flags flag);
int sock_recv_errqueue(struct sock *sk, struct msghdr *msg, int len, int level,
		       int type);

bool sk_ns_capable(const struct sock *sk,
		   struct user_namespace *user_ns, int cap);
bool sk_capable(const struct sock *sk, int cap);
bool sk_net_capable(const struct sock *sk, int cap);

void sk_get_meminfo(const struct sock *sk, u32 *meminfo);

/* Take into consideration the size of the struct sk_buff overhead in the
 * determination of these values, since that is non-constant across
 * platforms.  This makes socket queueing behavior and performance
 * not depend upon such differences.
 */
#define _SK_MEM_PACKETS		256
#define _SK_MEM_OVERHEAD	SKB_TRUESIZE(256)
#define SK_WMEM_MAX		(_SK_MEM_OVERHEAD * _SK_MEM_PACKETS)
#define SK_RMEM_MAX		(_SK_MEM_OVERHEAD * _SK_MEM_PACKETS)

extern __u32 sysctl_wmem_max;
extern __u32 sysctl_rmem_max;

extern int sysctl_tstamp_allow_data;

extern __u32 sysctl_wmem_default;
extern __u32 sysctl_rmem_default;

#define SKB_FRAG_PAGE_ORDER	get_order(32768)
DECLARE_STATIC_KEY_FALSE(net_high_order_alloc_disable_key);

static inline int sk_get_wmem0(const struct sock *sk, const struct proto *proto)
{
	/* Does this proto have per netns sysctl_wmem ? */
	if (proto->sysctl_wmem_offset)
		return READ_ONCE(*(int *)((void *)sock_net(sk) + proto->sysctl_wmem_offset));

	return READ_ONCE(*proto->sysctl_wmem);
}

static inline int sk_get_rmem0(const struct sock *sk, const struct proto *proto)
{
	/* Does this proto have per netns sysctl_rmem ? */
	if (proto->sysctl_rmem_offset)
		return READ_ONCE(*(int *)((void *)sock_net(sk) + proto->sysctl_rmem_offset));

	return READ_ONCE(*proto->sysctl_rmem);
}

/* Default TCP Small queue budget is ~1 ms of data (1sec >> 10)
 * Some wifi drivers need to tweak it to get more chunks.
 * They can use this helper from their ndo_start_xmit()
 */
static inline void sk_pacing_shift_update(struct sock *sk, int val)
{
	if (!sk || !sk_fullsock(sk) || READ_ONCE(sk->sk_pacing_shift) == val)
		return;
	WRITE_ONCE(sk->sk_pacing_shift, val);
}

/* if a socket is bound to a device, check that the given device
 * index is either the same or that the socket is bound to an L3
 * master device and the given device index is also enslaved to
 * that L3 master
 */
static inline bool sk_dev_equal_l3scope(struct sock *sk, int dif)
{
	int bound_dev_if = READ_ONCE(sk->sk_bound_dev_if);
	int mdif;

	if (!bound_dev_if || bound_dev_if == dif)
		return true;

	mdif = l3mdev_master_ifindex_by_index(sock_net(sk), dif);
	if (mdif && mdif == bound_dev_if)
		return true;

	return false;
}

void sock_def_readable(struct sock *sk);

int sock_bindtoindex(struct sock *sk, int ifindex, bool lock_sk);
void sock_set_timestamp(struct sock *sk, int optname, bool valbool);
int sock_set_timestamping(struct sock *sk, int optname,
			  struct so_timestamping timestamping);

void sock_enable_timestamps(struct sock *sk);
void sock_no_linger(struct sock *sk);
void sock_set_keepalive(struct sock *sk);
void sock_set_priority(struct sock *sk, u32 priority);
void sock_set_rcvbuf(struct sock *sk, int val);
void sock_set_mark(struct sock *sk, u32 val);
void sock_set_reuseaddr(struct sock *sk);
void sock_set_reuseport(struct sock *sk);
void sock_set_sndtimeo(struct sock *sk, s64 secs);

int sock_bind_add(struct sock *sk, struct sockaddr *addr, int addr_len);

int sock_get_timeout(long timeo, void *optval, bool old_timeval);
int sock_copy_user_timeval(struct __kernel_sock_timeval *tv,
			   sockptr_t optval, int optlen, bool old_timeval);

int sock_ioctl_inout(struct sock *sk, unsigned int cmd,
		     void __user *arg, void *karg, size_t size);
int sk_ioctl(struct sock *sk, unsigned int cmd, void __user *arg);
static inline bool sk_is_readable(struct sock *sk)
{
	if (sk->sk_prot->sock_is_readable)
		return sk->sk_prot->sock_is_readable(sk);
	return false;
}
#endif	/* _SOCK_H */<|MERGE_RESOLUTION|>--- conflicted
+++ resolved
@@ -1378,78 +1378,6 @@
 #endif
 }
 
-<<<<<<< HEAD
-static inline bool sk_has_memory_pressure(const struct sock *sk)
-{
-	return sk->sk_prot->memory_pressure != NULL;
-}
-
-static inline bool sk_under_global_memory_pressure(const struct sock *sk)
-{
-	return sk->sk_prot->memory_pressure &&
-		!!READ_ONCE(*sk->sk_prot->memory_pressure);
-}
-
-static inline bool sk_under_memory_pressure(const struct sock *sk)
-{
-	if (!sk->sk_prot->memory_pressure)
-		return false;
-
-	if (mem_cgroup_sockets_enabled && sk->sk_memcg &&
-	    mem_cgroup_under_socket_pressure(sk->sk_memcg))
-		return true;
-
-	return !!READ_ONCE(*sk->sk_prot->memory_pressure);
-}
-
-static inline long
-proto_memory_allocated(const struct proto *prot)
-{
-	return max(0L, atomic_long_read(prot->memory_allocated));
-}
-
-static inline long
-sk_memory_allocated(const struct sock *sk)
-{
-	return proto_memory_allocated(sk->sk_prot);
-}
-
-/* 1 MB per cpu, in page units */
-#define SK_MEMORY_PCPU_RESERVE (1 << (20 - PAGE_SHIFT))
-extern int sysctl_mem_pcpu_rsv;
-
-static inline void proto_memory_pcpu_drain(struct proto *proto)
-{
-	int val = this_cpu_xchg(*proto->per_cpu_fw_alloc, 0);
-
-	if (val)
-		atomic_long_add(val, proto->memory_allocated);
-}
-
-static inline void
-sk_memory_allocated_add(const struct sock *sk, int val)
-{
-	struct proto *proto = sk->sk_prot;
-
-	val = this_cpu_add_return(*proto->per_cpu_fw_alloc, val);
-
-	if (unlikely(val >= READ_ONCE(sysctl_mem_pcpu_rsv)))
-		proto_memory_pcpu_drain(proto);
-}
-
-static inline void
-sk_memory_allocated_sub(const struct sock *sk, int val)
-{
-	struct proto *proto = sk->sk_prot;
-
-	val = this_cpu_sub_return(*proto->per_cpu_fw_alloc, val);
-
-	if (unlikely(val <= -READ_ONCE(sysctl_mem_pcpu_rsv)))
-		proto_memory_pcpu_drain(proto);
-}
-
-=======
->>>>>>> 0c383648
 #define SK_ALLOC_PERCPU_COUNTER_BATCH 16
 
 static inline void sk_sockets_allocated_dec(struct sock *sk)
@@ -2137,17 +2065,8 @@
 {
 	struct dst_entry *dst = __sk_dst_get(sk);
 
-<<<<<<< HEAD
-		if (ndst != dst) {
-			rcu_assign_pointer(sk->sk_dst_cache, ndst);
-			sk_tx_queue_clear(sk);
-			WRITE_ONCE(sk->sk_dst_pending_confirm, 0);
-		}
-	}
-=======
 	if (dst && dst->ops->negative_advice)
 		dst->ops->negative_advice(sk, dst);
->>>>>>> 0c383648
 }
 
 static inline void dst_negative_advice(struct sock *sk)
