--- conflicted
+++ resolved
@@ -10852,7 +10852,6 @@
 	} else {
 		/* By default, write-protect everything to log writes. */
 		int level = PG_LEVEL_4K;
-<<<<<<< HEAD
 
 		if (kvm_x86_ops.cpu_dirty_log_size) {
 			/*
@@ -10861,25 +10860,7 @@
 			 */
 			if (!kvm_dirty_log_manual_protect_and_init_set(kvm))
 				kvm_mmu_slot_leaf_clear_dirty(kvm, new);
-=======
->>>>>>> 575483e9
-
-		if (kvm_x86_ops.cpu_dirty_log_size) {
-			/*
-			 * Clear all dirty bits, unless pages are treated as
-			 * dirty from the get-go.
-			 */
-			if (!kvm_dirty_log_manual_protect_and_init_set(kvm))
-				kvm_mmu_slot_leaf_clear_dirty(kvm, new);
-
-			/*
-			 * Write-protect large pages on write so that dirty
-			 * logging happens at 4k granularity.  No need to
-			 * write-protect small SPTEs since write accesses are
-			 * logged by the CPU via dirty bits.
-			 */
-			level = PG_LEVEL_2M;
-		} else if (kvm_dirty_log_manual_protect_and_init_set(kvm)) {
+
 			/*
 			 * Write-protect large pages on write so that dirty
 			 * logging happens at 4k granularity.  No need to
