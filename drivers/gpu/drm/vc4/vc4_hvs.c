--- conflicted
+++ resolved
@@ -503,7 +503,6 @@
 					      SCALER5_DISPSTAT2_FRCNT2);
 			break;
 		}
-<<<<<<< HEAD
 		break;
 	case VC4_GEN_4:
 		switch (fifo) {
@@ -520,31 +519,10 @@
 					      SCALER_DISPSTAT2_FRCNT2);
 			break;
 		}
-=======
-		break;
-	case VC4_GEN_4:
-		switch (fifo) {
-		case 0:
-			field = VC4_GET_FIELD(HVS_READ(SCALER_DISPSTAT1),
-					      SCALER_DISPSTAT1_FRCNT0);
-			break;
-		case 1:
-			field = VC4_GET_FIELD(HVS_READ(SCALER_DISPSTAT1),
-					      SCALER_DISPSTAT1_FRCNT1);
-			break;
-		case 2:
-			field = VC4_GET_FIELD(HVS_READ(SCALER_DISPSTAT2),
-					      SCALER_DISPSTAT2_FRCNT2);
-			break;
-		}
 		break;
 	default:
 		drm_err(drm, "Unknown VC4 generation: %d", vc4->gen);
->>>>>>> 1e93f594
 		break;
-	default:
-		drm_err(drm, "Unknown VC4 generation: %d", vc4->gen);
-		return 0;
 	}
 
 	drm_dev_exit(idx);
