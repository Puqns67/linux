// SPDX-License-Identifier: GPL-2.0
/*
 *  linux/fs/ext4/inode.c
 *
 * Copyright (C) 1992, 1993, 1994, 1995
 * Remy Card (card@masi.ibp.fr)
 * Laboratoire MASI - Institut Blaise Pascal
 * Universite Pierre et Marie Curie (Paris VI)
 *
 *  from
 *
 *  linux/fs/minix/inode.c
 *
 *  Copyright (C) 1991, 1992  Linus Torvalds
 *
 *  64-bit file support on 64-bit platforms by Jakub Jelinek
 *	(jj@sunsite.ms.mff.cuni.cz)
 *
 *  Assorted race fixes, rewrite of ext4_get_block() by Al Viro, 2000
 */

#include <linux/fs.h>
#include <linux/mount.h>
#include <linux/time.h>
#include <linux/highuid.h>
#include <linux/pagemap.h>
#include <linux/dax.h>
#include <linux/quotaops.h>
#include <linux/string.h>
#include <linux/buffer_head.h>
#include <linux/writeback.h>
#include <linux/pagevec.h>
#include <linux/mpage.h>
#include <linux/namei.h>
#include <linux/uio.h>
#include <linux/bio.h>
#include <linux/workqueue.h>
#include <linux/kernel.h>
#include <linux/printk.h>
#include <linux/slab.h>
#include <linux/bitops.h>
#include <linux/iomap.h>
#include <linux/iversion.h>

#include "ext4_jbd2.h"
#include "xattr.h"
#include "acl.h"
#include "truncate.h"

#include <trace/events/ext4.h>

static __u32 ext4_inode_csum(struct inode *inode, struct ext4_inode *raw,
			      struct ext4_inode_info *ei)
{
	struct ext4_sb_info *sbi = EXT4_SB(inode->i_sb);
	__u32 csum;
	__u16 dummy_csum = 0;
	int offset = offsetof(struct ext4_inode, i_checksum_lo);
	unsigned int csum_size = sizeof(dummy_csum);

	csum = ext4_chksum(sbi, ei->i_csum_seed, (__u8 *)raw, offset);
	csum = ext4_chksum(sbi, csum, (__u8 *)&dummy_csum, csum_size);
	offset += csum_size;
	csum = ext4_chksum(sbi, csum, (__u8 *)raw + offset,
			   EXT4_GOOD_OLD_INODE_SIZE - offset);

	if (EXT4_INODE_SIZE(inode->i_sb) > EXT4_GOOD_OLD_INODE_SIZE) {
		offset = offsetof(struct ext4_inode, i_checksum_hi);
		csum = ext4_chksum(sbi, csum, (__u8 *)raw +
				   EXT4_GOOD_OLD_INODE_SIZE,
				   offset - EXT4_GOOD_OLD_INODE_SIZE);
		if (EXT4_FITS_IN_INODE(raw, ei, i_checksum_hi)) {
			csum = ext4_chksum(sbi, csum, (__u8 *)&dummy_csum,
					   csum_size);
			offset += csum_size;
		}
		csum = ext4_chksum(sbi, csum, (__u8 *)raw + offset,
				   EXT4_INODE_SIZE(inode->i_sb) - offset);
	}

	return csum;
}

static int ext4_inode_csum_verify(struct inode *inode, struct ext4_inode *raw,
				  struct ext4_inode_info *ei)
{
	__u32 provided, calculated;

	if (EXT4_SB(inode->i_sb)->s_es->s_creator_os !=
	    cpu_to_le32(EXT4_OS_LINUX) ||
	    !ext4_has_metadata_csum(inode->i_sb))
		return 1;

	provided = le16_to_cpu(raw->i_checksum_lo);
	calculated = ext4_inode_csum(inode, raw, ei);
	if (EXT4_INODE_SIZE(inode->i_sb) > EXT4_GOOD_OLD_INODE_SIZE &&
	    EXT4_FITS_IN_INODE(raw, ei, i_checksum_hi))
		provided |= ((__u32)le16_to_cpu(raw->i_checksum_hi)) << 16;
	else
		calculated &= 0xFFFF;

	return provided == calculated;
}

void ext4_inode_csum_set(struct inode *inode, struct ext4_inode *raw,
			 struct ext4_inode_info *ei)
{
	__u32 csum;

	if (EXT4_SB(inode->i_sb)->s_es->s_creator_os !=
	    cpu_to_le32(EXT4_OS_LINUX) ||
	    !ext4_has_metadata_csum(inode->i_sb))
		return;

	csum = ext4_inode_csum(inode, raw, ei);
	raw->i_checksum_lo = cpu_to_le16(csum & 0xFFFF);
	if (EXT4_INODE_SIZE(inode->i_sb) > EXT4_GOOD_OLD_INODE_SIZE &&
	    EXT4_FITS_IN_INODE(raw, ei, i_checksum_hi))
		raw->i_checksum_hi = cpu_to_le16(csum >> 16);
}

static inline int ext4_begin_ordered_truncate(struct inode *inode,
					      loff_t new_size)
{
	trace_ext4_begin_ordered_truncate(inode, new_size);
	/*
	 * If jinode is zero, then we never opened the file for
	 * writing, so there's no need to call
	 * jbd2_journal_begin_ordered_truncate() since there's no
	 * outstanding writes we need to flush.
	 */
	if (!EXT4_I(inode)->jinode)
		return 0;
	return jbd2_journal_begin_ordered_truncate(EXT4_JOURNAL(inode),
						   EXT4_I(inode)->jinode,
						   new_size);
}

static void ext4_invalidatepage(struct page *page, unsigned int offset,
				unsigned int length);
static int __ext4_journalled_writepage(struct page *page, unsigned int len);
static int ext4_meta_trans_blocks(struct inode *inode, int lblocks,
				  int pextents);

/*
 * Test whether an inode is a fast symlink.
 * A fast symlink has its symlink data stored in ext4_inode_info->i_data.
 */
int ext4_inode_is_fast_symlink(struct inode *inode)
{
	if (!(EXT4_I(inode)->i_flags & EXT4_EA_INODE_FL)) {
		int ea_blocks = EXT4_I(inode)->i_file_acl ?
				EXT4_CLUSTER_SIZE(inode->i_sb) >> 9 : 0;

		if (ext4_has_inline_data(inode))
			return 0;

		return (S_ISLNK(inode->i_mode) && inode->i_blocks - ea_blocks == 0);
	}
	return S_ISLNK(inode->i_mode) && inode->i_size &&
	       (inode->i_size < EXT4_N_BLOCKS * 4);
}

/*
 * Called at the last iput() if i_nlink is zero.
 */
void ext4_evict_inode(struct inode *inode)
{
	handle_t *handle;
	int err;
	/*
	 * Credits for final inode cleanup and freeing:
	 * sb + inode (ext4_orphan_del()), block bitmap, group descriptor
	 * (xattr block freeing), bitmap, group descriptor (inode freeing)
	 */
	int extra_credits = 6;
	struct ext4_xattr_inode_array *ea_inode_array = NULL;
	bool freeze_protected = false;

	trace_ext4_evict_inode(inode);

	if (inode->i_nlink) {
		/*
		 * When journalling data dirty buffers are tracked only in the
		 * journal. So although mm thinks everything is clean and
		 * ready for reaping the inode might still have some pages to
		 * write in the running transaction or waiting to be
		 * checkpointed. Thus calling jbd2_journal_invalidatepage()
		 * (via truncate_inode_pages()) to discard these buffers can
		 * cause data loss. Also even if we did not discard these
		 * buffers, we would have no way to find them after the inode
		 * is reaped and thus user could see stale data if he tries to
		 * read them before the transaction is checkpointed. So be
		 * careful and force everything to disk here... We use
		 * ei->i_datasync_tid to store the newest transaction
		 * containing inode's data.
		 *
		 * Note that directories do not have this problem because they
		 * don't use page cache.
		 */
		if (inode->i_ino != EXT4_JOURNAL_INO &&
		    ext4_should_journal_data(inode) &&
		    (S_ISLNK(inode->i_mode) || S_ISREG(inode->i_mode)) &&
		    inode->i_data.nrpages) {
			journal_t *journal = EXT4_SB(inode->i_sb)->s_journal;
			tid_t commit_tid = EXT4_I(inode)->i_datasync_tid;

			jbd2_complete_transaction(journal, commit_tid);
			filemap_write_and_wait(&inode->i_data);
		}
		truncate_inode_pages_final(&inode->i_data);

		goto no_delete;
	}

	if (is_bad_inode(inode))
		goto no_delete;
	dquot_initialize(inode);

	if (ext4_should_order_data(inode))
		ext4_begin_ordered_truncate(inode, 0);
	truncate_inode_pages_final(&inode->i_data);

	/*
	 * For inodes with journalled data, transaction commit could have
	 * dirtied the inode. Flush worker is ignoring it because of I_FREEING
	 * flag but we still need to remove the inode from the writeback lists.
	 */
	if (!list_empty_careful(&inode->i_io_list)) {
		WARN_ON_ONCE(!ext4_should_journal_data(inode));
		inode_io_list_del(inode);
	}

	/*
	 * Protect us against freezing - iput() caller didn't have to have any
	 * protection against it. When we are in a running transaction though,
	 * we are already protected against freezing and we cannot grab further
	 * protection due to lock ordering constraints.
	 */
	if (!ext4_journal_current_handle()) {
		sb_start_intwrite(inode->i_sb);
		freeze_protected = true;
	}

	if (!IS_NOQUOTA(inode))
		extra_credits += EXT4_MAXQUOTAS_DEL_BLOCKS(inode->i_sb);

	/*
	 * Block bitmap, group descriptor, and inode are accounted in both
	 * ext4_blocks_for_truncate() and extra_credits. So subtract 3.
	 */
	handle = ext4_journal_start(inode, EXT4_HT_TRUNCATE,
			 ext4_blocks_for_truncate(inode) + extra_credits - 3);
	if (IS_ERR(handle)) {
		ext4_std_error(inode->i_sb, PTR_ERR(handle));
		/*
		 * If we're going to skip the normal cleanup, we still need to
		 * make sure that the in-core orphan linked list is properly
		 * cleaned up.
		 */
		ext4_orphan_del(NULL, inode);
		if (freeze_protected)
			sb_end_intwrite(inode->i_sb);
		goto no_delete;
	}

	if (IS_SYNC(inode))
		ext4_handle_sync(handle);

	/*
	 * Set inode->i_size to 0 before calling ext4_truncate(). We need
	 * special handling of symlinks here because i_size is used to
	 * determine whether ext4_inode_info->i_data contains symlink data or
	 * block mappings. Setting i_size to 0 will remove its fast symlink
	 * status. Erase i_data so that it becomes a valid empty block map.
	 */
	if (ext4_inode_is_fast_symlink(inode))
		memset(EXT4_I(inode)->i_data, 0, sizeof(EXT4_I(inode)->i_data));
	inode->i_size = 0;
	err = ext4_mark_inode_dirty(handle, inode);
	if (err) {
		ext4_warning(inode->i_sb,
			     "couldn't mark inode dirty (err %d)", err);
		goto stop_handle;
	}
	if (inode->i_blocks) {
		err = ext4_truncate(inode);
		if (err) {
			ext4_error_err(inode->i_sb, -err,
				       "couldn't truncate inode %lu (err %d)",
				       inode->i_ino, err);
			goto stop_handle;
		}
	}

	/* Remove xattr references. */
	err = ext4_xattr_delete_inode(handle, inode, &ea_inode_array,
				      extra_credits);
	if (err) {
		ext4_warning(inode->i_sb, "xattr delete (err %d)", err);
stop_handle:
		ext4_journal_stop(handle);
		ext4_orphan_del(NULL, inode);
		if (freeze_protected)
			sb_end_intwrite(inode->i_sb);
		ext4_xattr_inode_array_free(ea_inode_array);
		goto no_delete;
	}

	/*
	 * Kill off the orphan record which ext4_truncate created.
	 * AKPM: I think this can be inside the above `if'.
	 * Note that ext4_orphan_del() has to be able to cope with the
	 * deletion of a non-existent orphan - this is because we don't
	 * know if ext4_truncate() actually created an orphan record.
	 * (Well, we could do this if we need to, but heck - it works)
	 */
	ext4_orphan_del(handle, inode);
	EXT4_I(inode)->i_dtime	= (__u32)ktime_get_real_seconds();

	/*
	 * One subtle ordering requirement: if anything has gone wrong
	 * (transaction abort, IO errors, whatever), then we can still
	 * do these next steps (the fs will already have been marked as
	 * having errors), but we can't free the inode if the mark_dirty
	 * fails.
	 */
	if (ext4_mark_inode_dirty(handle, inode))
		/* If that failed, just do the required in-core inode clear. */
		ext4_clear_inode(inode);
	else
		ext4_free_inode(handle, inode);
	ext4_journal_stop(handle);
	if (freeze_protected)
		sb_end_intwrite(inode->i_sb);
	ext4_xattr_inode_array_free(ea_inode_array);
	return;
no_delete:
	if (!list_empty(&EXT4_I(inode)->i_fc_list))
		ext4_fc_mark_ineligible(inode->i_sb, EXT4_FC_REASON_NOMEM);
	ext4_clear_inode(inode);	/* We must guarantee clearing of inode... */
}

#ifdef CONFIG_QUOTA
qsize_t *ext4_get_reserved_space(struct inode *inode)
{
	return &EXT4_I(inode)->i_reserved_quota;
}
#endif

/*
 * Called with i_data_sem down, which is important since we can call
 * ext4_discard_preallocations() from here.
 */
void ext4_da_update_reserve_space(struct inode *inode,
					int used, int quota_claim)
{
	struct ext4_sb_info *sbi = EXT4_SB(inode->i_sb);
	struct ext4_inode_info *ei = EXT4_I(inode);

	spin_lock(&ei->i_block_reservation_lock);
	trace_ext4_da_update_reserve_space(inode, used, quota_claim);
	if (unlikely(used > ei->i_reserved_data_blocks)) {
		ext4_warning(inode->i_sb, "%s: ino %lu, used %d "
			 "with only %d reserved data blocks",
			 __func__, inode->i_ino, used,
			 ei->i_reserved_data_blocks);
		WARN_ON(1);
		used = ei->i_reserved_data_blocks;
	}

	/* Update per-inode reservations */
	ei->i_reserved_data_blocks -= used;
	percpu_counter_sub(&sbi->s_dirtyclusters_counter, used);

	spin_unlock(&ei->i_block_reservation_lock);

	/* Update quota subsystem for data blocks */
	if (quota_claim)
		dquot_claim_block(inode, EXT4_C2B(sbi, used));
	else {
		/*
		 * We did fallocate with an offset that is already delayed
		 * allocated. So on delayed allocated writeback we should
		 * not re-claim the quota for fallocated blocks.
		 */
		dquot_release_reservation_block(inode, EXT4_C2B(sbi, used));
	}

	/*
	 * If we have done all the pending block allocations and if
	 * there aren't any writers on the inode, we can discard the
	 * inode's preallocations.
	 */
	if ((ei->i_reserved_data_blocks == 0) &&
	    !inode_is_open_for_write(inode))
		ext4_discard_preallocations(inode, 0);
}

static int __check_block_validity(struct inode *inode, const char *func,
				unsigned int line,
				struct ext4_map_blocks *map)
{
	if (ext4_has_feature_journal(inode->i_sb) &&
	    (inode->i_ino ==
	     le32_to_cpu(EXT4_SB(inode->i_sb)->s_es->s_journal_inum)))
		return 0;
	if (!ext4_inode_block_valid(inode, map->m_pblk, map->m_len)) {
		ext4_error_inode(inode, func, line, map->m_pblk,
				 "lblock %lu mapped to illegal pblock %llu "
				 "(length %d)", (unsigned long) map->m_lblk,
				 map->m_pblk, map->m_len);
		return -EFSCORRUPTED;
	}
	return 0;
}

int ext4_issue_zeroout(struct inode *inode, ext4_lblk_t lblk, ext4_fsblk_t pblk,
		       ext4_lblk_t len)
{
	int ret;

	if (IS_ENCRYPTED(inode) && S_ISREG(inode->i_mode))
		return fscrypt_zeroout_range(inode, lblk, pblk, len);

	ret = sb_issue_zeroout(inode->i_sb, pblk, len, GFP_NOFS);
	if (ret > 0)
		ret = 0;

	return ret;
}

#define check_block_validity(inode, map)	\
	__check_block_validity((inode), __func__, __LINE__, (map))

#ifdef ES_AGGRESSIVE_TEST
static void ext4_map_blocks_es_recheck(handle_t *handle,
				       struct inode *inode,
				       struct ext4_map_blocks *es_map,
				       struct ext4_map_blocks *map,
				       int flags)
{
	int retval;

	map->m_flags = 0;
	/*
	 * There is a race window that the result is not the same.
	 * e.g. xfstests #223 when dioread_nolock enables.  The reason
	 * is that we lookup a block mapping in extent status tree with
	 * out taking i_data_sem.  So at the time the unwritten extent
	 * could be converted.
	 */
	down_read(&EXT4_I(inode)->i_data_sem);
	if (ext4_test_inode_flag(inode, EXT4_INODE_EXTENTS)) {
		retval = ext4_ext_map_blocks(handle, inode, map, 0);
	} else {
		retval = ext4_ind_map_blocks(handle, inode, map, 0);
	}
	up_read((&EXT4_I(inode)->i_data_sem));

	/*
	 * We don't check m_len because extent will be collpased in status
	 * tree.  So the m_len might not equal.
	 */
	if (es_map->m_lblk != map->m_lblk ||
	    es_map->m_flags != map->m_flags ||
	    es_map->m_pblk != map->m_pblk) {
		printk("ES cache assertion failed for inode: %lu "
		       "es_cached ex [%d/%d/%llu/%x] != "
		       "found ex [%d/%d/%llu/%x] retval %d flags %x\n",
		       inode->i_ino, es_map->m_lblk, es_map->m_len,
		       es_map->m_pblk, es_map->m_flags, map->m_lblk,
		       map->m_len, map->m_pblk, map->m_flags,
		       retval, flags);
	}
}
#endif /* ES_AGGRESSIVE_TEST */

/*
 * The ext4_map_blocks() function tries to look up the requested blocks,
 * and returns if the blocks are already mapped.
 *
 * Otherwise it takes the write lock of the i_data_sem and allocate blocks
 * and store the allocated blocks in the result buffer head and mark it
 * mapped.
 *
 * If file type is extents based, it will call ext4_ext_map_blocks(),
 * Otherwise, call with ext4_ind_map_blocks() to handle indirect mapping
 * based files
 *
 * On success, it returns the number of blocks being mapped or allocated.  if
 * create==0 and the blocks are pre-allocated and unwritten, the resulting @map
 * is marked as unwritten. If the create == 1, it will mark @map as mapped.
 *
 * It returns 0 if plain look up failed (blocks have not been allocated), in
 * that case, @map is returned as unmapped but we still do fill map->m_len to
 * indicate the length of a hole starting at map->m_lblk.
 *
 * It returns the error in case of allocation failure.
 */
int ext4_map_blocks(handle_t *handle, struct inode *inode,
		    struct ext4_map_blocks *map, int flags)
{
	struct extent_status es;
	int retval;
	int ret = 0;
#ifdef ES_AGGRESSIVE_TEST
	struct ext4_map_blocks orig_map;

	memcpy(&orig_map, map, sizeof(*map));
#endif

	map->m_flags = 0;
	ext_debug(inode, "flag 0x%x, max_blocks %u, logical block %lu\n",
		  flags, map->m_len, (unsigned long) map->m_lblk);

	/*
	 * ext4_map_blocks returns an int, and m_len is an unsigned int
	 */
	if (unlikely(map->m_len > INT_MAX))
		map->m_len = INT_MAX;

	/* We can handle the block number less than EXT_MAX_BLOCKS */
	if (unlikely(map->m_lblk >= EXT_MAX_BLOCKS))
		return -EFSCORRUPTED;

	/* Lookup extent status tree firstly */
	if (!(EXT4_SB(inode->i_sb)->s_mount_state & EXT4_FC_REPLAY) &&
	    ext4_es_lookup_extent(inode, map->m_lblk, NULL, &es)) {
		if (ext4_es_is_written(&es) || ext4_es_is_unwritten(&es)) {
			map->m_pblk = ext4_es_pblock(&es) +
					map->m_lblk - es.es_lblk;
			map->m_flags |= ext4_es_is_written(&es) ?
					EXT4_MAP_MAPPED : EXT4_MAP_UNWRITTEN;
			retval = es.es_len - (map->m_lblk - es.es_lblk);
			if (retval > map->m_len)
				retval = map->m_len;
			map->m_len = retval;
		} else if (ext4_es_is_delayed(&es) || ext4_es_is_hole(&es)) {
			map->m_pblk = 0;
			retval = es.es_len - (map->m_lblk - es.es_lblk);
			if (retval > map->m_len)
				retval = map->m_len;
			map->m_len = retval;
			retval = 0;
		} else {
			BUG();
		}
#ifdef ES_AGGRESSIVE_TEST
		ext4_map_blocks_es_recheck(handle, inode, map,
					   &orig_map, flags);
#endif
		goto found;
	}

	/*
	 * Try to see if we can get the block without requesting a new
	 * file system block.
	 */
	down_read(&EXT4_I(inode)->i_data_sem);
	if (ext4_test_inode_flag(inode, EXT4_INODE_EXTENTS)) {
		retval = ext4_ext_map_blocks(handle, inode, map, 0);
	} else {
		retval = ext4_ind_map_blocks(handle, inode, map, 0);
	}
	if (retval > 0) {
		unsigned int status;

		if (unlikely(retval != map->m_len)) {
			ext4_warning(inode->i_sb,
				     "ES len assertion failed for inode "
				     "%lu: retval %d != map->m_len %d",
				     inode->i_ino, retval, map->m_len);
			WARN_ON(1);
		}

		status = map->m_flags & EXT4_MAP_UNWRITTEN ?
				EXTENT_STATUS_UNWRITTEN : EXTENT_STATUS_WRITTEN;
		if (!(flags & EXT4_GET_BLOCKS_DELALLOC_RESERVE) &&
		    !(status & EXTENT_STATUS_WRITTEN) &&
		    ext4_es_scan_range(inode, &ext4_es_is_delayed, map->m_lblk,
				       map->m_lblk + map->m_len - 1))
			status |= EXTENT_STATUS_DELAYED;
		ret = ext4_es_insert_extent(inode, map->m_lblk,
					    map->m_len, map->m_pblk, status);
		if (ret < 0)
			retval = ret;
	}
	up_read((&EXT4_I(inode)->i_data_sem));

found:
	if (retval > 0 && map->m_flags & EXT4_MAP_MAPPED) {
		ret = check_block_validity(inode, map);
		if (ret != 0)
			return ret;
	}

	/* If it is only a block(s) look up */
	if ((flags & EXT4_GET_BLOCKS_CREATE) == 0)
		return retval;

	/*
	 * Returns if the blocks have already allocated
	 *
	 * Note that if blocks have been preallocated
	 * ext4_ext_get_block() returns the create = 0
	 * with buffer head unmapped.
	 */
	if (retval > 0 && map->m_flags & EXT4_MAP_MAPPED)
		/*
		 * If we need to convert extent to unwritten
		 * we continue and do the actual work in
		 * ext4_ext_map_blocks()
		 */
		if (!(flags & EXT4_GET_BLOCKS_CONVERT_UNWRITTEN))
			return retval;

	/*
	 * Here we clear m_flags because after allocating an new extent,
	 * it will be set again.
	 */
	map->m_flags &= ~EXT4_MAP_FLAGS;

	/*
	 * New blocks allocate and/or writing to unwritten extent
	 * will possibly result in updating i_data, so we take
	 * the write lock of i_data_sem, and call get_block()
	 * with create == 1 flag.
	 */
	down_write(&EXT4_I(inode)->i_data_sem);

	/*
	 * We need to check for EXT4 here because migrate
	 * could have changed the inode type in between
	 */
	if (ext4_test_inode_flag(inode, EXT4_INODE_EXTENTS)) {
		retval = ext4_ext_map_blocks(handle, inode, map, flags);
	} else {
		retval = ext4_ind_map_blocks(handle, inode, map, flags);

		if (retval > 0 && map->m_flags & EXT4_MAP_NEW) {
			/*
			 * We allocated new blocks which will result in
			 * i_data's format changing.  Force the migrate
			 * to fail by clearing migrate flags
			 */
			ext4_clear_inode_state(inode, EXT4_STATE_EXT_MIGRATE);
		}

		/*
		 * Update reserved blocks/metadata blocks after successful
		 * block allocation which had been deferred till now. We don't
		 * support fallocate for non extent files. So we can update
		 * reserve space here.
		 */
		if ((retval > 0) &&
			(flags & EXT4_GET_BLOCKS_DELALLOC_RESERVE))
			ext4_da_update_reserve_space(inode, retval, 1);
	}

	if (retval > 0) {
		unsigned int status;

		if (unlikely(retval != map->m_len)) {
			ext4_warning(inode->i_sb,
				     "ES len assertion failed for inode "
				     "%lu: retval %d != map->m_len %d",
				     inode->i_ino, retval, map->m_len);
			WARN_ON(1);
		}

		/*
		 * We have to zeroout blocks before inserting them into extent
		 * status tree. Otherwise someone could look them up there and
		 * use them before they are really zeroed. We also have to
		 * unmap metadata before zeroing as otherwise writeback can
		 * overwrite zeros with stale data from block device.
		 */
		if (flags & EXT4_GET_BLOCKS_ZERO &&
		    map->m_flags & EXT4_MAP_MAPPED &&
		    map->m_flags & EXT4_MAP_NEW) {
			ret = ext4_issue_zeroout(inode, map->m_lblk,
						 map->m_pblk, map->m_len);
			if (ret) {
				retval = ret;
				goto out_sem;
			}
		}

		/*
		 * If the extent has been zeroed out, we don't need to update
		 * extent status tree.
		 */
		if ((flags & EXT4_GET_BLOCKS_PRE_IO) &&
		    ext4_es_lookup_extent(inode, map->m_lblk, NULL, &es)) {
			if (ext4_es_is_written(&es))
				goto out_sem;
		}
		status = map->m_flags & EXT4_MAP_UNWRITTEN ?
				EXTENT_STATUS_UNWRITTEN : EXTENT_STATUS_WRITTEN;
		if (!(flags & EXT4_GET_BLOCKS_DELALLOC_RESERVE) &&
		    !(status & EXTENT_STATUS_WRITTEN) &&
		    ext4_es_scan_range(inode, &ext4_es_is_delayed, map->m_lblk,
				       map->m_lblk + map->m_len - 1))
			status |= EXTENT_STATUS_DELAYED;
		ret = ext4_es_insert_extent(inode, map->m_lblk, map->m_len,
					    map->m_pblk, status);
		if (ret < 0) {
			retval = ret;
			goto out_sem;
		}
	}

out_sem:
	up_write((&EXT4_I(inode)->i_data_sem));
	if (retval > 0 && map->m_flags & EXT4_MAP_MAPPED) {
		ret = check_block_validity(inode, map);
		if (ret != 0)
			return ret;

		/*
		 * Inodes with freshly allocated blocks where contents will be
		 * visible after transaction commit must be on transaction's
		 * ordered data list.
		 */
		if (map->m_flags & EXT4_MAP_NEW &&
		    !(map->m_flags & EXT4_MAP_UNWRITTEN) &&
		    !(flags & EXT4_GET_BLOCKS_ZERO) &&
		    !ext4_is_quota_file(inode) &&
		    ext4_should_order_data(inode)) {
			loff_t start_byte =
				(loff_t)map->m_lblk << inode->i_blkbits;
			loff_t length = (loff_t)map->m_len << inode->i_blkbits;

			if (flags & EXT4_GET_BLOCKS_IO_SUBMIT)
				ret = ext4_jbd2_inode_add_wait(handle, inode,
						start_byte, length);
			else
				ret = ext4_jbd2_inode_add_write(handle, inode,
						start_byte, length);
			if (ret)
				return ret;
		}
		ext4_fc_track_range(handle, inode, map->m_lblk,
			    map->m_lblk + map->m_len - 1);
	}

	if (retval < 0)
		ext_debug(inode, "failed with err %d\n", retval);
	return retval;
}

/*
 * Update EXT4_MAP_FLAGS in bh->b_state. For buffer heads attached to pages
 * we have to be careful as someone else may be manipulating b_state as well.
 */
static void ext4_update_bh_state(struct buffer_head *bh, unsigned long flags)
{
	unsigned long old_state;
	unsigned long new_state;

	flags &= EXT4_MAP_FLAGS;

	/* Dummy buffer_head? Set non-atomically. */
	if (!bh->b_page) {
		bh->b_state = (bh->b_state & ~EXT4_MAP_FLAGS) | flags;
		return;
	}
	/*
	 * Someone else may be modifying b_state. Be careful! This is ugly but
	 * once we get rid of using bh as a container for mapping information
	 * to pass to / from get_block functions, this can go away.
	 */
	do {
		old_state = READ_ONCE(bh->b_state);
		new_state = (old_state & ~EXT4_MAP_FLAGS) | flags;
	} while (unlikely(
		 cmpxchg(&bh->b_state, old_state, new_state) != old_state));
}

static int _ext4_get_block(struct inode *inode, sector_t iblock,
			   struct buffer_head *bh, int flags)
{
	struct ext4_map_blocks map;
	int ret = 0;

	if (ext4_has_inline_data(inode))
		return -ERANGE;

	map.m_lblk = iblock;
	map.m_len = bh->b_size >> inode->i_blkbits;

	ret = ext4_map_blocks(ext4_journal_current_handle(), inode, &map,
			      flags);
	if (ret > 0) {
		map_bh(bh, inode->i_sb, map.m_pblk);
		ext4_update_bh_state(bh, map.m_flags);
		bh->b_size = inode->i_sb->s_blocksize * map.m_len;
		ret = 0;
	} else if (ret == 0) {
		/* hole case, need to fill in bh->b_size */
		bh->b_size = inode->i_sb->s_blocksize * map.m_len;
	}
	return ret;
}

int ext4_get_block(struct inode *inode, sector_t iblock,
		   struct buffer_head *bh, int create)
{
	return _ext4_get_block(inode, iblock, bh,
			       create ? EXT4_GET_BLOCKS_CREATE : 0);
}

/*
 * Get block function used when preparing for buffered write if we require
 * creating an unwritten extent if blocks haven't been allocated.  The extent
 * will be converted to written after the IO is complete.
 */
int ext4_get_block_unwritten(struct inode *inode, sector_t iblock,
			     struct buffer_head *bh_result, int create)
{
	ext4_debug("ext4_get_block_unwritten: inode %lu, create flag %d\n",
		   inode->i_ino, create);
	return _ext4_get_block(inode, iblock, bh_result,
			       EXT4_GET_BLOCKS_IO_CREATE_EXT);
}

/* Maximum number of blocks we map for direct IO at once. */
#define DIO_MAX_BLOCKS 4096

/*
 * `handle' can be NULL if create is zero
 */
struct buffer_head *ext4_getblk(handle_t *handle, struct inode *inode,
				ext4_lblk_t block, int map_flags)
{
	struct ext4_map_blocks map;
	struct buffer_head *bh;
	int create = map_flags & EXT4_GET_BLOCKS_CREATE;
	int err;

	ASSERT((EXT4_SB(inode->i_sb)->s_mount_state & EXT4_FC_REPLAY)
		    || handle != NULL || create == 0);

	map.m_lblk = block;
	map.m_len = 1;
	err = ext4_map_blocks(handle, inode, &map, map_flags);

	if (err == 0)
		return create ? ERR_PTR(-ENOSPC) : NULL;
	if (err < 0)
		return ERR_PTR(err);

	bh = sb_getblk(inode->i_sb, map.m_pblk);
	if (unlikely(!bh))
		return ERR_PTR(-ENOMEM);
	if (map.m_flags & EXT4_MAP_NEW) {
		ASSERT(create != 0);
		ASSERT((EXT4_SB(inode->i_sb)->s_mount_state & EXT4_FC_REPLAY)
			    || (handle != NULL));

		/*
		 * Now that we do not always journal data, we should
		 * keep in mind whether this should always journal the
		 * new buffer as metadata.  For now, regular file
		 * writes use ext4_get_block instead, so it's not a
		 * problem.
		 */
		lock_buffer(bh);
		BUFFER_TRACE(bh, "call get_create_access");
		err = ext4_journal_get_create_access(handle, inode->i_sb, bh,
						     EXT4_JTR_NONE);
		if (unlikely(err)) {
			unlock_buffer(bh);
			goto errout;
		}
		if (!buffer_uptodate(bh)) {
			memset(bh->b_data, 0, inode->i_sb->s_blocksize);
			set_buffer_uptodate(bh);
		}
		unlock_buffer(bh);
		BUFFER_TRACE(bh, "call ext4_handle_dirty_metadata");
		err = ext4_handle_dirty_metadata(handle, inode, bh);
		if (unlikely(err))
			goto errout;
	} else
		BUFFER_TRACE(bh, "not a new buffer");
	return bh;
errout:
	brelse(bh);
	return ERR_PTR(err);
}

struct buffer_head *ext4_bread(handle_t *handle, struct inode *inode,
			       ext4_lblk_t block, int map_flags)
{
	struct buffer_head *bh;
	int ret;

	bh = ext4_getblk(handle, inode, block, map_flags);
	if (IS_ERR(bh))
		return bh;
	if (!bh || ext4_buffer_uptodate(bh))
		return bh;

	ret = ext4_read_bh_lock(bh, REQ_META | REQ_PRIO, true);
	if (ret) {
		put_bh(bh);
		return ERR_PTR(ret);
	}
	return bh;
}

/* Read a contiguous batch of blocks. */
int ext4_bread_batch(struct inode *inode, ext4_lblk_t block, int bh_count,
		     bool wait, struct buffer_head **bhs)
{
	int i, err;

	for (i = 0; i < bh_count; i++) {
		bhs[i] = ext4_getblk(NULL, inode, block + i, 0 /* map_flags */);
		if (IS_ERR(bhs[i])) {
			err = PTR_ERR(bhs[i]);
			bh_count = i;
			goto out_brelse;
		}
	}

	for (i = 0; i < bh_count; i++)
		/* Note that NULL bhs[i] is valid because of holes. */
		if (bhs[i] && !ext4_buffer_uptodate(bhs[i]))
			ext4_read_bh_lock(bhs[i], REQ_META | REQ_PRIO, false);

	if (!wait)
		return 0;

	for (i = 0; i < bh_count; i++)
		if (bhs[i])
			wait_on_buffer(bhs[i]);

	for (i = 0; i < bh_count; i++) {
		if (bhs[i] && !buffer_uptodate(bhs[i])) {
			err = -EIO;
			goto out_brelse;
		}
	}
	return 0;

out_brelse:
	for (i = 0; i < bh_count; i++) {
		brelse(bhs[i]);
		bhs[i] = NULL;
	}
	return err;
}

int ext4_walk_page_buffers(handle_t *handle, struct inode *inode,
			   struct buffer_head *head,
			   unsigned from,
			   unsigned to,
			   int *partial,
			   int (*fn)(handle_t *handle, struct inode *inode,
				     struct buffer_head *bh))
{
	struct buffer_head *bh;
	unsigned block_start, block_end;
	unsigned blocksize = head->b_size;
	int err, ret = 0;
	struct buffer_head *next;

	for (bh = head, block_start = 0;
	     ret == 0 && (bh != head || !block_start);
	     block_start = block_end, bh = next) {
		next = bh->b_this_page;
		block_end = block_start + blocksize;
		if (block_end <= from || block_start >= to) {
			if (partial && !buffer_uptodate(bh))
				*partial = 1;
			continue;
		}
		err = (*fn)(handle, inode, bh);
		if (!ret)
			ret = err;
	}
	return ret;
}

/*
 * To preserve ordering, it is essential that the hole instantiation and
 * the data write be encapsulated in a single transaction.  We cannot
 * close off a transaction and start a new one between the ext4_get_block()
 * and the commit_write().  So doing the jbd2_journal_start at the start of
 * prepare_write() is the right place.
 *
 * Also, this function can nest inside ext4_writepage().  In that case, we
 * *know* that ext4_writepage() has generated enough buffer credits to do the
 * whole page.  So we won't block on the journal in that case, which is good,
 * because the caller may be PF_MEMALLOC.
 *
 * By accident, ext4 can be reentered when a transaction is open via
 * quota file writes.  If we were to commit the transaction while thus
 * reentered, there can be a deadlock - we would be holding a quota
 * lock, and the commit would never complete if another thread had a
 * transaction open and was blocking on the quota lock - a ranking
 * violation.
 *
 * So what we do is to rely on the fact that jbd2_journal_stop/journal_start
 * will _not_ run commit under these circumstances because handle->h_ref
 * is elevated.  We'll still have enough credits for the tiny quotafile
 * write.
 */
int do_journal_get_write_access(handle_t *handle, struct inode *inode,
				struct buffer_head *bh)
{
	int dirty = buffer_dirty(bh);
	int ret;

	if (!buffer_mapped(bh) || buffer_freed(bh))
		return 0;
	/*
	 * __block_write_begin() could have dirtied some buffers. Clean
	 * the dirty bit as jbd2_journal_get_write_access() could complain
	 * otherwise about fs integrity issues. Setting of the dirty bit
	 * by __block_write_begin() isn't a real problem here as we clear
	 * the bit before releasing a page lock and thus writeback cannot
	 * ever write the buffer.
	 */
	if (dirty)
		clear_buffer_dirty(bh);
	BUFFER_TRACE(bh, "get write access");
	ret = ext4_journal_get_write_access(handle, inode->i_sb, bh,
					    EXT4_JTR_NONE);
	if (!ret && dirty)
		ret = ext4_handle_dirty_metadata(handle, NULL, bh);
	return ret;
}

#ifdef CONFIG_FS_ENCRYPTION
static int ext4_block_write_begin(struct page *page, loff_t pos, unsigned len,
				  get_block_t *get_block)
{
	unsigned from = pos & (PAGE_SIZE - 1);
	unsigned to = from + len;
	struct inode *inode = page->mapping->host;
	unsigned block_start, block_end;
	sector_t block;
	int err = 0;
	unsigned blocksize = inode->i_sb->s_blocksize;
	unsigned bbits;
	struct buffer_head *bh, *head, *wait[2];
	int nr_wait = 0;
	int i;

	BUG_ON(!PageLocked(page));
	BUG_ON(from > PAGE_SIZE);
	BUG_ON(to > PAGE_SIZE);
	BUG_ON(from > to);

	if (!page_has_buffers(page))
		create_empty_buffers(page, blocksize, 0);
	head = page_buffers(page);
	bbits = ilog2(blocksize);
	block = (sector_t)page->index << (PAGE_SHIFT - bbits);

	for (bh = head, block_start = 0; bh != head || !block_start;
	    block++, block_start = block_end, bh = bh->b_this_page) {
		block_end = block_start + blocksize;
		if (block_end <= from || block_start >= to) {
			if (PageUptodate(page)) {
				set_buffer_uptodate(bh);
			}
			continue;
		}
		if (buffer_new(bh))
			clear_buffer_new(bh);
		if (!buffer_mapped(bh)) {
			WARN_ON(bh->b_size != blocksize);
			err = get_block(inode, block, bh, 1);
			if (err)
				break;
			if (buffer_new(bh)) {
				if (PageUptodate(page)) {
					clear_buffer_new(bh);
					set_buffer_uptodate(bh);
					mark_buffer_dirty(bh);
					continue;
				}
				if (block_end > to || block_start < from)
					zero_user_segments(page, to, block_end,
							   block_start, from);
				continue;
			}
		}
		if (PageUptodate(page)) {
			set_buffer_uptodate(bh);
			continue;
		}
		if (!buffer_uptodate(bh) && !buffer_delay(bh) &&
		    !buffer_unwritten(bh) &&
		    (block_start < from || block_end > to)) {
			ext4_read_bh_lock(bh, 0, false);
			wait[nr_wait++] = bh;
		}
	}
	/*
	 * If we issued read requests, let them complete.
	 */
	for (i = 0; i < nr_wait; i++) {
		wait_on_buffer(wait[i]);
		if (!buffer_uptodate(wait[i]))
			err = -EIO;
	}
	if (unlikely(err)) {
		page_zero_new_buffers(page, from, to);
	} else if (fscrypt_inode_uses_fs_layer_crypto(inode)) {
		for (i = 0; i < nr_wait; i++) {
			int err2;

			err2 = fscrypt_decrypt_pagecache_blocks(page, blocksize,
								bh_offset(wait[i]));
			if (err2) {
				clear_buffer_uptodate(wait[i]);
				err = err2;
			}
		}
	}

	return err;
}
#endif

static int ext4_write_begin(struct file *file, struct address_space *mapping,
			    loff_t pos, unsigned len, unsigned flags,
			    struct page **pagep, void **fsdata)
{
	struct inode *inode = mapping->host;
	int ret, needed_blocks;
	handle_t *handle;
	int retries = 0;
	struct page *page;
	pgoff_t index;
	unsigned from, to;

	if (unlikely(ext4_forced_shutdown(EXT4_SB(inode->i_sb))))
		return -EIO;

	trace_ext4_write_begin(inode, pos, len, flags);
	/*
	 * Reserve one block more for addition to orphan list in case
	 * we allocate blocks but write fails for some reason
	 */
	needed_blocks = ext4_writepage_trans_blocks(inode) + 1;
	index = pos >> PAGE_SHIFT;
	from = pos & (PAGE_SIZE - 1);
	to = from + len;

	if (ext4_test_inode_state(inode, EXT4_STATE_MAY_INLINE_DATA)) {
		ret = ext4_try_to_write_inline_data(mapping, inode, pos, len,
						    flags, pagep);
		if (ret < 0)
			return ret;
		if (ret == 1)
			return 0;
	}

	/*
	 * grab_cache_page_write_begin() can take a long time if the
	 * system is thrashing due to memory pressure, or if the page
	 * is being written back.  So grab it first before we start
	 * the transaction handle.  This also allows us to allocate
	 * the page (if needed) without using GFP_NOFS.
	 */
retry_grab:
	page = grab_cache_page_write_begin(mapping, index, flags);
	if (!page)
		return -ENOMEM;
	unlock_page(page);

retry_journal:
	handle = ext4_journal_start(inode, EXT4_HT_WRITE_PAGE, needed_blocks);
	if (IS_ERR(handle)) {
		put_page(page);
		return PTR_ERR(handle);
	}

	lock_page(page);
	if (page->mapping != mapping) {
		/* The page got truncated from under us */
		unlock_page(page);
		put_page(page);
		ext4_journal_stop(handle);
		goto retry_grab;
	}
	/* In case writeback began while the page was unlocked */
	wait_for_stable_page(page);

#ifdef CONFIG_FS_ENCRYPTION
	if (ext4_should_dioread_nolock(inode))
		ret = ext4_block_write_begin(page, pos, len,
					     ext4_get_block_unwritten);
	else
		ret = ext4_block_write_begin(page, pos, len,
					     ext4_get_block);
#else
	if (ext4_should_dioread_nolock(inode))
		ret = __block_write_begin(page, pos, len,
					  ext4_get_block_unwritten);
	else
		ret = __block_write_begin(page, pos, len, ext4_get_block);
#endif
	if (!ret && ext4_should_journal_data(inode)) {
		ret = ext4_walk_page_buffers(handle, inode,
					     page_buffers(page), from, to, NULL,
					     do_journal_get_write_access);
	}

	if (ret) {
		bool extended = (pos + len > inode->i_size) &&
				!ext4_verity_in_progress(inode);

		unlock_page(page);
		/*
		 * __block_write_begin may have instantiated a few blocks
		 * outside i_size.  Trim these off again. Don't need
		 * i_size_read because we hold i_mutex.
		 *
		 * Add inode to orphan list in case we crash before
		 * truncate finishes
		 */
		if (extended && ext4_can_truncate(inode))
			ext4_orphan_add(handle, inode);

		ext4_journal_stop(handle);
		if (extended) {
			ext4_truncate_failed_write(inode);
			/*
			 * If truncate failed early the inode might
			 * still be on the orphan list; we need to
			 * make sure the inode is removed from the
			 * orphan list in that case.
			 */
			if (inode->i_nlink)
				ext4_orphan_del(NULL, inode);
		}

		if (ret == -ENOSPC &&
		    ext4_should_retry_alloc(inode->i_sb, &retries))
			goto retry_journal;
		put_page(page);
		return ret;
	}
	*pagep = page;
	return ret;
}

/* For write_end() in data=journal mode */
static int write_end_fn(handle_t *handle, struct inode *inode,
			struct buffer_head *bh)
{
	int ret;
	if (!buffer_mapped(bh) || buffer_freed(bh))
		return 0;
	set_buffer_uptodate(bh);
	ret = ext4_handle_dirty_metadata(handle, NULL, bh);
	clear_buffer_meta(bh);
	clear_buffer_prio(bh);
	return ret;
}

/*
 * We need to pick up the new inode size which generic_commit_write gave us
 * `file' can be NULL - eg, when called from page_symlink().
 *
 * ext4 never places buffers on inode->i_mapping->private_list.  metadata
 * buffers are managed internally.
 */
static int ext4_write_end(struct file *file,
			  struct address_space *mapping,
			  loff_t pos, unsigned len, unsigned copied,
			  struct page *page, void *fsdata)
{
	handle_t *handle = ext4_journal_current_handle();
	struct inode *inode = mapping->host;
	loff_t old_size = inode->i_size;
	int ret = 0, ret2;
	int i_size_changed = 0;
	bool verity = ext4_verity_in_progress(inode);

	trace_ext4_write_end(inode, pos, len, copied);

	if (ext4_has_inline_data(inode))
		return ext4_write_inline_data_end(inode, pos, len, copied, page);

	copied = block_write_end(file, mapping, pos, len, copied, page, fsdata);
	/*
	 * it's important to update i_size while still holding page lock:
	 * page writeout could otherwise come in and zero beyond i_size.
	 *
	 * If FS_IOC_ENABLE_VERITY is running on this inode, then Merkle tree
	 * blocks are being written past EOF, so skip the i_size update.
	 */
	if (!verity)
		i_size_changed = ext4_update_inode_size(inode, pos + copied);
	unlock_page(page);
	put_page(page);

	if (old_size < pos && !verity)
		pagecache_isize_extended(inode, old_size, pos);
	/*
	 * Don't mark the inode dirty under page lock. First, it unnecessarily
	 * makes the holding time of page lock longer. Second, it forces lock
	 * ordering of page lock and transaction start for journaling
	 * filesystems.
	 */
	if (i_size_changed)
		ret = ext4_mark_inode_dirty(handle, inode);

	if (pos + len > inode->i_size && !verity && ext4_can_truncate(inode))
		/* if we have allocated more blocks and copied
		 * less. We will have blocks allocated outside
		 * inode->i_size. So truncate them
		 */
		ext4_orphan_add(handle, inode);

	ret2 = ext4_journal_stop(handle);
	if (!ret)
		ret = ret2;

	if (pos + len > inode->i_size && !verity) {
		ext4_truncate_failed_write(inode);
		/*
		 * If truncate failed early the inode might still be
		 * on the orphan list; we need to make sure the inode
		 * is removed from the orphan list in that case.
		 */
		if (inode->i_nlink)
			ext4_orphan_del(NULL, inode);
	}

	return ret ? ret : copied;
}

/*
 * This is a private version of page_zero_new_buffers() which doesn't
 * set the buffer to be dirty, since in data=journalled mode we need
 * to call ext4_handle_dirty_metadata() instead.
 */
static void ext4_journalled_zero_new_buffers(handle_t *handle,
					    struct inode *inode,
					    struct page *page,
					    unsigned from, unsigned to)
{
	unsigned int block_start = 0, block_end;
	struct buffer_head *head, *bh;

	bh = head = page_buffers(page);
	do {
		block_end = block_start + bh->b_size;
		if (buffer_new(bh)) {
			if (block_end > from && block_start < to) {
				if (!PageUptodate(page)) {
					unsigned start, size;

					start = max(from, block_start);
					size = min(to, block_end) - start;

					zero_user(page, start, size);
					write_end_fn(handle, inode, bh);
				}
				clear_buffer_new(bh);
			}
		}
		block_start = block_end;
		bh = bh->b_this_page;
	} while (bh != head);
}

static int ext4_journalled_write_end(struct file *file,
				     struct address_space *mapping,
				     loff_t pos, unsigned len, unsigned copied,
				     struct page *page, void *fsdata)
{
	handle_t *handle = ext4_journal_current_handle();
	struct inode *inode = mapping->host;
	loff_t old_size = inode->i_size;
	int ret = 0, ret2;
	int partial = 0;
	unsigned from, to;
	int size_changed = 0;
	bool verity = ext4_verity_in_progress(inode);

	trace_ext4_journalled_write_end(inode, pos, len, copied);
	from = pos & (PAGE_SIZE - 1);
	to = from + len;

	BUG_ON(!ext4_handle_valid(handle));

	if (ext4_has_inline_data(inode))
		return ext4_write_inline_data_end(inode, pos, len, copied, page);

	if (unlikely(copied < len) && !PageUptodate(page)) {
		copied = 0;
		ext4_journalled_zero_new_buffers(handle, inode, page, from, to);
	} else {
		if (unlikely(copied < len))
			ext4_journalled_zero_new_buffers(handle, inode, page,
							 from + copied, to);
		ret = ext4_walk_page_buffers(handle, inode, page_buffers(page),
					     from, from + copied, &partial,
					     write_end_fn);
		if (!partial)
			SetPageUptodate(page);
	}
	if (!verity)
		size_changed = ext4_update_inode_size(inode, pos + copied);
	ext4_set_inode_state(inode, EXT4_STATE_JDATA);
	EXT4_I(inode)->i_datasync_tid = handle->h_transaction->t_tid;
	unlock_page(page);
	put_page(page);

	if (old_size < pos && !verity)
		pagecache_isize_extended(inode, old_size, pos);

	if (size_changed) {
		ret2 = ext4_mark_inode_dirty(handle, inode);
		if (!ret)
			ret = ret2;
	}

	if (pos + len > inode->i_size && !verity && ext4_can_truncate(inode))
		/* if we have allocated more blocks and copied
		 * less. We will have blocks allocated outside
		 * inode->i_size. So truncate them
		 */
		ext4_orphan_add(handle, inode);

	ret2 = ext4_journal_stop(handle);
	if (!ret)
		ret = ret2;
	if (pos + len > inode->i_size && !verity) {
		ext4_truncate_failed_write(inode);
		/*
		 * If truncate failed early the inode might still be
		 * on the orphan list; we need to make sure the inode
		 * is removed from the orphan list in that case.
		 */
		if (inode->i_nlink)
			ext4_orphan_del(NULL, inode);
	}

	return ret ? ret : copied;
}

/*
 * Reserve space for a single cluster
 */
static int ext4_da_reserve_space(struct inode *inode)
{
	struct ext4_sb_info *sbi = EXT4_SB(inode->i_sb);
	struct ext4_inode_info *ei = EXT4_I(inode);
	int ret;

	/*
	 * We will charge metadata quota at writeout time; this saves
	 * us from metadata over-estimation, though we may go over by
	 * a small amount in the end.  Here we just reserve for data.
	 */
	ret = dquot_reserve_block(inode, EXT4_C2B(sbi, 1));
	if (ret)
		return ret;

	spin_lock(&ei->i_block_reservation_lock);
	if (ext4_claim_free_clusters(sbi, 1, 0)) {
		spin_unlock(&ei->i_block_reservation_lock);
		dquot_release_reservation_block(inode, EXT4_C2B(sbi, 1));
		return -ENOSPC;
	}
	ei->i_reserved_data_blocks++;
	trace_ext4_da_reserve_space(inode);
	spin_unlock(&ei->i_block_reservation_lock);

	return 0;       /* success */
}

void ext4_da_release_space(struct inode *inode, int to_free)
{
	struct ext4_sb_info *sbi = EXT4_SB(inode->i_sb);
	struct ext4_inode_info *ei = EXT4_I(inode);

	if (!to_free)
		return;		/* Nothing to release, exit */

	spin_lock(&EXT4_I(inode)->i_block_reservation_lock);

	trace_ext4_da_release_space(inode, to_free);
	if (unlikely(to_free > ei->i_reserved_data_blocks)) {
		/*
		 * if there aren't enough reserved blocks, then the
		 * counter is messed up somewhere.  Since this
		 * function is called from invalidate page, it's
		 * harmless to return without any action.
		 */
		ext4_warning(inode->i_sb, "ext4_da_release_space: "
			 "ino %lu, to_free %d with only %d reserved "
			 "data blocks", inode->i_ino, to_free,
			 ei->i_reserved_data_blocks);
		WARN_ON(1);
		to_free = ei->i_reserved_data_blocks;
	}
	ei->i_reserved_data_blocks -= to_free;

	/* update fs dirty data blocks counter */
	percpu_counter_sub(&sbi->s_dirtyclusters_counter, to_free);

	spin_unlock(&EXT4_I(inode)->i_block_reservation_lock);

	dquot_release_reservation_block(inode, EXT4_C2B(sbi, to_free));
}

/*
 * Delayed allocation stuff
 */

struct mpage_da_data {
	struct inode *inode;
	struct writeback_control *wbc;

	pgoff_t first_page;	/* The first page to write */
	pgoff_t next_page;	/* Current page to examine */
	pgoff_t last_page;	/* Last page to examine */
	/*
	 * Extent to map - this can be after first_page because that can be
	 * fully mapped. We somewhat abuse m_flags to store whether the extent
	 * is delalloc or unwritten.
	 */
	struct ext4_map_blocks map;
	struct ext4_io_submit io_submit;	/* IO submission data */
	unsigned int do_map:1;
	unsigned int scanned_until_end:1;
};

static void mpage_release_unused_pages(struct mpage_da_data *mpd,
				       bool invalidate)
{
	int nr_pages, i;
	pgoff_t index, end;
	struct pagevec pvec;
	struct inode *inode = mpd->inode;
	struct address_space *mapping = inode->i_mapping;

	/* This is necessary when next_page == 0. */
	if (mpd->first_page >= mpd->next_page)
		return;

	mpd->scanned_until_end = 0;
	index = mpd->first_page;
	end   = mpd->next_page - 1;
	if (invalidate) {
		ext4_lblk_t start, last;
		start = index << (PAGE_SHIFT - inode->i_blkbits);
		last = end << (PAGE_SHIFT - inode->i_blkbits);
		ext4_es_remove_extent(inode, start, last - start + 1);
	}

	pagevec_init(&pvec);
	while (index <= end) {
		nr_pages = pagevec_lookup_range(&pvec, mapping, &index, end);
		if (nr_pages == 0)
			break;
		for (i = 0; i < nr_pages; i++) {
			struct page *page = pvec.pages[i];

			BUG_ON(!PageLocked(page));
			BUG_ON(PageWriteback(page));
			if (invalidate) {
				if (page_mapped(page))
					clear_page_dirty_for_io(page);
				block_invalidatepage(page, 0, PAGE_SIZE);
				ClearPageUptodate(page);
			}
			unlock_page(page);
		}
		pagevec_release(&pvec);
	}
}

static void ext4_print_free_blocks(struct inode *inode)
{
	struct ext4_sb_info *sbi = EXT4_SB(inode->i_sb);
	struct super_block *sb = inode->i_sb;
	struct ext4_inode_info *ei = EXT4_I(inode);

	ext4_msg(sb, KERN_CRIT, "Total free blocks count %lld",
	       EXT4_C2B(EXT4_SB(inode->i_sb),
			ext4_count_free_clusters(sb)));
	ext4_msg(sb, KERN_CRIT, "Free/Dirty block details");
	ext4_msg(sb, KERN_CRIT, "free_blocks=%lld",
	       (long long) EXT4_C2B(EXT4_SB(sb),
		percpu_counter_sum(&sbi->s_freeclusters_counter)));
	ext4_msg(sb, KERN_CRIT, "dirty_blocks=%lld",
	       (long long) EXT4_C2B(EXT4_SB(sb),
		percpu_counter_sum(&sbi->s_dirtyclusters_counter)));
	ext4_msg(sb, KERN_CRIT, "Block reservation details");
	ext4_msg(sb, KERN_CRIT, "i_reserved_data_blocks=%u",
		 ei->i_reserved_data_blocks);
	return;
}

static int ext4_bh_delay_or_unwritten(handle_t *handle, struct inode *inode,
				      struct buffer_head *bh)
{
	return (buffer_delay(bh) || buffer_unwritten(bh)) && buffer_dirty(bh);
}

/*
 * ext4_insert_delayed_block - adds a delayed block to the extents status
 *                             tree, incrementing the reserved cluster/block
 *                             count or making a pending reservation
 *                             where needed
 *
 * @inode - file containing the newly added block
 * @lblk - logical block to be added
 *
 * Returns 0 on success, negative error code on failure.
 */
static int ext4_insert_delayed_block(struct inode *inode, ext4_lblk_t lblk)
{
	struct ext4_sb_info *sbi = EXT4_SB(inode->i_sb);
	int ret;
	bool allocated = false;
	bool reserved = false;

	/*
	 * If the cluster containing lblk is shared with a delayed,
	 * written, or unwritten extent in a bigalloc file system, it's
	 * already been accounted for and does not need to be reserved.
	 * A pending reservation must be made for the cluster if it's
	 * shared with a written or unwritten extent and doesn't already
	 * have one.  Written and unwritten extents can be purged from the
	 * extents status tree if the system is under memory pressure, so
	 * it's necessary to examine the extent tree if a search of the
	 * extents status tree doesn't get a match.
	 */
	if (sbi->s_cluster_ratio == 1) {
		ret = ext4_da_reserve_space(inode);
		if (ret != 0)   /* ENOSPC */
			goto errout;
		reserved = true;
	} else {   /* bigalloc */
		if (!ext4_es_scan_clu(inode, &ext4_es_is_delonly, lblk)) {
			if (!ext4_es_scan_clu(inode,
					      &ext4_es_is_mapped, lblk)) {
				ret = ext4_clu_mapped(inode,
						      EXT4_B2C(sbi, lblk));
				if (ret < 0)
					goto errout;
				if (ret == 0) {
					ret = ext4_da_reserve_space(inode);
					if (ret != 0)   /* ENOSPC */
						goto errout;
					reserved = true;
				} else {
					allocated = true;
				}
			} else {
				allocated = true;
			}
		}
	}

	ret = ext4_es_insert_delayed_block(inode, lblk, allocated);
	if (ret && reserved)
		ext4_da_release_space(inode, 1);

errout:
	return ret;
}

/*
 * This function is grabs code from the very beginning of
 * ext4_map_blocks, but assumes that the caller is from delayed write
 * time. This function looks up the requested blocks and sets the
 * buffer delay bit under the protection of i_data_sem.
 */
static int ext4_da_map_blocks(struct inode *inode, sector_t iblock,
			      struct ext4_map_blocks *map,
			      struct buffer_head *bh)
{
	struct extent_status es;
	int retval;
	sector_t invalid_block = ~((sector_t) 0xffff);
#ifdef ES_AGGRESSIVE_TEST
	struct ext4_map_blocks orig_map;

	memcpy(&orig_map, map, sizeof(*map));
#endif

	if (invalid_block < ext4_blocks_count(EXT4_SB(inode->i_sb)->s_es))
		invalid_block = ~0;

	map->m_flags = 0;
	ext_debug(inode, "max_blocks %u, logical block %lu\n", map->m_len,
		  (unsigned long) map->m_lblk);

	/* Lookup extent status tree firstly */
	if (ext4_es_lookup_extent(inode, iblock, NULL, &es)) {
		if (ext4_es_is_hole(&es)) {
			retval = 0;
			down_read(&EXT4_I(inode)->i_data_sem);
			goto add_delayed;
		}

		/*
		 * the buffer head associated with a delayed and not unwritten
		 * block found in the extent status cache must contain an
		 * invalid block number and have its BH_New and BH_Delay bits
		 * set, reflecting the state assigned when the block was
		 * initially delayed allocated
		 */
		if (ext4_es_is_delonly(&es)) {
			BUG_ON(bh->b_blocknr != invalid_block);
			BUG_ON(!buffer_new(bh));
			BUG_ON(!buffer_delay(bh));
			return 0;
		}

		map->m_pblk = ext4_es_pblock(&es) + iblock - es.es_lblk;
		retval = es.es_len - (iblock - es.es_lblk);
		if (retval > map->m_len)
			retval = map->m_len;
		map->m_len = retval;
		if (ext4_es_is_written(&es))
			map->m_flags |= EXT4_MAP_MAPPED;
		else if (ext4_es_is_unwritten(&es))
			map->m_flags |= EXT4_MAP_UNWRITTEN;
		else
			BUG();

#ifdef ES_AGGRESSIVE_TEST
		ext4_map_blocks_es_recheck(NULL, inode, map, &orig_map, 0);
#endif
		return retval;
	}

	/*
	 * Try to see if we can get the block without requesting a new
	 * file system block.
	 */
	down_read(&EXT4_I(inode)->i_data_sem);
	if (ext4_has_inline_data(inode))
		retval = 0;
	else if (ext4_test_inode_flag(inode, EXT4_INODE_EXTENTS))
		retval = ext4_ext_map_blocks(NULL, inode, map, 0);
	else
		retval = ext4_ind_map_blocks(NULL, inode, map, 0);

add_delayed:
	if (retval == 0) {
		int ret;

		/*
		 * XXX: __block_prepare_write() unmaps passed block,
		 * is it OK?
		 */

		ret = ext4_insert_delayed_block(inode, map->m_lblk);
		if (ret != 0) {
			retval = ret;
			goto out_unlock;
		}

		map_bh(bh, inode->i_sb, invalid_block);
		set_buffer_new(bh);
		set_buffer_delay(bh);
	} else if (retval > 0) {
		int ret;
		unsigned int status;

		if (unlikely(retval != map->m_len)) {
			ext4_warning(inode->i_sb,
				     "ES len assertion failed for inode "
				     "%lu: retval %d != map->m_len %d",
				     inode->i_ino, retval, map->m_len);
			WARN_ON(1);
		}

		status = map->m_flags & EXT4_MAP_UNWRITTEN ?
				EXTENT_STATUS_UNWRITTEN : EXTENT_STATUS_WRITTEN;
		ret = ext4_es_insert_extent(inode, map->m_lblk, map->m_len,
					    map->m_pblk, status);
		if (ret != 0)
			retval = ret;
	}

out_unlock:
	up_read((&EXT4_I(inode)->i_data_sem));

	return retval;
}

/*
 * This is a special get_block_t callback which is used by
 * ext4_da_write_begin().  It will either return mapped block or
 * reserve space for a single block.
 *
 * For delayed buffer_head we have BH_Mapped, BH_New, BH_Delay set.
 * We also have b_blocknr = -1 and b_bdev initialized properly
 *
 * For unwritten buffer_head we have BH_Mapped, BH_New, BH_Unwritten set.
 * We also have b_blocknr = physicalblock mapping unwritten extent and b_bdev
 * initialized properly.
 */
int ext4_da_get_block_prep(struct inode *inode, sector_t iblock,
			   struct buffer_head *bh, int create)
{
	struct ext4_map_blocks map;
	int ret = 0;

	BUG_ON(create == 0);
	BUG_ON(bh->b_size != inode->i_sb->s_blocksize);

	map.m_lblk = iblock;
	map.m_len = 1;

	/*
	 * first, we need to know whether the block is allocated already
	 * preallocated blocks are unmapped but should treated
	 * the same as allocated blocks.
	 */
	ret = ext4_da_map_blocks(inode, iblock, &map, bh);
	if (ret <= 0)
		return ret;

	map_bh(bh, inode->i_sb, map.m_pblk);
	ext4_update_bh_state(bh, map.m_flags);

	if (buffer_unwritten(bh)) {
		/* A delayed write to unwritten bh should be marked
		 * new and mapped.  Mapped ensures that we don't do
		 * get_block multiple times when we write to the same
		 * offset and new ensures that we do proper zero out
		 * for partial write.
		 */
		set_buffer_new(bh);
		set_buffer_mapped(bh);
	}
	return 0;
}

static int bget_one(handle_t *handle, struct inode *inode,
		    struct buffer_head *bh)
{
	get_bh(bh);
	return 0;
}

static int bput_one(handle_t *handle, struct inode *inode,
		    struct buffer_head *bh)
{
	put_bh(bh);
	return 0;
}

static int __ext4_journalled_writepage(struct page *page,
				       unsigned int len)
{
	struct address_space *mapping = page->mapping;
	struct inode *inode = mapping->host;
	struct buffer_head *page_bufs = NULL;
	handle_t *handle = NULL;
	int ret = 0, err = 0;
	int inline_data = ext4_has_inline_data(inode);
	struct buffer_head *inode_bh = NULL;

	ClearPageChecked(page);

	if (inline_data) {
		BUG_ON(page->index != 0);
		BUG_ON(len > ext4_get_max_inline_size(inode));
		inode_bh = ext4_journalled_write_inline_data(inode, len, page);
		if (inode_bh == NULL)
			goto out;
	} else {
		page_bufs = page_buffers(page);
		if (!page_bufs) {
			BUG();
			goto out;
		}
		ext4_walk_page_buffers(handle, inode, page_bufs, 0, len,
				       NULL, bget_one);
	}
	/*
	 * We need to release the page lock before we start the
	 * journal, so grab a reference so the page won't disappear
	 * out from under us.
	 */
	get_page(page);
	unlock_page(page);

	handle = ext4_journal_start(inode, EXT4_HT_WRITE_PAGE,
				    ext4_writepage_trans_blocks(inode));
	if (IS_ERR(handle)) {
		ret = PTR_ERR(handle);
		put_page(page);
		goto out_no_pagelock;
	}
	BUG_ON(!ext4_handle_valid(handle));

	lock_page(page);
	put_page(page);
	if (page->mapping != mapping) {
		/* The page got truncated from under us */
		ext4_journal_stop(handle);
		ret = 0;
		goto out;
	}

	if (inline_data) {
		ret = ext4_mark_inode_dirty(handle, inode);
	} else {
		ret = ext4_walk_page_buffers(handle, inode, page_bufs, 0, len,
					     NULL, do_journal_get_write_access);

		err = ext4_walk_page_buffers(handle, inode, page_bufs, 0, len,
					     NULL, write_end_fn);
	}
	if (ret == 0)
		ret = err;
	err = ext4_jbd2_inode_add_write(handle, inode, page_offset(page), len);
	if (ret == 0)
		ret = err;
	EXT4_I(inode)->i_datasync_tid = handle->h_transaction->t_tid;
	err = ext4_journal_stop(handle);
	if (!ret)
		ret = err;

	ext4_set_inode_state(inode, EXT4_STATE_JDATA);
out:
	unlock_page(page);
out_no_pagelock:
	if (!inline_data && page_bufs)
		ext4_walk_page_buffers(NULL, inode, page_bufs, 0, len,
				       NULL, bput_one);
	brelse(inode_bh);
	return ret;
}

/*
 * Note that we don't need to start a transaction unless we're journaling data
 * because we should have holes filled from ext4_page_mkwrite(). We even don't
 * need to file the inode to the transaction's list in ordered mode because if
 * we are writing back data added by write(), the inode is already there and if
 * we are writing back data modified via mmap(), no one guarantees in which
 * transaction the data will hit the disk. In case we are journaling data, we
 * cannot start transaction directly because transaction start ranks above page
 * lock so we have to do some magic.
 *
 * This function can get called via...
 *   - ext4_writepages after taking page lock (have journal handle)
 *   - journal_submit_inode_data_buffers (no journal handle)
 *   - shrink_page_list via the kswapd/direct reclaim (no journal handle)
 *   - grab_page_cache when doing write_begin (have journal handle)
 *
 * We don't do any block allocation in this function. If we have page with
 * multiple blocks we need to write those buffer_heads that are mapped. This
 * is important for mmaped based write. So if we do with blocksize 1K
 * truncate(f, 1024);
 * a = mmap(f, 0, 4096);
 * a[0] = 'a';
 * truncate(f, 4096);
 * we have in the page first buffer_head mapped via page_mkwrite call back
 * but other buffer_heads would be unmapped but dirty (dirty done via the
 * do_wp_page). So writepage should write the first block. If we modify
 * the mmap area beyond 1024 we will again get a page_fault and the
 * page_mkwrite callback will do the block allocation and mark the
 * buffer_heads mapped.
 *
 * We redirty the page if we have any buffer_heads that is either delay or
 * unwritten in the page.
 *
 * We can get recursively called as show below.
 *
 *	ext4_writepage() -> kmalloc() -> __alloc_pages() -> page_launder() ->
 *		ext4_writepage()
 *
 * But since we don't do any block allocation we should not deadlock.
 * Page also have the dirty flag cleared so we don't get recurive page_lock.
 */
static int ext4_writepage(struct page *page,
			  struct writeback_control *wbc)
{
	int ret = 0;
	loff_t size;
	unsigned int len;
	struct buffer_head *page_bufs = NULL;
	struct inode *inode = page->mapping->host;
	struct ext4_io_submit io_submit;
	bool keep_towrite = false;

	if (unlikely(ext4_forced_shutdown(EXT4_SB(inode->i_sb)))) {
		inode->i_mapping->a_ops->invalidatepage(page, 0, PAGE_SIZE);
		unlock_page(page);
		return -EIO;
	}

	trace_ext4_writepage(page);
	size = i_size_read(inode);
	if (page->index == size >> PAGE_SHIFT &&
	    !ext4_verity_in_progress(inode))
		len = size & ~PAGE_MASK;
	else
		len = PAGE_SIZE;

	page_bufs = page_buffers(page);
	/*
	 * We cannot do block allocation or other extent handling in this
	 * function. If there are buffers needing that, we have to redirty
	 * the page. But we may reach here when we do a journal commit via
	 * journal_submit_inode_data_buffers() and in that case we must write
	 * allocated buffers to achieve data=ordered mode guarantees.
	 *
	 * Also, if there is only one buffer per page (the fs block
	 * size == the page size), if one buffer needs block
	 * allocation or needs to modify the extent tree to clear the
	 * unwritten flag, we know that the page can't be written at
	 * all, so we might as well refuse the write immediately.
	 * Unfortunately if the block size != page size, we can't as
	 * easily detect this case using ext4_walk_page_buffers(), but
	 * for the extremely common case, this is an optimization that
	 * skips a useless round trip through ext4_bio_write_page().
	 */
	if (ext4_walk_page_buffers(NULL, inode, page_bufs, 0, len, NULL,
				   ext4_bh_delay_or_unwritten)) {
		redirty_page_for_writepage(wbc, page);
		if ((current->flags & PF_MEMALLOC) ||
		    (inode->i_sb->s_blocksize == PAGE_SIZE)) {
			/*
			 * For memory cleaning there's no point in writing only
			 * some buffers. So just bail out. Warn if we came here
			 * from direct reclaim.
			 */
			WARN_ON_ONCE((current->flags & (PF_MEMALLOC|PF_KSWAPD))
							== PF_MEMALLOC);
			unlock_page(page);
			return 0;
		}
		keep_towrite = true;
	}

	if (PageChecked(page) && ext4_should_journal_data(inode))
		/*
		 * It's mmapped pagecache.  Add buffers and journal it.  There
		 * doesn't seem much point in redirtying the page here.
		 */
		return __ext4_journalled_writepage(page, len);

	ext4_io_submit_init(&io_submit, wbc);
	io_submit.io_end = ext4_init_io_end(inode, GFP_NOFS);
	if (!io_submit.io_end) {
		redirty_page_for_writepage(wbc, page);
		unlock_page(page);
		return -ENOMEM;
	}
	ret = ext4_bio_write_page(&io_submit, page, len, keep_towrite);
	ext4_io_submit(&io_submit);
	/* Drop io_end reference we got from init */
	ext4_put_io_end_defer(io_submit.io_end);
	return ret;
}

static int mpage_submit_page(struct mpage_da_data *mpd, struct page *page)
{
	int len;
	loff_t size;
	int err;

	BUG_ON(page->index != mpd->first_page);
	clear_page_dirty_for_io(page);
	/*
	 * We have to be very careful here!  Nothing protects writeback path
	 * against i_size changes and the page can be writeably mapped into
	 * page tables. So an application can be growing i_size and writing
	 * data through mmap while writeback runs. clear_page_dirty_for_io()
	 * write-protects our page in page tables and the page cannot get
	 * written to again until we release page lock. So only after
	 * clear_page_dirty_for_io() we are safe to sample i_size for
	 * ext4_bio_write_page() to zero-out tail of the written page. We rely
	 * on the barrier provided by TestClearPageDirty in
	 * clear_page_dirty_for_io() to make sure i_size is really sampled only
	 * after page tables are updated.
	 */
	size = i_size_read(mpd->inode);
	if (page->index == size >> PAGE_SHIFT &&
	    !ext4_verity_in_progress(mpd->inode))
		len = size & ~PAGE_MASK;
	else
		len = PAGE_SIZE;
	err = ext4_bio_write_page(&mpd->io_submit, page, len, false);
	if (!err)
		mpd->wbc->nr_to_write--;
	mpd->first_page++;

	return err;
}

#define BH_FLAGS (BIT(BH_Unwritten) | BIT(BH_Delay))

/*
 * mballoc gives us at most this number of blocks...
 * XXX: That seems to be only a limitation of ext4_mb_normalize_request().
 * The rest of mballoc seems to handle chunks up to full group size.
 */
#define MAX_WRITEPAGES_EXTENT_LEN 2048

/*
 * mpage_add_bh_to_extent - try to add bh to extent of blocks to map
 *
 * @mpd - extent of blocks
 * @lblk - logical number of the block in the file
 * @bh - buffer head we want to add to the extent
 *
 * The function is used to collect contig. blocks in the same state. If the
 * buffer doesn't require mapping for writeback and we haven't started the
 * extent of buffers to map yet, the function returns 'true' immediately - the
 * caller can write the buffer right away. Otherwise the function returns true
 * if the block has been added to the extent, false if the block couldn't be
 * added.
 */
static bool mpage_add_bh_to_extent(struct mpage_da_data *mpd, ext4_lblk_t lblk,
				   struct buffer_head *bh)
{
	struct ext4_map_blocks *map = &mpd->map;

	/* Buffer that doesn't need mapping for writeback? */
	if (!buffer_dirty(bh) || !buffer_mapped(bh) ||
	    (!buffer_delay(bh) && !buffer_unwritten(bh))) {
		/* So far no extent to map => we write the buffer right away */
		if (map->m_len == 0)
			return true;
		return false;
	}

	/* First block in the extent? */
	if (map->m_len == 0) {
		/* We cannot map unless handle is started... */
		if (!mpd->do_map)
			return false;
		map->m_lblk = lblk;
		map->m_len = 1;
		map->m_flags = bh->b_state & BH_FLAGS;
		return true;
	}

	/* Don't go larger than mballoc is willing to allocate */
	if (map->m_len >= MAX_WRITEPAGES_EXTENT_LEN)
		return false;

	/* Can we merge the block to our big extent? */
	if (lblk == map->m_lblk + map->m_len &&
	    (bh->b_state & BH_FLAGS) == map->m_flags) {
		map->m_len++;
		return true;
	}
	return false;
}

/*
 * mpage_process_page_bufs - submit page buffers for IO or add them to extent
 *
 * @mpd - extent of blocks for mapping
 * @head - the first buffer in the page
 * @bh - buffer we should start processing from
 * @lblk - logical number of the block in the file corresponding to @bh
 *
 * Walk through page buffers from @bh upto @head (exclusive) and either submit
 * the page for IO if all buffers in this page were mapped and there's no
 * accumulated extent of buffers to map or add buffers in the page to the
 * extent of buffers to map. The function returns 1 if the caller can continue
 * by processing the next page, 0 if it should stop adding buffers to the
 * extent to map because we cannot extend it anymore. It can also return value
 * < 0 in case of error during IO submission.
 */
static int mpage_process_page_bufs(struct mpage_da_data *mpd,
				   struct buffer_head *head,
				   struct buffer_head *bh,
				   ext4_lblk_t lblk)
{
	struct inode *inode = mpd->inode;
	int err;
	ext4_lblk_t blocks = (i_size_read(inode) + i_blocksize(inode) - 1)
							>> inode->i_blkbits;

	if (ext4_verity_in_progress(inode))
		blocks = EXT_MAX_BLOCKS;

	do {
		BUG_ON(buffer_locked(bh));

		if (lblk >= blocks || !mpage_add_bh_to_extent(mpd, lblk, bh)) {
			/* Found extent to map? */
			if (mpd->map.m_len)
				return 0;
			/* Buffer needs mapping and handle is not started? */
			if (!mpd->do_map)
				return 0;
			/* Everything mapped so far and we hit EOF */
			break;
		}
	} while (lblk++, (bh = bh->b_this_page) != head);
	/* So far everything mapped? Submit the page for IO. */
	if (mpd->map.m_len == 0) {
		err = mpage_submit_page(mpd, head->b_page);
		if (err < 0)
			return err;
	}
	if (lblk >= blocks) {
		mpd->scanned_until_end = 1;
		return 0;
	}
	return 1;
}

/*
 * mpage_process_page - update page buffers corresponding to changed extent and
 *		       may submit fully mapped page for IO
 *
 * @mpd		- description of extent to map, on return next extent to map
 * @m_lblk	- logical block mapping.
 * @m_pblk	- corresponding physical mapping.
 * @map_bh	- determines on return whether this page requires any further
 *		  mapping or not.
 * Scan given page buffers corresponding to changed extent and update buffer
 * state according to new extent state.
 * We map delalloc buffers to their physical location, clear unwritten bits.
 * If the given page is not fully mapped, we update @map to the next extent in
 * the given page that needs mapping & return @map_bh as true.
 */
static int mpage_process_page(struct mpage_da_data *mpd, struct page *page,
			      ext4_lblk_t *m_lblk, ext4_fsblk_t *m_pblk,
			      bool *map_bh)
{
	struct buffer_head *head, *bh;
	ext4_io_end_t *io_end = mpd->io_submit.io_end;
	ext4_lblk_t lblk = *m_lblk;
	ext4_fsblk_t pblock = *m_pblk;
	int err = 0;
	int blkbits = mpd->inode->i_blkbits;
	ssize_t io_end_size = 0;
	struct ext4_io_end_vec *io_end_vec = ext4_last_io_end_vec(io_end);

	bh = head = page_buffers(page);
	do {
		if (lblk < mpd->map.m_lblk)
			continue;
		if (lblk >= mpd->map.m_lblk + mpd->map.m_len) {
			/*
			 * Buffer after end of mapped extent.
			 * Find next buffer in the page to map.
			 */
			mpd->map.m_len = 0;
			mpd->map.m_flags = 0;
			io_end_vec->size += io_end_size;
			io_end_size = 0;

			err = mpage_process_page_bufs(mpd, head, bh, lblk);
			if (err > 0)
				err = 0;
			if (!err && mpd->map.m_len && mpd->map.m_lblk > lblk) {
				io_end_vec = ext4_alloc_io_end_vec(io_end);
				if (IS_ERR(io_end_vec)) {
					err = PTR_ERR(io_end_vec);
					goto out;
				}
				io_end_vec->offset = (loff_t)mpd->map.m_lblk << blkbits;
			}
			*map_bh = true;
			goto out;
		}
		if (buffer_delay(bh)) {
			clear_buffer_delay(bh);
			bh->b_blocknr = pblock++;
		}
		clear_buffer_unwritten(bh);
		io_end_size += (1 << blkbits);
	} while (lblk++, (bh = bh->b_this_page) != head);

	io_end_vec->size += io_end_size;
	io_end_size = 0;
	*map_bh = false;
out:
	*m_lblk = lblk;
	*m_pblk = pblock;
	return err;
}

/*
 * mpage_map_buffers - update buffers corresponding to changed extent and
 *		       submit fully mapped pages for IO
 *
 * @mpd - description of extent to map, on return next extent to map
 *
 * Scan buffers corresponding to changed extent (we expect corresponding pages
 * to be already locked) and update buffer state according to new extent state.
 * We map delalloc buffers to their physical location, clear unwritten bits,
 * and mark buffers as uninit when we perform writes to unwritten extents
 * and do extent conversion after IO is finished. If the last page is not fully
 * mapped, we update @map to the next extent in the last page that needs
 * mapping. Otherwise we submit the page for IO.
 */
static int mpage_map_and_submit_buffers(struct mpage_da_data *mpd)
{
	struct pagevec pvec;
	int nr_pages, i;
	struct inode *inode = mpd->inode;
	int bpp_bits = PAGE_SHIFT - inode->i_blkbits;
	pgoff_t start, end;
	ext4_lblk_t lblk;
	ext4_fsblk_t pblock;
	int err;
	bool map_bh = false;

	start = mpd->map.m_lblk >> bpp_bits;
	end = (mpd->map.m_lblk + mpd->map.m_len - 1) >> bpp_bits;
	lblk = start << bpp_bits;
	pblock = mpd->map.m_pblk;

	pagevec_init(&pvec);
	while (start <= end) {
		nr_pages = pagevec_lookup_range(&pvec, inode->i_mapping,
						&start, end);
		if (nr_pages == 0)
			break;
		for (i = 0; i < nr_pages; i++) {
			struct page *page = pvec.pages[i];

			err = mpage_process_page(mpd, page, &lblk, &pblock,
						 &map_bh);
			/*
			 * If map_bh is true, means page may require further bh
			 * mapping, or maybe the page was submitted for IO.
			 * So we return to call further extent mapping.
			 */
			if (err < 0 || map_bh)
				goto out;
			/* Page fully mapped - let IO run! */
			err = mpage_submit_page(mpd, page);
			if (err < 0)
				goto out;
		}
		pagevec_release(&pvec);
	}
	/* Extent fully mapped and matches with page boundary. We are done. */
	mpd->map.m_len = 0;
	mpd->map.m_flags = 0;
	return 0;
out:
	pagevec_release(&pvec);
	return err;
}

static int mpage_map_one_extent(handle_t *handle, struct mpage_da_data *mpd)
{
	struct inode *inode = mpd->inode;
	struct ext4_map_blocks *map = &mpd->map;
	int get_blocks_flags;
	int err, dioread_nolock;

	trace_ext4_da_write_pages_extent(inode, map);
	/*
	 * Call ext4_map_blocks() to allocate any delayed allocation blocks, or
	 * to convert an unwritten extent to be initialized (in the case
	 * where we have written into one or more preallocated blocks).  It is
	 * possible that we're going to need more metadata blocks than
	 * previously reserved. However we must not fail because we're in
	 * writeback and there is nothing we can do about it so it might result
	 * in data loss.  So use reserved blocks to allocate metadata if
	 * possible.
	 *
	 * We pass in the magic EXT4_GET_BLOCKS_DELALLOC_RESERVE if
	 * the blocks in question are delalloc blocks.  This indicates
	 * that the blocks and quotas has already been checked when
	 * the data was copied into the page cache.
	 */
	get_blocks_flags = EXT4_GET_BLOCKS_CREATE |
			   EXT4_GET_BLOCKS_METADATA_NOFAIL |
			   EXT4_GET_BLOCKS_IO_SUBMIT;
	dioread_nolock = ext4_should_dioread_nolock(inode);
	if (dioread_nolock)
		get_blocks_flags |= EXT4_GET_BLOCKS_IO_CREATE_EXT;
	if (map->m_flags & BIT(BH_Delay))
		get_blocks_flags |= EXT4_GET_BLOCKS_DELALLOC_RESERVE;

	err = ext4_map_blocks(handle, inode, map, get_blocks_flags);
	if (err < 0)
		return err;
	if (dioread_nolock && (map->m_flags & EXT4_MAP_UNWRITTEN)) {
		if (!mpd->io_submit.io_end->handle &&
		    ext4_handle_valid(handle)) {
			mpd->io_submit.io_end->handle = handle->h_rsv_handle;
			handle->h_rsv_handle = NULL;
		}
		ext4_set_io_unwritten_flag(inode, mpd->io_submit.io_end);
	}

	BUG_ON(map->m_len == 0);
	return 0;
}

/*
 * mpage_map_and_submit_extent - map extent starting at mpd->lblk of length
 *				 mpd->len and submit pages underlying it for IO
 *
 * @handle - handle for journal operations
 * @mpd - extent to map
 * @give_up_on_write - we set this to true iff there is a fatal error and there
 *                     is no hope of writing the data. The caller should discard
 *                     dirty pages to avoid infinite loops.
 *
 * The function maps extent starting at mpd->lblk of length mpd->len. If it is
 * delayed, blocks are allocated, if it is unwritten, we may need to convert
 * them to initialized or split the described range from larger unwritten
 * extent. Note that we need not map all the described range since allocation
 * can return less blocks or the range is covered by more unwritten extents. We
 * cannot map more because we are limited by reserved transaction credits. On
 * the other hand we always make sure that the last touched page is fully
 * mapped so that it can be written out (and thus forward progress is
 * guaranteed). After mapping we submit all mapped pages for IO.
 */
static int mpage_map_and_submit_extent(handle_t *handle,
				       struct mpage_da_data *mpd,
				       bool *give_up_on_write)
{
	struct inode *inode = mpd->inode;
	struct ext4_map_blocks *map = &mpd->map;
	int err;
	loff_t disksize;
	int progress = 0;
	ext4_io_end_t *io_end = mpd->io_submit.io_end;
	struct ext4_io_end_vec *io_end_vec;

	io_end_vec = ext4_alloc_io_end_vec(io_end);
	if (IS_ERR(io_end_vec))
		return PTR_ERR(io_end_vec);
	io_end_vec->offset = ((loff_t)map->m_lblk) << inode->i_blkbits;
	do {
		err = mpage_map_one_extent(handle, mpd);
		if (err < 0) {
			struct super_block *sb = inode->i_sb;

			if (ext4_forced_shutdown(EXT4_SB(sb)) ||
			    ext4_test_mount_flag(sb, EXT4_MF_FS_ABORTED))
				goto invalidate_dirty_pages;
			/*
			 * Let the uper layers retry transient errors.
			 * In the case of ENOSPC, if ext4_count_free_blocks()
			 * is non-zero, a commit should free up blocks.
			 */
			if ((err == -ENOMEM) ||
			    (err == -ENOSPC && ext4_count_free_clusters(sb))) {
				if (progress)
					goto update_disksize;
				return err;
			}
			ext4_msg(sb, KERN_CRIT,
				 "Delayed block allocation failed for "
				 "inode %lu at logical offset %llu with"
				 " max blocks %u with error %d",
				 inode->i_ino,
				 (unsigned long long)map->m_lblk,
				 (unsigned)map->m_len, -err);
			ext4_msg(sb, KERN_CRIT,
				 "This should not happen!! Data will "
				 "be lost\n");
			if (err == -ENOSPC)
				ext4_print_free_blocks(inode);
		invalidate_dirty_pages:
			*give_up_on_write = true;
			return err;
		}
		progress = 1;
		/*
		 * Update buffer state, submit mapped pages, and get us new
		 * extent to map
		 */
		err = mpage_map_and_submit_buffers(mpd);
		if (err < 0)
			goto update_disksize;
	} while (map->m_len);

update_disksize:
	/*
	 * Update on-disk size after IO is submitted.  Races with
	 * truncate are avoided by checking i_size under i_data_sem.
	 */
	disksize = ((loff_t)mpd->first_page) << PAGE_SHIFT;
	if (disksize > READ_ONCE(EXT4_I(inode)->i_disksize)) {
		int err2;
		loff_t i_size;

		down_write(&EXT4_I(inode)->i_data_sem);
		i_size = i_size_read(inode);
		if (disksize > i_size)
			disksize = i_size;
		if (disksize > EXT4_I(inode)->i_disksize)
			EXT4_I(inode)->i_disksize = disksize;
		up_write(&EXT4_I(inode)->i_data_sem);
		err2 = ext4_mark_inode_dirty(handle, inode);
		if (err2) {
			ext4_error_err(inode->i_sb, -err2,
				       "Failed to mark inode %lu dirty",
				       inode->i_ino);
		}
		if (!err)
			err = err2;
	}
	return err;
}

/*
 * Calculate the total number of credits to reserve for one writepages
 * iteration. This is called from ext4_writepages(). We map an extent of
 * up to MAX_WRITEPAGES_EXTENT_LEN blocks and then we go on and finish mapping
 * the last partial page. So in total we can map MAX_WRITEPAGES_EXTENT_LEN +
 * bpp - 1 blocks in bpp different extents.
 */
static int ext4_da_writepages_trans_blocks(struct inode *inode)
{
	int bpp = ext4_journal_blocks_per_page(inode);

	return ext4_meta_trans_blocks(inode,
				MAX_WRITEPAGES_EXTENT_LEN + bpp - 1, bpp);
}

/*
 * mpage_prepare_extent_to_map - find & lock contiguous range of dirty pages
 * 				 and underlying extent to map
 *
 * @mpd - where to look for pages
 *
 * Walk dirty pages in the mapping. If they are fully mapped, submit them for
 * IO immediately. When we find a page which isn't mapped we start accumulating
 * extent of buffers underlying these pages that needs mapping (formed by
 * either delayed or unwritten buffers). We also lock the pages containing
 * these buffers. The extent found is returned in @mpd structure (starting at
 * mpd->lblk with length mpd->len blocks).
 *
 * Note that this function can attach bios to one io_end structure which are
 * neither logically nor physically contiguous. Although it may seem as an
 * unnecessary complication, it is actually inevitable in blocksize < pagesize
 * case as we need to track IO to all buffers underlying a page in one io_end.
 */
static int mpage_prepare_extent_to_map(struct mpage_da_data *mpd)
{
	struct address_space *mapping = mpd->inode->i_mapping;
	struct pagevec pvec;
	unsigned int nr_pages;
	long left = mpd->wbc->nr_to_write;
	pgoff_t index = mpd->first_page;
	pgoff_t end = mpd->last_page;
	xa_mark_t tag;
	int i, err = 0;
	int blkbits = mpd->inode->i_blkbits;
	ext4_lblk_t lblk;
	struct buffer_head *head;

	if (mpd->wbc->sync_mode == WB_SYNC_ALL || mpd->wbc->tagged_writepages)
		tag = PAGECACHE_TAG_TOWRITE;
	else
		tag = PAGECACHE_TAG_DIRTY;

	pagevec_init(&pvec);
	mpd->map.m_len = 0;
	mpd->next_page = index;
	while (index <= end) {
		nr_pages = pagevec_lookup_range_tag(&pvec, mapping, &index, end,
				tag);
		if (nr_pages == 0)
			break;

		for (i = 0; i < nr_pages; i++) {
			struct page *page = pvec.pages[i];

			/*
			 * Accumulated enough dirty pages? This doesn't apply
			 * to WB_SYNC_ALL mode. For integrity sync we have to
			 * keep going because someone may be concurrently
			 * dirtying pages, and we might have synced a lot of
			 * newly appeared dirty pages, but have not synced all
			 * of the old dirty pages.
			 */
			if (mpd->wbc->sync_mode == WB_SYNC_NONE && left <= 0)
				goto out;

			/* If we can't merge this page, we are done. */
			if (mpd->map.m_len > 0 && mpd->next_page != page->index)
				goto out;

			lock_page(page);
			/*
			 * If the page is no longer dirty, or its mapping no
			 * longer corresponds to inode we are writing (which
			 * means it has been truncated or invalidated), or the
			 * page is already under writeback and we are not doing
			 * a data integrity writeback, skip the page
			 */
			if (!PageDirty(page) ||
			    (PageWriteback(page) &&
			     (mpd->wbc->sync_mode == WB_SYNC_NONE)) ||
			    unlikely(page->mapping != mapping)) {
				unlock_page(page);
				continue;
			}

			wait_on_page_writeback(page);
			BUG_ON(PageWriteback(page));

			if (mpd->map.m_len == 0)
				mpd->first_page = page->index;
			mpd->next_page = page->index + 1;
			/* Add all dirty buffers to mpd */
			lblk = ((ext4_lblk_t)page->index) <<
				(PAGE_SHIFT - blkbits);
			head = page_buffers(page);
			err = mpage_process_page_bufs(mpd, head, head, lblk);
			if (err <= 0)
				goto out;
			err = 0;
			left--;
		}
		pagevec_release(&pvec);
		cond_resched();
	}
	mpd->scanned_until_end = 1;
	return 0;
out:
	pagevec_release(&pvec);
	return err;
}

static int ext4_writepages(struct address_space *mapping,
			   struct writeback_control *wbc)
{
	pgoff_t	writeback_index = 0;
	long nr_to_write = wbc->nr_to_write;
	int range_whole = 0;
	int cycled = 1;
	handle_t *handle = NULL;
	struct mpage_da_data mpd;
	struct inode *inode = mapping->host;
	int needed_blocks, rsv_blocks = 0, ret = 0;
	struct ext4_sb_info *sbi = EXT4_SB(mapping->host->i_sb);
	struct blk_plug plug;
	bool give_up_on_write = false;

	if (unlikely(ext4_forced_shutdown(EXT4_SB(inode->i_sb))))
		return -EIO;

	percpu_down_read(&sbi->s_writepages_rwsem);
	trace_ext4_writepages(inode, wbc);

	/*
	 * No pages to write? This is mainly a kludge to avoid starting
	 * a transaction for special inodes like journal inode on last iput()
	 * because that could violate lock ordering on umount
	 */
	if (!mapping->nrpages || !mapping_tagged(mapping, PAGECACHE_TAG_DIRTY))
		goto out_writepages;

	if (ext4_should_journal_data(inode)) {
		ret = generic_writepages(mapping, wbc);
		goto out_writepages;
	}

	/*
	 * If the filesystem has aborted, it is read-only, so return
	 * right away instead of dumping stack traces later on that
	 * will obscure the real source of the problem.  We test
	 * EXT4_MF_FS_ABORTED instead of sb->s_flag's SB_RDONLY because
	 * the latter could be true if the filesystem is mounted
	 * read-only, and in that case, ext4_writepages should
	 * *never* be called, so if that ever happens, we would want
	 * the stack trace.
	 */
	if (unlikely(ext4_forced_shutdown(EXT4_SB(mapping->host->i_sb)) ||
		     ext4_test_mount_flag(inode->i_sb, EXT4_MF_FS_ABORTED))) {
		ret = -EROFS;
		goto out_writepages;
	}

	/*
	 * If we have inline data and arrive here, it means that
	 * we will soon create the block for the 1st page, so
	 * we'd better clear the inline data here.
	 */
	if (ext4_has_inline_data(inode)) {
		/* Just inode will be modified... */
		handle = ext4_journal_start(inode, EXT4_HT_INODE, 1);
		if (IS_ERR(handle)) {
			ret = PTR_ERR(handle);
			goto out_writepages;
		}
		BUG_ON(ext4_test_inode_state(inode,
				EXT4_STATE_MAY_INLINE_DATA));
		ext4_destroy_inline_data(handle, inode);
		ext4_journal_stop(handle);
	}

	if (ext4_should_dioread_nolock(inode)) {
		/*
		 * We may need to convert up to one extent per block in
		 * the page and we may dirty the inode.
		 */
		rsv_blocks = 1 + ext4_chunk_trans_blocks(inode,
						PAGE_SIZE >> inode->i_blkbits);
	}

	if (wbc->range_start == 0 && wbc->range_end == LLONG_MAX)
		range_whole = 1;

	if (wbc->range_cyclic) {
		writeback_index = mapping->writeback_index;
		if (writeback_index)
			cycled = 0;
		mpd.first_page = writeback_index;
		mpd.last_page = -1;
	} else {
		mpd.first_page = wbc->range_start >> PAGE_SHIFT;
		mpd.last_page = wbc->range_end >> PAGE_SHIFT;
	}

	mpd.inode = inode;
	mpd.wbc = wbc;
	ext4_io_submit_init(&mpd.io_submit, wbc);
retry:
	if (wbc->sync_mode == WB_SYNC_ALL || wbc->tagged_writepages)
		tag_pages_for_writeback(mapping, mpd.first_page, mpd.last_page);
	blk_start_plug(&plug);

	/*
	 * First writeback pages that don't need mapping - we can avoid
	 * starting a transaction unnecessarily and also avoid being blocked
	 * in the block layer on device congestion while having transaction
	 * started.
	 */
	mpd.do_map = 0;
	mpd.scanned_until_end = 0;
	mpd.io_submit.io_end = ext4_init_io_end(inode, GFP_KERNEL);
	if (!mpd.io_submit.io_end) {
		ret = -ENOMEM;
		goto unplug;
	}
	ret = mpage_prepare_extent_to_map(&mpd);
	/* Unlock pages we didn't use */
	mpage_release_unused_pages(&mpd, false);
	/* Submit prepared bio */
	ext4_io_submit(&mpd.io_submit);
	ext4_put_io_end_defer(mpd.io_submit.io_end);
	mpd.io_submit.io_end = NULL;
	if (ret < 0)
		goto unplug;

	while (!mpd.scanned_until_end && wbc->nr_to_write > 0) {
		/* For each extent of pages we use new io_end */
		mpd.io_submit.io_end = ext4_init_io_end(inode, GFP_KERNEL);
		if (!mpd.io_submit.io_end) {
			ret = -ENOMEM;
			break;
		}

		/*
		 * We have two constraints: We find one extent to map and we
		 * must always write out whole page (makes a difference when
		 * blocksize < pagesize) so that we don't block on IO when we
		 * try to write out the rest of the page. Journalled mode is
		 * not supported by delalloc.
		 */
		BUG_ON(ext4_should_journal_data(inode));
		needed_blocks = ext4_da_writepages_trans_blocks(inode);

		/* start a new transaction */
		handle = ext4_journal_start_with_reserve(inode,
				EXT4_HT_WRITE_PAGE, needed_blocks, rsv_blocks);
		if (IS_ERR(handle)) {
			ret = PTR_ERR(handle);
			ext4_msg(inode->i_sb, KERN_CRIT, "%s: jbd2_start: "
			       "%ld pages, ino %lu; err %d", __func__,
				wbc->nr_to_write, inode->i_ino, ret);
			/* Release allocated io_end */
			ext4_put_io_end(mpd.io_submit.io_end);
			mpd.io_submit.io_end = NULL;
			break;
		}
		mpd.do_map = 1;

		trace_ext4_da_write_pages(inode, mpd.first_page, mpd.wbc);
		ret = mpage_prepare_extent_to_map(&mpd);
		if (!ret && mpd.map.m_len)
			ret = mpage_map_and_submit_extent(handle, &mpd,
					&give_up_on_write);
		/*
		 * Caution: If the handle is synchronous,
		 * ext4_journal_stop() can wait for transaction commit
		 * to finish which may depend on writeback of pages to
		 * complete or on page lock to be released.  In that
		 * case, we have to wait until after we have
		 * submitted all the IO, released page locks we hold,
		 * and dropped io_end reference (for extent conversion
		 * to be able to complete) before stopping the handle.
		 */
		if (!ext4_handle_valid(handle) || handle->h_sync == 0) {
			ext4_journal_stop(handle);
			handle = NULL;
			mpd.do_map = 0;
		}
		/* Unlock pages we didn't use */
		mpage_release_unused_pages(&mpd, give_up_on_write);
		/* Submit prepared bio */
		ext4_io_submit(&mpd.io_submit);

		/*
		 * Drop our io_end reference we got from init. We have
		 * to be careful and use deferred io_end finishing if
		 * we are still holding the transaction as we can
		 * release the last reference to io_end which may end
		 * up doing unwritten extent conversion.
		 */
		if (handle) {
			ext4_put_io_end_defer(mpd.io_submit.io_end);
			ext4_journal_stop(handle);
		} else
			ext4_put_io_end(mpd.io_submit.io_end);
		mpd.io_submit.io_end = NULL;

		if (ret == -ENOSPC && sbi->s_journal) {
			/*
			 * Commit the transaction which would
			 * free blocks released in the transaction
			 * and try again
			 */
			jbd2_journal_force_commit_nested(sbi->s_journal);
			ret = 0;
			continue;
		}
		/* Fatal error - ENOMEM, EIO... */
		if (ret)
			break;
	}
unplug:
	blk_finish_plug(&plug);
	if (!ret && !cycled && wbc->nr_to_write > 0) {
		cycled = 1;
		mpd.last_page = writeback_index - 1;
		mpd.first_page = 0;
		goto retry;
	}

	/* Update index */
	if (wbc->range_cyclic || (range_whole && wbc->nr_to_write > 0))
		/*
		 * Set the writeback_index so that range_cyclic
		 * mode will write it back later
		 */
		mapping->writeback_index = mpd.first_page;

out_writepages:
	trace_ext4_writepages_result(inode, wbc, ret,
				     nr_to_write - wbc->nr_to_write);
	percpu_up_read(&sbi->s_writepages_rwsem);
	return ret;
}

static int ext4_dax_writepages(struct address_space *mapping,
			       struct writeback_control *wbc)
{
	int ret;
	long nr_to_write = wbc->nr_to_write;
	struct inode *inode = mapping->host;
	struct ext4_sb_info *sbi = EXT4_SB(mapping->host->i_sb);

	if (unlikely(ext4_forced_shutdown(EXT4_SB(inode->i_sb))))
		return -EIO;

	percpu_down_read(&sbi->s_writepages_rwsem);
	trace_ext4_writepages(inode, wbc);

	ret = dax_writeback_mapping_range(mapping, sbi->s_daxdev, wbc);
	trace_ext4_writepages_result(inode, wbc, ret,
				     nr_to_write - wbc->nr_to_write);
	percpu_up_read(&sbi->s_writepages_rwsem);
	return ret;
}

static int ext4_nonda_switch(struct super_block *sb)
{
	s64 free_clusters, dirty_clusters;
	struct ext4_sb_info *sbi = EXT4_SB(sb);

	/*
	 * switch to non delalloc mode if we are running low
	 * on free block. The free block accounting via percpu
	 * counters can get slightly wrong with percpu_counter_batch getting
	 * accumulated on each CPU without updating global counters
	 * Delalloc need an accurate free block accounting. So switch
	 * to non delalloc when we are near to error range.
	 */
	free_clusters =
		percpu_counter_read_positive(&sbi->s_freeclusters_counter);
	dirty_clusters =
		percpu_counter_read_positive(&sbi->s_dirtyclusters_counter);
	/*
	 * Start pushing delalloc when 1/2 of free blocks are dirty.
	 */
	if (dirty_clusters && (free_clusters < 2 * dirty_clusters))
		try_to_writeback_inodes_sb(sb, WB_REASON_FS_FREE_SPACE);

	if (2 * free_clusters < 3 * dirty_clusters ||
	    free_clusters < (dirty_clusters + EXT4_FREECLUSTERS_WATERMARK)) {
		/*
		 * free block count is less than 150% of dirty blocks
		 * or free blocks is less than watermark
		 */
		return 1;
	}
	return 0;
}

static int ext4_da_write_begin(struct file *file, struct address_space *mapping,
			       loff_t pos, unsigned len, unsigned flags,
			       struct page **pagep, void **fsdata)
{
	int ret, retries = 0;
	struct page *page;
	pgoff_t index;
	struct inode *inode = mapping->host;

	if (unlikely(ext4_forced_shutdown(EXT4_SB(inode->i_sb))))
		return -EIO;

	index = pos >> PAGE_SHIFT;

	if (ext4_nonda_switch(inode->i_sb) || S_ISLNK(inode->i_mode) ||
	    ext4_verity_in_progress(inode)) {
		*fsdata = (void *)FALL_BACK_TO_NONDELALLOC;
		return ext4_write_begin(file, mapping, pos,
					len, flags, pagep, fsdata);
	}
	*fsdata = (void *)0;
	trace_ext4_da_write_begin(inode, pos, len, flags);

	if (ext4_test_inode_state(inode, EXT4_STATE_MAY_INLINE_DATA)) {
		ret = ext4_da_write_inline_data_begin(mapping, inode,
						      pos, len, flags,
						      pagep, fsdata);
		if (ret < 0)
			return ret;
		if (ret == 1)
			return 0;
	}

retry:
	page = grab_cache_page_write_begin(mapping, index, flags);
	if (!page)
		return -ENOMEM;

	/* In case writeback began while the page was unlocked */
	wait_for_stable_page(page);

#ifdef CONFIG_FS_ENCRYPTION
	ret = ext4_block_write_begin(page, pos, len,
				     ext4_da_get_block_prep);
#else
	ret = __block_write_begin(page, pos, len, ext4_da_get_block_prep);
#endif
	if (ret < 0) {
		unlock_page(page);
		put_page(page);
		/*
		 * block_write_begin may have instantiated a few blocks
		 * outside i_size.  Trim these off again. Don't need
		 * i_size_read because we hold inode lock.
		 */
		if (pos + len > inode->i_size)
			ext4_truncate_failed_write(inode);

		if (ret == -ENOSPC &&
		    ext4_should_retry_alloc(inode->i_sb, &retries))
			goto retry;
		return ret;
	}

	*pagep = page;
	return ret;
}

/*
 * Check if we should update i_disksize
 * when write to the end of file but not require block allocation
 */
static int ext4_da_should_update_i_disksize(struct page *page,
					    unsigned long offset)
{
	struct buffer_head *bh;
	struct inode *inode = page->mapping->host;
	unsigned int idx;
	int i;

	bh = page_buffers(page);
	idx = offset >> inode->i_blkbits;

	for (i = 0; i < idx; i++)
		bh = bh->b_this_page;

	if (!buffer_mapped(bh) || (buffer_delay(bh)) || buffer_unwritten(bh))
		return 0;
	return 1;
}

static int ext4_da_write_end(struct file *file,
			     struct address_space *mapping,
			     loff_t pos, unsigned len, unsigned copied,
			     struct page *page, void *fsdata)
{
	struct inode *inode = mapping->host;
	loff_t new_i_size;
	unsigned long start, end;
	int write_mode = (int)(unsigned long)fsdata;

	if (write_mode == FALL_BACK_TO_NONDELALLOC)
		return ext4_write_end(file, mapping, pos,
				      len, copied, page, fsdata);

	trace_ext4_da_write_end(inode, pos, len, copied);

	if (write_mode != CONVERT_INLINE_DATA &&
	    ext4_test_inode_state(inode, EXT4_STATE_MAY_INLINE_DATA) &&
	    ext4_has_inline_data(inode))
		return ext4_write_inline_data_end(inode, pos, len, copied, page);

	start = pos & (PAGE_SIZE - 1);
	end = start + copied - 1;

	/*
	 * Since we are holding inode lock, we are sure i_disksize <=
	 * i_size. We also know that if i_disksize < i_size, there are
	 * delalloc writes pending in the range upto i_size. If the end of
	 * the current write is <= i_size, there's no need to touch
	 * i_disksize since writeback will push i_disksize upto i_size
	 * eventually. If the end of the current write is > i_size and
	 * inside an allocated block (ext4_da_should_update_i_disksize()
	 * check), we need to update i_disksize here as neither
	 * ext4_writepage() nor certain ext4_writepages() paths not
	 * allocating blocks update i_disksize.
	 *
	 * Note that we defer inode dirtying to generic_write_end() /
	 * ext4_da_write_inline_data_end().
	 */
	new_i_size = pos + copied;
	if (copied && new_i_size > inode->i_size &&
	    ext4_da_should_update_i_disksize(page, end))
		ext4_update_i_disksize(inode, new_i_size);

	return generic_write_end(file, mapping, pos, len, copied, page, fsdata);
}

/*
 * Force all delayed allocation blocks to be allocated for a given inode.
 */
int ext4_alloc_da_blocks(struct inode *inode)
{
	trace_ext4_alloc_da_blocks(inode);

	if (!EXT4_I(inode)->i_reserved_data_blocks)
		return 0;

	/*
	 * We do something simple for now.  The filemap_flush() will
	 * also start triggering a write of the data blocks, which is
	 * not strictly speaking necessary (and for users of
	 * laptop_mode, not even desirable).  However, to do otherwise
	 * would require replicating code paths in:
	 *
	 * ext4_writepages() ->
	 *    write_cache_pages() ---> (via passed in callback function)
	 *        __mpage_da_writepage() -->
	 *           mpage_add_bh_to_extent()
	 *           mpage_da_map_blocks()
	 *
	 * The problem is that write_cache_pages(), located in
	 * mm/page-writeback.c, marks pages clean in preparation for
	 * doing I/O, which is not desirable if we're not planning on
	 * doing I/O at all.
	 *
	 * We could call write_cache_pages(), and then redirty all of
	 * the pages by calling redirty_page_for_writepage() but that
	 * would be ugly in the extreme.  So instead we would need to
	 * replicate parts of the code in the above functions,
	 * simplifying them because we wouldn't actually intend to
	 * write out the pages, but rather only collect contiguous
	 * logical block extents, call the multi-block allocator, and
	 * then update the buffer heads with the block allocations.
	 *
	 * For now, though, we'll cheat by calling filemap_flush(),
	 * which will map the blocks, and start the I/O, but not
	 * actually wait for the I/O to complete.
	 */
	return filemap_flush(inode->i_mapping);
}

/*
 * bmap() is special.  It gets used by applications such as lilo and by
 * the swapper to find the on-disk block of a specific piece of data.
 *
 * Naturally, this is dangerous if the block concerned is still in the
 * journal.  If somebody makes a swapfile on an ext4 data-journaling
 * filesystem and enables swap, then they may get a nasty shock when the
 * data getting swapped to that swapfile suddenly gets overwritten by
 * the original zero's written out previously to the journal and
 * awaiting writeback in the kernel's buffer cache.
 *
 * So, if we see any bmap calls here on a modified, data-journaled file,
 * take extra steps to flush any blocks which might be in the cache.
 */
static sector_t ext4_bmap(struct address_space *mapping, sector_t block)
{
	struct inode *inode = mapping->host;
	journal_t *journal;
	int err;

	/*
	 * We can get here for an inline file via the FIBMAP ioctl
	 */
	if (ext4_has_inline_data(inode))
		return 0;

	if (mapping_tagged(mapping, PAGECACHE_TAG_DIRTY) &&
			test_opt(inode->i_sb, DELALLOC)) {
		/*
		 * With delalloc we want to sync the file
		 * so that we can make sure we allocate
		 * blocks for file
		 */
		filemap_write_and_wait(mapping);
	}

	if (EXT4_JOURNAL(inode) &&
	    ext4_test_inode_state(inode, EXT4_STATE_JDATA)) {
		/*
		 * This is a REALLY heavyweight approach, but the use of
		 * bmap on dirty files is expected to be extremely rare:
		 * only if we run lilo or swapon on a freshly made file
		 * do we expect this to happen.
		 *
		 * (bmap requires CAP_SYS_RAWIO so this does not
		 * represent an unprivileged user DOS attack --- we'd be
		 * in trouble if mortal users could trigger this path at
		 * will.)
		 *
		 * NB. EXT4_STATE_JDATA is not set on files other than
		 * regular files.  If somebody wants to bmap a directory
		 * or symlink and gets confused because the buffer
		 * hasn't yet been flushed to disk, they deserve
		 * everything they get.
		 */

		ext4_clear_inode_state(inode, EXT4_STATE_JDATA);
		journal = EXT4_JOURNAL(inode);
		jbd2_journal_lock_updates(journal);
		err = jbd2_journal_flush(journal, 0);
		jbd2_journal_unlock_updates(journal);

		if (err)
			return 0;
	}

	return iomap_bmap(mapping, block, &ext4_iomap_ops);
}

static int ext4_readpage(struct file *file, struct page *page)
{
	int ret = -EAGAIN;
	struct inode *inode = page->mapping->host;

	trace_ext4_readpage(page);

	if (ext4_has_inline_data(inode))
		ret = ext4_readpage_inline(inode, page);

	if (ret == -EAGAIN)
		return ext4_mpage_readpages(inode, NULL, page);

	return ret;
}

static void ext4_readahead(struct readahead_control *rac)
{
	struct inode *inode = rac->mapping->host;

	/* If the file has inline data, no need to do readahead. */
	if (ext4_has_inline_data(inode))
		return;

	ext4_mpage_readpages(inode, rac, NULL);
}

static void ext4_invalidatepage(struct page *page, unsigned int offset,
				unsigned int length)
{
	trace_ext4_invalidatepage(page, offset, length);

	/* No journalling happens on data buffers when this function is used */
	WARN_ON(page_has_buffers(page) && buffer_jbd(page_buffers(page)));

	block_invalidatepage(page, offset, length);
}

static int __ext4_journalled_invalidatepage(struct page *page,
					    unsigned int offset,
					    unsigned int length)
{
	journal_t *journal = EXT4_JOURNAL(page->mapping->host);

	trace_ext4_journalled_invalidatepage(page, offset, length);

	/*
	 * If it's a full truncate we just forget about the pending dirtying
	 */
	if (offset == 0 && length == PAGE_SIZE)
		ClearPageChecked(page);

	return jbd2_journal_invalidatepage(journal, page, offset, length);
}

/* Wrapper for aops... */
static void ext4_journalled_invalidatepage(struct page *page,
					   unsigned int offset,
					   unsigned int length)
{
	WARN_ON(__ext4_journalled_invalidatepage(page, offset, length) < 0);
}

static int ext4_releasepage(struct page *page, gfp_t wait)
{
	journal_t *journal = EXT4_JOURNAL(page->mapping->host);

	trace_ext4_releasepage(page);

	/* Page has dirty journalled data -> cannot release */
	if (PageChecked(page))
		return 0;
	if (journal)
		return jbd2_journal_try_to_free_buffers(journal, page);
	else
		return try_to_free_buffers(page);
}

static bool ext4_inode_datasync_dirty(struct inode *inode)
{
	journal_t *journal = EXT4_SB(inode->i_sb)->s_journal;

	if (journal) {
		if (jbd2_transaction_committed(journal,
			EXT4_I(inode)->i_datasync_tid))
			return false;
		if (test_opt2(inode->i_sb, JOURNAL_FAST_COMMIT))
			return !list_empty(&EXT4_I(inode)->i_fc_list);
		return true;
	}

	/* Any metadata buffers to write? */
	if (!list_empty(&inode->i_mapping->private_list))
		return true;
	return inode->i_state & I_DIRTY_DATASYNC;
}

static void ext4_set_iomap(struct inode *inode, struct iomap *iomap,
			   struct ext4_map_blocks *map, loff_t offset,
			   loff_t length)
{
	u8 blkbits = inode->i_blkbits;

	/*
	 * Writes that span EOF might trigger an I/O size update on completion,
	 * so consider them to be dirty for the purpose of O_DSYNC, even if
	 * there is no other metadata changes being made or are pending.
	 */
	iomap->flags = 0;
	if (ext4_inode_datasync_dirty(inode) ||
	    offset + length > i_size_read(inode))
		iomap->flags |= IOMAP_F_DIRTY;

	if (map->m_flags & EXT4_MAP_NEW)
		iomap->flags |= IOMAP_F_NEW;

	iomap->bdev = inode->i_sb->s_bdev;
	iomap->dax_dev = EXT4_SB(inode->i_sb)->s_daxdev;
	iomap->offset = (u64) map->m_lblk << blkbits;
	iomap->length = (u64) map->m_len << blkbits;

	if ((map->m_flags & EXT4_MAP_MAPPED) &&
	    !ext4_test_inode_flag(inode, EXT4_INODE_EXTENTS))
		iomap->flags |= IOMAP_F_MERGED;

	/*
	 * Flags passed to ext4_map_blocks() for direct I/O writes can result
	 * in m_flags having both EXT4_MAP_MAPPED and EXT4_MAP_UNWRITTEN bits
	 * set. In order for any allocated unwritten extents to be converted
	 * into written extents correctly within the ->end_io() handler, we
	 * need to ensure that the iomap->type is set appropriately. Hence, the
	 * reason why we need to check whether the EXT4_MAP_UNWRITTEN bit has
	 * been set first.
	 */
	if (map->m_flags & EXT4_MAP_UNWRITTEN) {
		iomap->type = IOMAP_UNWRITTEN;
		iomap->addr = (u64) map->m_pblk << blkbits;
	} else if (map->m_flags & EXT4_MAP_MAPPED) {
		iomap->type = IOMAP_MAPPED;
		iomap->addr = (u64) map->m_pblk << blkbits;
	} else {
		iomap->type = IOMAP_HOLE;
		iomap->addr = IOMAP_NULL_ADDR;
	}
}

static int ext4_iomap_alloc(struct inode *inode, struct ext4_map_blocks *map,
			    unsigned int flags)
{
	handle_t *handle;
	u8 blkbits = inode->i_blkbits;
	int ret, dio_credits, m_flags = 0, retries = 0;

	/*
	 * Trim the mapping request to the maximum value that we can map at
	 * once for direct I/O.
	 */
	if (map->m_len > DIO_MAX_BLOCKS)
		map->m_len = DIO_MAX_BLOCKS;
	dio_credits = ext4_chunk_trans_blocks(inode, map->m_len);

retry:
	/*
	 * Either we allocate blocks and then don't get an unwritten extent, so
	 * in that case we have reserved enough credits. Or, the blocks are
	 * already allocated and unwritten. In that case, the extent conversion
	 * fits into the credits as well.
	 */
	handle = ext4_journal_start(inode, EXT4_HT_MAP_BLOCKS, dio_credits);
	if (IS_ERR(handle))
		return PTR_ERR(handle);

	/*
	 * DAX and direct I/O are the only two operations that are currently
	 * supported with IOMAP_WRITE.
	 */
	WARN_ON(!IS_DAX(inode) && !(flags & IOMAP_DIRECT));
	if (IS_DAX(inode))
		m_flags = EXT4_GET_BLOCKS_CREATE_ZERO;
	/*
	 * We use i_size instead of i_disksize here because delalloc writeback
	 * can complete at any point during the I/O and subsequently push the
	 * i_disksize out to i_size. This could be beyond where direct I/O is
	 * happening and thus expose allocated blocks to direct I/O reads.
	 */
	else if (((loff_t)map->m_lblk << blkbits) >= i_size_read(inode))
		m_flags = EXT4_GET_BLOCKS_CREATE;
	else if (ext4_test_inode_flag(inode, EXT4_INODE_EXTENTS))
		m_flags = EXT4_GET_BLOCKS_IO_CREATE_EXT;

	ret = ext4_map_blocks(handle, inode, map, m_flags);

	/*
	 * We cannot fill holes in indirect tree based inodes as that could
	 * expose stale data in the case of a crash. Use the magic error code
	 * to fallback to buffered I/O.
	 */
	if (!m_flags && !ret)
		ret = -ENOTBLK;

	ext4_journal_stop(handle);
	if (ret == -ENOSPC && ext4_should_retry_alloc(inode->i_sb, &retries))
		goto retry;

	return ret;
}


static int ext4_iomap_begin(struct inode *inode, loff_t offset, loff_t length,
		unsigned flags, struct iomap *iomap, struct iomap *srcmap)
{
	int ret;
	struct ext4_map_blocks map;
	u8 blkbits = inode->i_blkbits;

	if ((offset >> blkbits) > EXT4_MAX_LOGICAL_BLOCK)
		return -EINVAL;

	if (WARN_ON_ONCE(ext4_has_inline_data(inode)))
		return -ERANGE;

	/*
	 * Calculate the first and last logical blocks respectively.
	 */
	map.m_lblk = offset >> blkbits;
	map.m_len = min_t(loff_t, (offset + length - 1) >> blkbits,
			  EXT4_MAX_LOGICAL_BLOCK) - map.m_lblk + 1;

	if (flags & IOMAP_WRITE) {
		/*
		 * We check here if the blocks are already allocated, then we
		 * don't need to start a journal txn and we can directly return
		 * the mapping information. This could boost performance
		 * especially in multi-threaded overwrite requests.
		 */
		if (offset + length <= i_size_read(inode)) {
			ret = ext4_map_blocks(NULL, inode, &map, 0);
			if (ret > 0 && (map.m_flags & EXT4_MAP_MAPPED))
				goto out;
		}
		ret = ext4_iomap_alloc(inode, &map, flags);
	} else {
		ret = ext4_map_blocks(NULL, inode, &map, 0);
	}

	if (ret < 0)
		return ret;
out:
	ext4_set_iomap(inode, iomap, &map, offset, length);

	return 0;
}

static int ext4_iomap_overwrite_begin(struct inode *inode, loff_t offset,
		loff_t length, unsigned flags, struct iomap *iomap,
		struct iomap *srcmap)
{
	int ret;

	/*
	 * Even for writes we don't need to allocate blocks, so just pretend
	 * we are reading to save overhead of starting a transaction.
	 */
	flags &= ~IOMAP_WRITE;
	ret = ext4_iomap_begin(inode, offset, length, flags, iomap, srcmap);
	WARN_ON_ONCE(iomap->type != IOMAP_MAPPED);
	return ret;
}

static int ext4_iomap_end(struct inode *inode, loff_t offset, loff_t length,
			  ssize_t written, unsigned flags, struct iomap *iomap)
{
	/*
	 * Check to see whether an error occurred while writing out the data to
	 * the allocated blocks. If so, return the magic error code so that we
	 * fallback to buffered I/O and attempt to complete the remainder of
	 * the I/O. Any blocks that may have been allocated in preparation for
	 * the direct I/O will be reused during buffered I/O.
	 */
	if (flags & (IOMAP_WRITE | IOMAP_DIRECT) && written == 0)
		return -ENOTBLK;

	return 0;
}

const struct iomap_ops ext4_iomap_ops = {
	.iomap_begin		= ext4_iomap_begin,
	.iomap_end		= ext4_iomap_end,
};

const struct iomap_ops ext4_iomap_overwrite_ops = {
	.iomap_begin		= ext4_iomap_overwrite_begin,
	.iomap_end		= ext4_iomap_end,
};

static bool ext4_iomap_is_delalloc(struct inode *inode,
				   struct ext4_map_blocks *map)
{
	struct extent_status es;
	ext4_lblk_t offset = 0, end = map->m_lblk + map->m_len - 1;

	ext4_es_find_extent_range(inode, &ext4_es_is_delayed,
				  map->m_lblk, end, &es);

	if (!es.es_len || es.es_lblk > end)
		return false;

	if (es.es_lblk > map->m_lblk) {
		map->m_len = es.es_lblk - map->m_lblk;
		return false;
	}

	offset = map->m_lblk - es.es_lblk;
	map->m_len = es.es_len - offset;

	return true;
}

static int ext4_iomap_begin_report(struct inode *inode, loff_t offset,
				   loff_t length, unsigned int flags,
				   struct iomap *iomap, struct iomap *srcmap)
{
	int ret;
	bool delalloc = false;
	struct ext4_map_blocks map;
	u8 blkbits = inode->i_blkbits;

	if ((offset >> blkbits) > EXT4_MAX_LOGICAL_BLOCK)
		return -EINVAL;

	if (ext4_has_inline_data(inode)) {
		ret = ext4_inline_data_iomap(inode, iomap);
		if (ret != -EAGAIN) {
			if (ret == 0 && offset >= iomap->length)
				ret = -ENOENT;
			return ret;
		}
	}

	/*
	 * Calculate the first and last logical block respectively.
	 */
	map.m_lblk = offset >> blkbits;
	map.m_len = min_t(loff_t, (offset + length - 1) >> blkbits,
			  EXT4_MAX_LOGICAL_BLOCK) - map.m_lblk + 1;

	/*
	 * Fiemap callers may call for offset beyond s_bitmap_maxbytes.
	 * So handle it here itself instead of querying ext4_map_blocks().
	 * Since ext4_map_blocks() will warn about it and will return
	 * -EIO error.
	 */
	if (!(ext4_test_inode_flag(inode, EXT4_INODE_EXTENTS))) {
		struct ext4_sb_info *sbi = EXT4_SB(inode->i_sb);

		if (offset >= sbi->s_bitmap_maxbytes) {
			map.m_flags = 0;
			goto set_iomap;
		}
	}

	ret = ext4_map_blocks(NULL, inode, &map, 0);
	if (ret < 0)
		return ret;
	if (ret == 0)
		delalloc = ext4_iomap_is_delalloc(inode, &map);

set_iomap:
	ext4_set_iomap(inode, iomap, &map, offset, length);
	if (delalloc && iomap->type == IOMAP_HOLE)
		iomap->type = IOMAP_DELALLOC;

	return 0;
}

const struct iomap_ops ext4_iomap_report_ops = {
	.iomap_begin = ext4_iomap_begin_report,
};

/*
 * Pages can be marked dirty completely asynchronously from ext4's journalling
 * activity.  By filemap_sync_pte(), try_to_unmap_one(), etc.  We cannot do
 * much here because ->set_page_dirty is called under VFS locks.  The page is
 * not necessarily locked.
 *
 * We cannot just dirty the page and leave attached buffers clean, because the
 * buffers' dirty state is "definitive".  We cannot just set the buffers dirty
 * or jbddirty because all the journalling code will explode.
 *
 * So what we do is to mark the page "pending dirty" and next time writepage
 * is called, propagate that into the buffers appropriately.
 */
static int ext4_journalled_set_page_dirty(struct page *page)
{
	SetPageChecked(page);
	return __set_page_dirty_nobuffers(page);
}

static int ext4_set_page_dirty(struct page *page)
{
	WARN_ON_ONCE(!PageLocked(page) && !PageDirty(page));
	WARN_ON_ONCE(!page_has_buffers(page));
	return __set_page_dirty_buffers(page);
}

static int ext4_iomap_swap_activate(struct swap_info_struct *sis,
				    struct file *file, sector_t *span)
{
	return iomap_swapfile_activate(sis, file, span,
				       &ext4_iomap_report_ops);
}

static const struct address_space_operations ext4_aops = {
	.readpage		= ext4_readpage,
	.readahead		= ext4_readahead,
	.writepage		= ext4_writepage,
	.writepages		= ext4_writepages,
	.write_begin		= ext4_write_begin,
	.write_end		= ext4_write_end,
	.set_page_dirty		= ext4_set_page_dirty,
	.bmap			= ext4_bmap,
	.invalidatepage		= ext4_invalidatepage,
	.releasepage		= ext4_releasepage,
	.direct_IO		= noop_direct_IO,
	.migratepage		= buffer_migrate_page,
	.is_partially_uptodate  = block_is_partially_uptodate,
	.error_remove_page	= generic_error_remove_page,
	.swap_activate		= ext4_iomap_swap_activate,
};

static const struct address_space_operations ext4_journalled_aops = {
	.readpage		= ext4_readpage,
	.readahead		= ext4_readahead,
	.writepage		= ext4_writepage,
	.writepages		= ext4_writepages,
	.write_begin		= ext4_write_begin,
	.write_end		= ext4_journalled_write_end,
	.set_page_dirty		= ext4_journalled_set_page_dirty,
	.bmap			= ext4_bmap,
	.invalidatepage		= ext4_journalled_invalidatepage,
	.releasepage		= ext4_releasepage,
	.direct_IO		= noop_direct_IO,
	.is_partially_uptodate  = block_is_partially_uptodate,
	.error_remove_page	= generic_error_remove_page,
	.swap_activate		= ext4_iomap_swap_activate,
};

static const struct address_space_operations ext4_da_aops = {
	.readpage		= ext4_readpage,
	.readahead		= ext4_readahead,
	.writepage		= ext4_writepage,
	.writepages		= ext4_writepages,
	.write_begin		= ext4_da_write_begin,
	.write_end		= ext4_da_write_end,
	.set_page_dirty		= ext4_set_page_dirty,
	.bmap			= ext4_bmap,
	.invalidatepage		= ext4_invalidatepage,
	.releasepage		= ext4_releasepage,
	.direct_IO		= noop_direct_IO,
	.migratepage		= buffer_migrate_page,
	.is_partially_uptodate  = block_is_partially_uptodate,
	.error_remove_page	= generic_error_remove_page,
	.swap_activate		= ext4_iomap_swap_activate,
};

static const struct address_space_operations ext4_dax_aops = {
	.writepages		= ext4_dax_writepages,
	.direct_IO		= noop_direct_IO,
	.set_page_dirty		= __set_page_dirty_no_writeback,
	.bmap			= ext4_bmap,
	.invalidatepage		= noop_invalidatepage,
	.swap_activate		= ext4_iomap_swap_activate,
};

void ext4_set_aops(struct inode *inode)
{
	switch (ext4_inode_journal_mode(inode)) {
	case EXT4_INODE_ORDERED_DATA_MODE:
	case EXT4_INODE_WRITEBACK_DATA_MODE:
		break;
	case EXT4_INODE_JOURNAL_DATA_MODE:
		inode->i_mapping->a_ops = &ext4_journalled_aops;
		return;
	default:
		BUG();
	}
	if (IS_DAX(inode))
		inode->i_mapping->a_ops = &ext4_dax_aops;
	else if (test_opt(inode->i_sb, DELALLOC))
		inode->i_mapping->a_ops = &ext4_da_aops;
	else
		inode->i_mapping->a_ops = &ext4_aops;
}

static int __ext4_block_zero_page_range(handle_t *handle,
		struct address_space *mapping, loff_t from, loff_t length)
{
	ext4_fsblk_t index = from >> PAGE_SHIFT;
	unsigned offset = from & (PAGE_SIZE-1);
	unsigned blocksize, pos;
	ext4_lblk_t iblock;
	struct inode *inode = mapping->host;
	struct buffer_head *bh;
	struct page *page;
	int err = 0;

	page = find_or_create_page(mapping, from >> PAGE_SHIFT,
				   mapping_gfp_constraint(mapping, ~__GFP_FS));
	if (!page)
		return -ENOMEM;

	blocksize = inode->i_sb->s_blocksize;

	iblock = index << (PAGE_SHIFT - inode->i_sb->s_blocksize_bits);

	if (!page_has_buffers(page))
		create_empty_buffers(page, blocksize, 0);

	/* Find the buffer that contains "offset" */
	bh = page_buffers(page);
	pos = blocksize;
	while (offset >= pos) {
		bh = bh->b_this_page;
		iblock++;
		pos += blocksize;
	}
	if (buffer_freed(bh)) {
		BUFFER_TRACE(bh, "freed: skip");
		goto unlock;
	}
	if (!buffer_mapped(bh)) {
		BUFFER_TRACE(bh, "unmapped");
		ext4_get_block(inode, iblock, bh, 0);
		/* unmapped? It's a hole - nothing to do */
		if (!buffer_mapped(bh)) {
			BUFFER_TRACE(bh, "still unmapped");
			goto unlock;
		}
	}

	/* Ok, it's mapped. Make sure it's up-to-date */
	if (PageUptodate(page))
		set_buffer_uptodate(bh);

	if (!buffer_uptodate(bh)) {
		err = ext4_read_bh_lock(bh, 0, true);
		if (err)
			goto unlock;
		if (fscrypt_inode_uses_fs_layer_crypto(inode)) {
			/* We expect the key to be set. */
			BUG_ON(!fscrypt_has_encryption_key(inode));
			err = fscrypt_decrypt_pagecache_blocks(page, blocksize,
							       bh_offset(bh));
			if (err) {
				clear_buffer_uptodate(bh);
				goto unlock;
			}
		}
	}
	if (ext4_should_journal_data(inode)) {
		BUFFER_TRACE(bh, "get write access");
		err = ext4_journal_get_write_access(handle, inode->i_sb, bh,
						    EXT4_JTR_NONE);
		if (err)
			goto unlock;
	}
	zero_user(page, offset, length);
	BUFFER_TRACE(bh, "zeroed end of block");

	if (ext4_should_journal_data(inode)) {
		err = ext4_handle_dirty_metadata(handle, inode, bh);
	} else {
		err = 0;
		mark_buffer_dirty(bh);
		if (ext4_should_order_data(inode))
			err = ext4_jbd2_inode_add_write(handle, inode, from,
					length);
	}

unlock:
	unlock_page(page);
	put_page(page);
	return err;
}

/*
 * ext4_block_zero_page_range() zeros out a mapping of length 'length'
 * starting from file offset 'from'.  The range to be zero'd must
 * be contained with in one block.  If the specified range exceeds
 * the end of the block it will be shortened to end of the block
 * that corresponds to 'from'
 */
static int ext4_block_zero_page_range(handle_t *handle,
		struct address_space *mapping, loff_t from, loff_t length)
{
	struct inode *inode = mapping->host;
	unsigned offset = from & (PAGE_SIZE-1);
	unsigned blocksize = inode->i_sb->s_blocksize;
	unsigned max = blocksize - (offset & (blocksize - 1));

	/*
	 * correct length if it does not fall between
	 * 'from' and the end of the block
	 */
	if (length > max || length < 0)
		length = max;

	if (IS_DAX(inode)) {
		return iomap_zero_range(inode, from, length, NULL,
					&ext4_iomap_ops);
	}
	return __ext4_block_zero_page_range(handle, mapping, from, length);
}

/*
 * ext4_block_truncate_page() zeroes out a mapping from file offset `from'
 * up to the end of the block which corresponds to `from'.
 * This required during truncate. We need to physically zero the tail end
 * of that block so it doesn't yield old data if the file is later grown.
 */
static int ext4_block_truncate_page(handle_t *handle,
		struct address_space *mapping, loff_t from)
{
	unsigned offset = from & (PAGE_SIZE-1);
	unsigned length;
	unsigned blocksize;
	struct inode *inode = mapping->host;

	/* If we are processing an encrypted inode during orphan list handling */
	if (IS_ENCRYPTED(inode) && !fscrypt_has_encryption_key(inode))
		return 0;

	blocksize = inode->i_sb->s_blocksize;
	length = blocksize - (offset & (blocksize - 1));

	return ext4_block_zero_page_range(handle, mapping, from, length);
}

int ext4_zero_partial_blocks(handle_t *handle, struct inode *inode,
			     loff_t lstart, loff_t length)
{
	struct super_block *sb = inode->i_sb;
	struct address_space *mapping = inode->i_mapping;
	unsigned partial_start, partial_end;
	ext4_fsblk_t start, end;
	loff_t byte_end = (lstart + length - 1);
	int err = 0;

	partial_start = lstart & (sb->s_blocksize - 1);
	partial_end = byte_end & (sb->s_blocksize - 1);

	start = lstart >> sb->s_blocksize_bits;
	end = byte_end >> sb->s_blocksize_bits;

	/* Handle partial zero within the single block */
	if (start == end &&
	    (partial_start || (partial_end != sb->s_blocksize - 1))) {
		err = ext4_block_zero_page_range(handle, mapping,
						 lstart, length);
		return err;
	}
	/* Handle partial zero out on the start of the range */
	if (partial_start) {
		err = ext4_block_zero_page_range(handle, mapping,
						 lstart, sb->s_blocksize);
		if (err)
			return err;
	}
	/* Handle partial zero out on the end of the range */
	if (partial_end != sb->s_blocksize - 1)
		err = ext4_block_zero_page_range(handle, mapping,
						 byte_end - partial_end,
						 partial_end + 1);
	return err;
}

int ext4_can_truncate(struct inode *inode)
{
	if (S_ISREG(inode->i_mode))
		return 1;
	if (S_ISDIR(inode->i_mode))
		return 1;
	if (S_ISLNK(inode->i_mode))
		return !ext4_inode_is_fast_symlink(inode);
	return 0;
}

/*
 * We have to make sure i_disksize gets properly updated before we truncate
 * page cache due to hole punching or zero range. Otherwise i_disksize update
 * can get lost as it may have been postponed to submission of writeback but
 * that will never happen after we truncate page cache.
 */
int ext4_update_disksize_before_punch(struct inode *inode, loff_t offset,
				      loff_t len)
{
	handle_t *handle;
	int ret;

	loff_t size = i_size_read(inode);

	WARN_ON(!inode_is_locked(inode));
	if (offset > size || offset + len < size)
		return 0;

	if (EXT4_I(inode)->i_disksize >= size)
		return 0;

	handle = ext4_journal_start(inode, EXT4_HT_MISC, 1);
	if (IS_ERR(handle))
		return PTR_ERR(handle);
	ext4_update_i_disksize(inode, size);
	ret = ext4_mark_inode_dirty(handle, inode);
	ext4_journal_stop(handle);

	return ret;
}

static void ext4_wait_dax_page(struct inode *inode)
{
	filemap_invalidate_unlock(inode->i_mapping);
	schedule();
	filemap_invalidate_lock(inode->i_mapping);
}

int ext4_break_layouts(struct inode *inode)
{
	struct page *page;
	int error;

	if (WARN_ON_ONCE(!rwsem_is_locked(&inode->i_mapping->invalidate_lock)))
		return -EINVAL;

	do {
		page = dax_layout_busy_page(inode->i_mapping);
		if (!page)
			return 0;

		error = ___wait_var_event(&page->_refcount,
				atomic_read(&page->_refcount) == 1,
				TASK_INTERRUPTIBLE, 0, 0,
				ext4_wait_dax_page(inode));
	} while (error == 0);

	return error;
}

/*
 * ext4_punch_hole: punches a hole in a file by releasing the blocks
 * associated with the given offset and length
 *
 * @inode:  File inode
 * @offset: The offset where the hole will begin
 * @len:    The length of the hole
 *
 * Returns: 0 on success or negative on failure
 */

int ext4_punch_hole(struct inode *inode, loff_t offset, loff_t length)
{
	struct super_block *sb = inode->i_sb;
	ext4_lblk_t first_block, stop_block;
	struct address_space *mapping = inode->i_mapping;
	loff_t first_block_offset, last_block_offset;
	handle_t *handle;
	unsigned int credits;
	int ret = 0, ret2 = 0;

	trace_ext4_punch_hole(inode, offset, length, 0);

	ext4_clear_inode_state(inode, EXT4_STATE_MAY_INLINE_DATA);
	if (ext4_has_inline_data(inode)) {
		filemap_invalidate_lock(mapping);
		ret = ext4_convert_inline_data(inode);
		filemap_invalidate_unlock(mapping);
		if (ret)
			return ret;
	}

	/*
	 * Write out all dirty pages to avoid race conditions
	 * Then release them.
	 */
	if (mapping_tagged(mapping, PAGECACHE_TAG_DIRTY)) {
		ret = filemap_write_and_wait_range(mapping, offset,
						   offset + length - 1);
		if (ret)
			return ret;
	}

	inode_lock(inode);

	/* No need to punch hole beyond i_size */
	if (offset >= inode->i_size)
		goto out_mutex;

	/*
	 * If the hole extends beyond i_size, set the hole
	 * to end after the page that contains i_size
	 */
	if (offset + length > inode->i_size) {
		length = inode->i_size +
		   PAGE_SIZE - (inode->i_size & (PAGE_SIZE - 1)) -
		   offset;
	}

	if (offset & (sb->s_blocksize - 1) ||
	    (offset + length) & (sb->s_blocksize - 1)) {
		/*
		 * Attach jinode to inode for jbd2 if we do any zeroing of
		 * partial block
		 */
		ret = ext4_inode_attach_jinode(inode);
		if (ret < 0)
			goto out_mutex;

	}

	/* Wait all existing dio workers, newcomers will block on i_mutex */
	inode_dio_wait(inode);

	/*
	 * Prevent page faults from reinstantiating pages we have released from
	 * page cache.
	 */
	filemap_invalidate_lock(mapping);

	ret = ext4_break_layouts(inode);
	if (ret)
		goto out_dio;

	first_block_offset = round_up(offset, sb->s_blocksize);
	last_block_offset = round_down((offset + length), sb->s_blocksize) - 1;

	/* Now release the pages and zero block aligned part of pages*/
	if (last_block_offset > first_block_offset) {
		ret = ext4_update_disksize_before_punch(inode, offset, length);
		if (ret)
			goto out_dio;
		truncate_pagecache_range(inode, first_block_offset,
					 last_block_offset);
	}

	if (ext4_test_inode_flag(inode, EXT4_INODE_EXTENTS))
		credits = ext4_writepage_trans_blocks(inode);
	else
		credits = ext4_blocks_for_truncate(inode);
	handle = ext4_journal_start(inode, EXT4_HT_TRUNCATE, credits);
	if (IS_ERR(handle)) {
		ret = PTR_ERR(handle);
		ext4_std_error(sb, ret);
		goto out_dio;
	}

	ret = ext4_zero_partial_blocks(handle, inode, offset,
				       length);
	if (ret)
		goto out_stop;

	first_block = (offset + sb->s_blocksize - 1) >>
		EXT4_BLOCK_SIZE_BITS(sb);
	stop_block = (offset + length) >> EXT4_BLOCK_SIZE_BITS(sb);

	/* If there are blocks to remove, do it */
	if (stop_block > first_block) {

		down_write(&EXT4_I(inode)->i_data_sem);
		ext4_discard_preallocations(inode, 0);

		ret = ext4_es_remove_extent(inode, first_block,
					    stop_block - first_block);
		if (ret) {
			up_write(&EXT4_I(inode)->i_data_sem);
			goto out_stop;
		}

		if (ext4_test_inode_flag(inode, EXT4_INODE_EXTENTS))
			ret = ext4_ext_remove_space(inode, first_block,
						    stop_block - 1);
		else
			ret = ext4_ind_remove_space(handle, inode, first_block,
						    stop_block);

		up_write(&EXT4_I(inode)->i_data_sem);
	}
	ext4_fc_track_range(handle, inode, first_block, stop_block);
	if (IS_SYNC(inode))
		ext4_handle_sync(handle);

	inode->i_mtime = inode->i_ctime = current_time(inode);
	ret2 = ext4_mark_inode_dirty(handle, inode);
	if (unlikely(ret2))
		ret = ret2;
	if (ret >= 0)
		ext4_update_inode_fsync_trans(handle, inode, 1);
out_stop:
	ext4_journal_stop(handle);
out_dio:
	filemap_invalidate_unlock(mapping);
out_mutex:
	inode_unlock(inode);
	return ret;
}

int ext4_inode_attach_jinode(struct inode *inode)
{
	struct ext4_inode_info *ei = EXT4_I(inode);
	struct jbd2_inode *jinode;

	if (ei->jinode || !EXT4_SB(inode->i_sb)->s_journal)
		return 0;

	jinode = jbd2_alloc_inode(GFP_KERNEL);
	spin_lock(&inode->i_lock);
	if (!ei->jinode) {
		if (!jinode) {
			spin_unlock(&inode->i_lock);
			return -ENOMEM;
		}
		ei->jinode = jinode;
		jbd2_journal_init_jbd_inode(ei->jinode, inode);
		jinode = NULL;
	}
	spin_unlock(&inode->i_lock);
	if (unlikely(jinode != NULL))
		jbd2_free_inode(jinode);
	return 0;
}

/*
 * ext4_truncate()
 *
 * We block out ext4_get_block() block instantiations across the entire
 * transaction, and VFS/VM ensures that ext4_truncate() cannot run
 * simultaneously on behalf of the same inode.
 *
 * As we work through the truncate and commit bits of it to the journal there
 * is one core, guiding principle: the file's tree must always be consistent on
 * disk.  We must be able to restart the truncate after a crash.
 *
 * The file's tree may be transiently inconsistent in memory (although it
 * probably isn't), but whenever we close off and commit a journal transaction,
 * the contents of (the filesystem + the journal) must be consistent and
 * restartable.  It's pretty simple, really: bottom up, right to left (although
 * left-to-right works OK too).
 *
 * Note that at recovery time, journal replay occurs *before* the restart of
 * truncate against the orphan inode list.
 *
 * The committed inode has the new, desired i_size (which is the same as
 * i_disksize in this case).  After a crash, ext4_orphan_cleanup() will see
 * that this inode's truncate did not complete and it will again call
 * ext4_truncate() to have another go.  So there will be instantiated blocks
 * to the right of the truncation point in a crashed ext4 filesystem.  But
 * that's fine - as long as they are linked from the inode, the post-crash
 * ext4_truncate() run will find them and release them.
 */
int ext4_truncate(struct inode *inode)
{
	struct ext4_inode_info *ei = EXT4_I(inode);
	unsigned int credits;
	int err = 0, err2;
	handle_t *handle;
	struct address_space *mapping = inode->i_mapping;

	/*
	 * There is a possibility that we're either freeing the inode
	 * or it's a completely new inode. In those cases we might not
	 * have i_mutex locked because it's not necessary.
	 */
	if (!(inode->i_state & (I_NEW|I_FREEING)))
		WARN_ON(!inode_is_locked(inode));
	trace_ext4_truncate_enter(inode);

	if (!ext4_can_truncate(inode))
		goto out_trace;

	if (inode->i_size == 0 && !test_opt(inode->i_sb, NO_AUTO_DA_ALLOC))
		ext4_set_inode_state(inode, EXT4_STATE_DA_ALLOC_CLOSE);

	if (ext4_has_inline_data(inode)) {
		int has_inline = 1;

		err = ext4_inline_data_truncate(inode, &has_inline);
		if (err || has_inline)
			goto out_trace;
	}

	/* If we zero-out tail of the page, we have to create jinode for jbd2 */
	if (inode->i_size & (inode->i_sb->s_blocksize - 1)) {
		if (ext4_inode_attach_jinode(inode) < 0)
			goto out_trace;
	}

	if (ext4_test_inode_flag(inode, EXT4_INODE_EXTENTS))
		credits = ext4_writepage_trans_blocks(inode);
	else
		credits = ext4_blocks_for_truncate(inode);

	handle = ext4_journal_start(inode, EXT4_HT_TRUNCATE, credits);
	if (IS_ERR(handle)) {
		err = PTR_ERR(handle);
		goto out_trace;
	}

	if (inode->i_size & (inode->i_sb->s_blocksize - 1))
		ext4_block_truncate_page(handle, mapping, inode->i_size);

	/*
	 * We add the inode to the orphan list, so that if this
	 * truncate spans multiple transactions, and we crash, we will
	 * resume the truncate when the filesystem recovers.  It also
	 * marks the inode dirty, to catch the new size.
	 *
	 * Implication: the file must always be in a sane, consistent
	 * truncatable state while each transaction commits.
	 */
	err = ext4_orphan_add(handle, inode);
	if (err)
		goto out_stop;

	down_write(&EXT4_I(inode)->i_data_sem);

	ext4_discard_preallocations(inode, 0);

	if (ext4_test_inode_flag(inode, EXT4_INODE_EXTENTS))
		err = ext4_ext_truncate(handle, inode);
	else
		ext4_ind_truncate(handle, inode);

	up_write(&ei->i_data_sem);
	if (err)
		goto out_stop;

	if (IS_SYNC(inode))
		ext4_handle_sync(handle);

out_stop:
	/*
	 * If this was a simple ftruncate() and the file will remain alive,
	 * then we need to clear up the orphan record which we created above.
	 * However, if this was a real unlink then we were called by
	 * ext4_evict_inode(), and we allow that function to clean up the
	 * orphan info for us.
	 */
	if (inode->i_nlink)
		ext4_orphan_del(handle, inode);

	inode->i_mtime = inode->i_ctime = current_time(inode);
	err2 = ext4_mark_inode_dirty(handle, inode);
	if (unlikely(err2 && !err))
		err = err2;
	ext4_journal_stop(handle);

out_trace:
	trace_ext4_truncate_exit(inode);
	return err;
}

static inline u64 ext4_inode_peek_iversion(const struct inode *inode)
{
	if (unlikely(EXT4_I(inode)->i_flags & EXT4_EA_INODE_FL))
		return inode_peek_iversion_raw(inode);
	else
		return inode_peek_iversion(inode);
}

static int ext4_inode_blocks_set(struct ext4_inode *raw_inode,
				 struct ext4_inode_info *ei)
{
	struct inode *inode = &(ei->vfs_inode);
	u64 i_blocks = READ_ONCE(inode->i_blocks);
	struct super_block *sb = inode->i_sb;

	if (i_blocks <= ~0U) {
		/*
		 * i_blocks can be represented in a 32 bit variable
		 * as multiple of 512 bytes
		 */
		raw_inode->i_blocks_lo   = cpu_to_le32(i_blocks);
		raw_inode->i_blocks_high = 0;
		ext4_clear_inode_flag(inode, EXT4_INODE_HUGE_FILE);
		return 0;
	}

	/*
	 * This should never happen since sb->s_maxbytes should not have
	 * allowed this, sb->s_maxbytes was set according to the huge_file
	 * feature in ext4_fill_super().
	 */
	if (!ext4_has_feature_huge_file(sb))
		return -EFSCORRUPTED;

	if (i_blocks <= 0xffffffffffffULL) {
		/*
		 * i_blocks can be represented in a 48 bit variable
		 * as multiple of 512 bytes
		 */
		raw_inode->i_blocks_lo   = cpu_to_le32(i_blocks);
		raw_inode->i_blocks_high = cpu_to_le16(i_blocks >> 32);
		ext4_clear_inode_flag(inode, EXT4_INODE_HUGE_FILE);
	} else {
		ext4_set_inode_flag(inode, EXT4_INODE_HUGE_FILE);
		/* i_block is stored in file system block size */
		i_blocks = i_blocks >> (inode->i_blkbits - 9);
		raw_inode->i_blocks_lo   = cpu_to_le32(i_blocks);
		raw_inode->i_blocks_high = cpu_to_le16(i_blocks >> 32);
	}
	return 0;
}

static int ext4_fill_raw_inode(struct inode *inode, struct ext4_inode *raw_inode)
{
	struct ext4_inode_info *ei = EXT4_I(inode);
	uid_t i_uid;
	gid_t i_gid;
	projid_t i_projid;
	int block;
	int err;

	err = ext4_inode_blocks_set(raw_inode, ei);

	raw_inode->i_mode = cpu_to_le16(inode->i_mode);
	i_uid = i_uid_read(inode);
	i_gid = i_gid_read(inode);
	i_projid = from_kprojid(&init_user_ns, ei->i_projid);
	if (!(test_opt(inode->i_sb, NO_UID32))) {
		raw_inode->i_uid_low = cpu_to_le16(low_16_bits(i_uid));
		raw_inode->i_gid_low = cpu_to_le16(low_16_bits(i_gid));
		/*
		 * Fix up interoperability with old kernels. Otherwise,
		 * old inodes get re-used with the upper 16 bits of the
		 * uid/gid intact.
		 */
		if (ei->i_dtime && list_empty(&ei->i_orphan)) {
			raw_inode->i_uid_high = 0;
			raw_inode->i_gid_high = 0;
		} else {
			raw_inode->i_uid_high =
				cpu_to_le16(high_16_bits(i_uid));
			raw_inode->i_gid_high =
				cpu_to_le16(high_16_bits(i_gid));
		}
	} else {
		raw_inode->i_uid_low = cpu_to_le16(fs_high2lowuid(i_uid));
		raw_inode->i_gid_low = cpu_to_le16(fs_high2lowgid(i_gid));
		raw_inode->i_uid_high = 0;
		raw_inode->i_gid_high = 0;
	}
	raw_inode->i_links_count = cpu_to_le16(inode->i_nlink);

	EXT4_INODE_SET_XTIME(i_ctime, inode, raw_inode);
	EXT4_INODE_SET_XTIME(i_mtime, inode, raw_inode);
	EXT4_INODE_SET_XTIME(i_atime, inode, raw_inode);
	EXT4_EINODE_SET_XTIME(i_crtime, ei, raw_inode);

	raw_inode->i_dtime = cpu_to_le32(ei->i_dtime);
	raw_inode->i_flags = cpu_to_le32(ei->i_flags & 0xFFFFFFFF);
	if (likely(!test_opt2(inode->i_sb, HURD_COMPAT)))
		raw_inode->i_file_acl_high =
			cpu_to_le16(ei->i_file_acl >> 32);
	raw_inode->i_file_acl_lo = cpu_to_le32(ei->i_file_acl);
	ext4_isize_set(raw_inode, ei->i_disksize);

	raw_inode->i_generation = cpu_to_le32(inode->i_generation);
	if (S_ISCHR(inode->i_mode) || S_ISBLK(inode->i_mode)) {
		if (old_valid_dev(inode->i_rdev)) {
			raw_inode->i_block[0] =
				cpu_to_le32(old_encode_dev(inode->i_rdev));
			raw_inode->i_block[1] = 0;
		} else {
			raw_inode->i_block[0] = 0;
			raw_inode->i_block[1] =
				cpu_to_le32(new_encode_dev(inode->i_rdev));
			raw_inode->i_block[2] = 0;
		}
	} else if (!ext4_has_inline_data(inode)) {
		for (block = 0; block < EXT4_N_BLOCKS; block++)
			raw_inode->i_block[block] = ei->i_data[block];
	}

	if (likely(!test_opt2(inode->i_sb, HURD_COMPAT))) {
		u64 ivers = ext4_inode_peek_iversion(inode);

		raw_inode->i_disk_version = cpu_to_le32(ivers);
		if (ei->i_extra_isize) {
			if (EXT4_FITS_IN_INODE(raw_inode, ei, i_version_hi))
				raw_inode->i_version_hi =
					cpu_to_le32(ivers >> 32);
			raw_inode->i_extra_isize =
				cpu_to_le16(ei->i_extra_isize);
		}
	}

	if (i_projid != EXT4_DEF_PROJID &&
	    !ext4_has_feature_project(inode->i_sb))
		err = err ?: -EFSCORRUPTED;

	if (EXT4_INODE_SIZE(inode->i_sb) > EXT4_GOOD_OLD_INODE_SIZE &&
	    EXT4_FITS_IN_INODE(raw_inode, ei, i_projid))
		raw_inode->i_projid = cpu_to_le32(i_projid);

	ext4_inode_csum_set(inode, raw_inode, ei);
	return err;
}

/*
 * ext4_get_inode_loc returns with an extra refcount against the inode's
 * underlying buffer_head on success. If we pass 'inode' and it does not
 * have in-inode xattr, we have all inode data in memory that is needed
 * to recreate the on-disk version of this inode.
 */
static int __ext4_get_inode_loc(struct super_block *sb, unsigned long ino,
				struct inode *inode, struct ext4_iloc *iloc,
				ext4_fsblk_t *ret_block)
{
	struct ext4_group_desc	*gdp;
	struct buffer_head	*bh;
	ext4_fsblk_t		block;
	struct blk_plug		plug;
	int			inodes_per_block, inode_offset;

	iloc->bh = NULL;
	if (ino < EXT4_ROOT_INO ||
	    ino > le32_to_cpu(EXT4_SB(sb)->s_es->s_inodes_count))
		return -EFSCORRUPTED;

	iloc->block_group = (ino - 1) / EXT4_INODES_PER_GROUP(sb);
	gdp = ext4_get_group_desc(sb, iloc->block_group, NULL);
	if (!gdp)
		return -EIO;

	/*
	 * Figure out the offset within the block group inode table
	 */
	inodes_per_block = EXT4_SB(sb)->s_inodes_per_block;
	inode_offset = ((ino - 1) %
			EXT4_INODES_PER_GROUP(sb));
	block = ext4_inode_table(sb, gdp) + (inode_offset / inodes_per_block);
	iloc->offset = (inode_offset % inodes_per_block) * EXT4_INODE_SIZE(sb);

	bh = sb_getblk(sb, block);
	if (unlikely(!bh))
		return -ENOMEM;
	if (ext4_buffer_uptodate(bh))
		goto has_buffer;

	lock_buffer(bh);
	if (ext4_buffer_uptodate(bh)) {
		/* Someone brought it uptodate while we waited */
		unlock_buffer(bh);
		goto has_buffer;
	}

	/*
	 * If we have all information of the inode in memory and this
	 * is the only valid inode in the block, we need not read the
	 * block.
	 */
<<<<<<< HEAD
	if (in_mem) {
=======
	if (inode && !ext4_test_inode_state(inode, EXT4_STATE_XATTR)) {
>>>>>>> df0cc57e
		struct buffer_head *bitmap_bh;
		int i, start;

		start = inode_offset & ~(inodes_per_block - 1);

		/* Is the inode bitmap in cache? */
		bitmap_bh = sb_getblk(sb, ext4_inode_bitmap(sb, gdp));
		if (unlikely(!bitmap_bh))
			goto make_io;

		/*
		 * If the inode bitmap isn't in cache then the
		 * optimisation may end up performing two reads instead
		 * of one, so skip it.
		 */
		if (!buffer_uptodate(bitmap_bh)) {
			brelse(bitmap_bh);
			goto make_io;
<<<<<<< HEAD
		}
		for (i = start; i < start + inodes_per_block; i++) {
			if (i == inode_offset)
				continue;
			if (ext4_test_bit(i, bitmap_bh->b_data))
				break;
		}
		brelse(bitmap_bh);
		if (i == start + inodes_per_block) {
			/* all other inodes are free, so skip I/O */
			memset(bh->b_data, 0, bh->b_size);
			set_buffer_uptodate(bh);
			unlock_buffer(bh);
			goto has_buffer;
		}
=======
		}
		for (i = start; i < start + inodes_per_block; i++) {
			if (i == inode_offset)
				continue;
			if (ext4_test_bit(i, bitmap_bh->b_data))
				break;
		}
		brelse(bitmap_bh);
		if (i == start + inodes_per_block) {
			struct ext4_inode *raw_inode =
				(struct ext4_inode *) (bh->b_data + iloc->offset);

			/* all other inodes are free, so skip I/O */
			memset(bh->b_data, 0, bh->b_size);
			if (!ext4_test_inode_state(inode, EXT4_STATE_NEW))
				ext4_fill_raw_inode(inode, raw_inode);
			set_buffer_uptodate(bh);
			unlock_buffer(bh);
			goto has_buffer;
		}
>>>>>>> df0cc57e
	}

make_io:
	/*
	 * If we need to do any I/O, try to pre-readahead extra
	 * blocks from the inode table.
	 */
	blk_start_plug(&plug);
	if (EXT4_SB(sb)->s_inode_readahead_blks) {
		ext4_fsblk_t b, end, table;
		unsigned num;
		__u32 ra_blks = EXT4_SB(sb)->s_inode_readahead_blks;

		table = ext4_inode_table(sb, gdp);
		/* s_inode_readahead_blks is always a power of 2 */
		b = block & ~((ext4_fsblk_t) ra_blks - 1);
		if (table > b)
			b = table;
		end = b + ra_blks;
		num = EXT4_INODES_PER_GROUP(sb);
		if (ext4_has_group_desc_csum(sb))
			num -= ext4_itable_unused_count(sb, gdp);
		table += num / inodes_per_block;
		if (end > table)
			end = table;
		while (b <= end)
			ext4_sb_breadahead_unmovable(sb, b++);
	}

	/*
	 * There are other valid inodes in the buffer, this inode
	 * has in-inode xattrs, or we don't have this inode in memory.
	 * Read the block from disk.
	 */
	trace_ext4_load_inode(sb, ino);
	ext4_read_bh_nowait(bh, REQ_META | REQ_PRIO, NULL);
	blk_finish_plug(&plug);
	wait_on_buffer(bh);
	ext4_simulate_fail_bh(sb, bh, EXT4_SIM_INODE_EIO);
	if (!buffer_uptodate(bh)) {
		if (ret_block)
			*ret_block = block;
		brelse(bh);
		return -EIO;
	}
has_buffer:
	iloc->bh = bh;
	return 0;
}

static int __ext4_get_inode_loc_noinmem(struct inode *inode,
					struct ext4_iloc *iloc)
{
	ext4_fsblk_t err_blk;
	int ret;

	ret = __ext4_get_inode_loc(inode->i_sb, inode->i_ino, NULL, iloc,
					&err_blk);

	if (ret == -EIO)
		ext4_error_inode_block(inode, err_blk, EIO,
					"unable to read itable block");

	return ret;
}

int ext4_get_inode_loc(struct inode *inode, struct ext4_iloc *iloc)
{
	ext4_fsblk_t err_blk;
	int ret;

	ret = __ext4_get_inode_loc(inode->i_sb, inode->i_ino, inode, iloc,
					&err_blk);

	if (ret == -EIO)
		ext4_error_inode_block(inode, err_blk, EIO,
					"unable to read itable block");

	return ret;
}


int ext4_get_fc_inode_loc(struct super_block *sb, unsigned long ino,
			  struct ext4_iloc *iloc)
{
	return __ext4_get_inode_loc(sb, ino, NULL, iloc, NULL);
}

static bool ext4_should_enable_dax(struct inode *inode)
{
	struct ext4_sb_info *sbi = EXT4_SB(inode->i_sb);

	if (test_opt2(inode->i_sb, DAX_NEVER))
		return false;
	if (!S_ISREG(inode->i_mode))
		return false;
	if (ext4_should_journal_data(inode))
		return false;
	if (ext4_has_inline_data(inode))
		return false;
	if (ext4_test_inode_flag(inode, EXT4_INODE_ENCRYPT))
		return false;
	if (ext4_test_inode_flag(inode, EXT4_INODE_VERITY))
		return false;
	if (!test_bit(EXT4_FLAGS_BDEV_IS_DAX, &sbi->s_ext4_flags))
		return false;
	if (test_opt(inode->i_sb, DAX_ALWAYS))
		return true;

	return ext4_test_inode_flag(inode, EXT4_INODE_DAX);
}

void ext4_set_inode_flags(struct inode *inode, bool init)
{
	unsigned int flags = EXT4_I(inode)->i_flags;
	unsigned int new_fl = 0;

	WARN_ON_ONCE(IS_DAX(inode) && init);

	if (flags & EXT4_SYNC_FL)
		new_fl |= S_SYNC;
	if (flags & EXT4_APPEND_FL)
		new_fl |= S_APPEND;
	if (flags & EXT4_IMMUTABLE_FL)
		new_fl |= S_IMMUTABLE;
	if (flags & EXT4_NOATIME_FL)
		new_fl |= S_NOATIME;
	if (flags & EXT4_DIRSYNC_FL)
		new_fl |= S_DIRSYNC;

	/* Because of the way inode_set_flags() works we must preserve S_DAX
	 * here if already set. */
	new_fl |= (inode->i_flags & S_DAX);
	if (init && ext4_should_enable_dax(inode))
		new_fl |= S_DAX;

	if (flags & EXT4_ENCRYPT_FL)
		new_fl |= S_ENCRYPTED;
	if (flags & EXT4_CASEFOLD_FL)
		new_fl |= S_CASEFOLD;
	if (flags & EXT4_VERITY_FL)
		new_fl |= S_VERITY;
	inode_set_flags(inode, new_fl,
			S_SYNC|S_APPEND|S_IMMUTABLE|S_NOATIME|S_DIRSYNC|S_DAX|
			S_ENCRYPTED|S_CASEFOLD|S_VERITY);
}

static blkcnt_t ext4_inode_blocks(struct ext4_inode *raw_inode,
				  struct ext4_inode_info *ei)
{
	blkcnt_t i_blocks ;
	struct inode *inode = &(ei->vfs_inode);
	struct super_block *sb = inode->i_sb;

	if (ext4_has_feature_huge_file(sb)) {
		/* we are using combined 48 bit field */
		i_blocks = ((u64)le16_to_cpu(raw_inode->i_blocks_high)) << 32 |
					le32_to_cpu(raw_inode->i_blocks_lo);
		if (ext4_test_inode_flag(inode, EXT4_INODE_HUGE_FILE)) {
			/* i_blocks represent file system block size */
			return i_blocks  << (inode->i_blkbits - 9);
		} else {
			return i_blocks;
		}
	} else {
		return le32_to_cpu(raw_inode->i_blocks_lo);
	}
}

static inline int ext4_iget_extra_inode(struct inode *inode,
					 struct ext4_inode *raw_inode,
					 struct ext4_inode_info *ei)
{
	__le32 *magic = (void *)raw_inode +
			EXT4_GOOD_OLD_INODE_SIZE + ei->i_extra_isize;

	if (EXT4_GOOD_OLD_INODE_SIZE + ei->i_extra_isize + sizeof(__le32) <=
	    EXT4_INODE_SIZE(inode->i_sb) &&
	    *magic == cpu_to_le32(EXT4_XATTR_MAGIC)) {
		ext4_set_inode_state(inode, EXT4_STATE_XATTR);
		return ext4_find_inline_data_nolock(inode);
	} else
		EXT4_I(inode)->i_inline_off = 0;
	return 0;
}

int ext4_get_projid(struct inode *inode, kprojid_t *projid)
{
	if (!ext4_has_feature_project(inode->i_sb))
		return -EOPNOTSUPP;
	*projid = EXT4_I(inode)->i_projid;
	return 0;
}

/*
 * ext4 has self-managed i_version for ea inodes, it stores the lower 32bit of
 * refcount in i_version, so use raw values if inode has EXT4_EA_INODE_FL flag
 * set.
 */
static inline void ext4_inode_set_iversion_queried(struct inode *inode, u64 val)
{
	if (unlikely(EXT4_I(inode)->i_flags & EXT4_EA_INODE_FL))
		inode_set_iversion_raw(inode, val);
	else
		inode_set_iversion_queried(inode, val);
}

struct inode *__ext4_iget(struct super_block *sb, unsigned long ino,
			  ext4_iget_flags flags, const char *function,
			  unsigned int line)
{
	struct ext4_iloc iloc;
	struct ext4_inode *raw_inode;
	struct ext4_inode_info *ei;
	struct ext4_super_block *es = EXT4_SB(sb)->s_es;
	struct inode *inode;
	journal_t *journal = EXT4_SB(sb)->s_journal;
	long ret;
	loff_t size;
	int block;
	uid_t i_uid;
	gid_t i_gid;
	projid_t i_projid;

	if ((!(flags & EXT4_IGET_SPECIAL) &&
	     ((ino < EXT4_FIRST_INO(sb) && ino != EXT4_ROOT_INO) ||
	      ino == le32_to_cpu(es->s_usr_quota_inum) ||
	      ino == le32_to_cpu(es->s_grp_quota_inum) ||
	      ino == le32_to_cpu(es->s_prj_quota_inum) ||
	      ino == le32_to_cpu(es->s_orphan_file_inum))) ||
	    (ino < EXT4_ROOT_INO) ||
	    (ino > le32_to_cpu(es->s_inodes_count))) {
		if (flags & EXT4_IGET_HANDLE)
			return ERR_PTR(-ESTALE);
		__ext4_error(sb, function, line, false, EFSCORRUPTED, 0,
			     "inode #%lu: comm %s: iget: illegal inode #",
			     ino, current->comm);
		return ERR_PTR(-EFSCORRUPTED);
	}

	inode = iget_locked(sb, ino);
	if (!inode)
		return ERR_PTR(-ENOMEM);
	if (!(inode->i_state & I_NEW))
		return inode;

	ei = EXT4_I(inode);
	iloc.bh = NULL;

	ret = __ext4_get_inode_loc_noinmem(inode, &iloc);
	if (ret < 0)
		goto bad_inode;
	raw_inode = ext4_raw_inode(&iloc);

	if ((ino == EXT4_ROOT_INO) && (raw_inode->i_links_count == 0)) {
		ext4_error_inode(inode, function, line, 0,
				 "iget: root inode unallocated");
		ret = -EFSCORRUPTED;
		goto bad_inode;
	}

	if ((flags & EXT4_IGET_HANDLE) &&
	    (raw_inode->i_links_count == 0) && (raw_inode->i_mode == 0)) {
		ret = -ESTALE;
		goto bad_inode;
	}

	if (EXT4_INODE_SIZE(inode->i_sb) > EXT4_GOOD_OLD_INODE_SIZE) {
		ei->i_extra_isize = le16_to_cpu(raw_inode->i_extra_isize);
		if (EXT4_GOOD_OLD_INODE_SIZE + ei->i_extra_isize >
			EXT4_INODE_SIZE(inode->i_sb) ||
		    (ei->i_extra_isize & 3)) {
			ext4_error_inode(inode, function, line, 0,
					 "iget: bad extra_isize %u "
					 "(inode size %u)",
					 ei->i_extra_isize,
					 EXT4_INODE_SIZE(inode->i_sb));
			ret = -EFSCORRUPTED;
			goto bad_inode;
		}
	} else
		ei->i_extra_isize = 0;

	/* Precompute checksum seed for inode metadata */
	if (ext4_has_metadata_csum(sb)) {
		struct ext4_sb_info *sbi = EXT4_SB(inode->i_sb);
		__u32 csum;
		__le32 inum = cpu_to_le32(inode->i_ino);
		__le32 gen = raw_inode->i_generation;
		csum = ext4_chksum(sbi, sbi->s_csum_seed, (__u8 *)&inum,
				   sizeof(inum));
		ei->i_csum_seed = ext4_chksum(sbi, csum, (__u8 *)&gen,
					      sizeof(gen));
	}

	if ((!ext4_inode_csum_verify(inode, raw_inode, ei) ||
	    ext4_simulate_fail(sb, EXT4_SIM_INODE_CRC)) &&
	     (!(EXT4_SB(sb)->s_mount_state & EXT4_FC_REPLAY))) {
		ext4_error_inode_err(inode, function, line, 0,
				EFSBADCRC, "iget: checksum invalid");
		ret = -EFSBADCRC;
		goto bad_inode;
	}

	inode->i_mode = le16_to_cpu(raw_inode->i_mode);
	i_uid = (uid_t)le16_to_cpu(raw_inode->i_uid_low);
	i_gid = (gid_t)le16_to_cpu(raw_inode->i_gid_low);
	if (ext4_has_feature_project(sb) &&
	    EXT4_INODE_SIZE(sb) > EXT4_GOOD_OLD_INODE_SIZE &&
	    EXT4_FITS_IN_INODE(raw_inode, ei, i_projid))
		i_projid = (projid_t)le32_to_cpu(raw_inode->i_projid);
	else
		i_projid = EXT4_DEF_PROJID;

	if (!(test_opt(inode->i_sb, NO_UID32))) {
		i_uid |= le16_to_cpu(raw_inode->i_uid_high) << 16;
		i_gid |= le16_to_cpu(raw_inode->i_gid_high) << 16;
	}
	i_uid_write(inode, i_uid);
	i_gid_write(inode, i_gid);
	ei->i_projid = make_kprojid(&init_user_ns, i_projid);
	set_nlink(inode, le16_to_cpu(raw_inode->i_links_count));

	ext4_clear_state_flags(ei);	/* Only relevant on 32-bit archs */
	ei->i_inline_off = 0;
	ei->i_dir_start_lookup = 0;
	ei->i_dtime = le32_to_cpu(raw_inode->i_dtime);
	/* We now have enough fields to check if the inode was active or not.
	 * This is needed because nfsd might try to access dead inodes
	 * the test is that same one that e2fsck uses
	 * NeilBrown 1999oct15
	 */
	if (inode->i_nlink == 0) {
		if ((inode->i_mode == 0 ||
		     !(EXT4_SB(inode->i_sb)->s_mount_state & EXT4_ORPHAN_FS)) &&
		    ino != EXT4_BOOT_LOADER_INO) {
			/* this inode is deleted */
			ret = -ESTALE;
			goto bad_inode;
		}
		/* The only unlinked inodes we let through here have
		 * valid i_mode and are being read by the orphan
		 * recovery code: that's fine, we're about to complete
		 * the process of deleting those.
		 * OR it is the EXT4_BOOT_LOADER_INO which is
		 * not initialized on a new filesystem. */
	}
	ei->i_flags = le32_to_cpu(raw_inode->i_flags);
	ext4_set_inode_flags(inode, true);
	inode->i_blocks = ext4_inode_blocks(raw_inode, ei);
	ei->i_file_acl = le32_to_cpu(raw_inode->i_file_acl_lo);
	if (ext4_has_feature_64bit(sb))
		ei->i_file_acl |=
			((__u64)le16_to_cpu(raw_inode->i_file_acl_high)) << 32;
	inode->i_size = ext4_isize(sb, raw_inode);
	if ((size = i_size_read(inode)) < 0) {
		ext4_error_inode(inode, function, line, 0,
				 "iget: bad i_size value: %lld", size);
		ret = -EFSCORRUPTED;
		goto bad_inode;
	}
	/*
	 * If dir_index is not enabled but there's dir with INDEX flag set,
	 * we'd normally treat htree data as empty space. But with metadata
	 * checksumming that corrupts checksums so forbid that.
	 */
	if (!ext4_has_feature_dir_index(sb) && ext4_has_metadata_csum(sb) &&
	    ext4_test_inode_flag(inode, EXT4_INODE_INDEX)) {
		ext4_error_inode(inode, function, line, 0,
			 "iget: Dir with htree data on filesystem without dir_index feature.");
		ret = -EFSCORRUPTED;
		goto bad_inode;
	}
	ei->i_disksize = inode->i_size;
#ifdef CONFIG_QUOTA
	ei->i_reserved_quota = 0;
#endif
	inode->i_generation = le32_to_cpu(raw_inode->i_generation);
	ei->i_block_group = iloc.block_group;
	ei->i_last_alloc_group = ~0;
	/*
	 * NOTE! The in-memory inode i_data array is in little-endian order
	 * even on big-endian machines: we do NOT byteswap the block numbers!
	 */
	for (block = 0; block < EXT4_N_BLOCKS; block++)
		ei->i_data[block] = raw_inode->i_block[block];
	INIT_LIST_HEAD(&ei->i_orphan);
	ext4_fc_init_inode(&ei->vfs_inode);

	/*
	 * Set transaction id's of transactions that have to be committed
	 * to finish f[data]sync. We set them to currently running transaction
	 * as we cannot be sure that the inode or some of its metadata isn't
	 * part of the transaction - the inode could have been reclaimed and
	 * now it is reread from disk.
	 */
	if (journal) {
		transaction_t *transaction;
		tid_t tid;

		read_lock(&journal->j_state_lock);
		if (journal->j_running_transaction)
			transaction = journal->j_running_transaction;
		else
			transaction = journal->j_committing_transaction;
		if (transaction)
			tid = transaction->t_tid;
		else
			tid = journal->j_commit_sequence;
		read_unlock(&journal->j_state_lock);
		ei->i_sync_tid = tid;
		ei->i_datasync_tid = tid;
	}

	if (EXT4_INODE_SIZE(inode->i_sb) > EXT4_GOOD_OLD_INODE_SIZE) {
		if (ei->i_extra_isize == 0) {
			/* The extra space is currently unused. Use it. */
			BUILD_BUG_ON(sizeof(struct ext4_inode) & 3);
			ei->i_extra_isize = sizeof(struct ext4_inode) -
					    EXT4_GOOD_OLD_INODE_SIZE;
		} else {
			ret = ext4_iget_extra_inode(inode, raw_inode, ei);
			if (ret)
				goto bad_inode;
		}
	}

	EXT4_INODE_GET_XTIME(i_ctime, inode, raw_inode);
	EXT4_INODE_GET_XTIME(i_mtime, inode, raw_inode);
	EXT4_INODE_GET_XTIME(i_atime, inode, raw_inode);
	EXT4_EINODE_GET_XTIME(i_crtime, ei, raw_inode);

	if (likely(!test_opt2(inode->i_sb, HURD_COMPAT))) {
		u64 ivers = le32_to_cpu(raw_inode->i_disk_version);

		if (EXT4_INODE_SIZE(inode->i_sb) > EXT4_GOOD_OLD_INODE_SIZE) {
			if (EXT4_FITS_IN_INODE(raw_inode, ei, i_version_hi))
				ivers |=
		    (__u64)(le32_to_cpu(raw_inode->i_version_hi)) << 32;
		}
		ext4_inode_set_iversion_queried(inode, ivers);
	}

	ret = 0;
	if (ei->i_file_acl &&
	    !ext4_inode_block_valid(inode, ei->i_file_acl, 1)) {
		ext4_error_inode(inode, function, line, 0,
				 "iget: bad extended attribute block %llu",
				 ei->i_file_acl);
		ret = -EFSCORRUPTED;
		goto bad_inode;
	} else if (!ext4_has_inline_data(inode)) {
		/* validate the block references in the inode */
		if (!(EXT4_SB(sb)->s_mount_state & EXT4_FC_REPLAY) &&
			(S_ISREG(inode->i_mode) || S_ISDIR(inode->i_mode) ||
			(S_ISLNK(inode->i_mode) &&
			!ext4_inode_is_fast_symlink(inode)))) {
			if (ext4_test_inode_flag(inode, EXT4_INODE_EXTENTS))
				ret = ext4_ext_check_inode(inode);
			else
				ret = ext4_ind_check_inode(inode);
		}
	}
	if (ret)
		goto bad_inode;

	if (S_ISREG(inode->i_mode)) {
		inode->i_op = &ext4_file_inode_operations;
		inode->i_fop = &ext4_file_operations;
		ext4_set_aops(inode);
	} else if (S_ISDIR(inode->i_mode)) {
		inode->i_op = &ext4_dir_inode_operations;
		inode->i_fop = &ext4_dir_operations;
	} else if (S_ISLNK(inode->i_mode)) {
		/* VFS does not allow setting these so must be corruption */
		if (IS_APPEND(inode) || IS_IMMUTABLE(inode)) {
			ext4_error_inode(inode, function, line, 0,
					 "iget: immutable or append flags "
					 "not allowed on symlinks");
			ret = -EFSCORRUPTED;
			goto bad_inode;
		}
		if (IS_ENCRYPTED(inode)) {
			inode->i_op = &ext4_encrypted_symlink_inode_operations;
			ext4_set_aops(inode);
		} else if (ext4_inode_is_fast_symlink(inode)) {
			inode->i_link = (char *)ei->i_data;
			inode->i_op = &ext4_fast_symlink_inode_operations;
			nd_terminate_link(ei->i_data, inode->i_size,
				sizeof(ei->i_data) - 1);
		} else {
			inode->i_op = &ext4_symlink_inode_operations;
			ext4_set_aops(inode);
		}
		inode_nohighmem(inode);
	} else if (S_ISCHR(inode->i_mode) || S_ISBLK(inode->i_mode) ||
	      S_ISFIFO(inode->i_mode) || S_ISSOCK(inode->i_mode)) {
		inode->i_op = &ext4_special_inode_operations;
		if (raw_inode->i_block[0])
			init_special_inode(inode, inode->i_mode,
			   old_decode_dev(le32_to_cpu(raw_inode->i_block[0])));
		else
			init_special_inode(inode, inode->i_mode,
			   new_decode_dev(le32_to_cpu(raw_inode->i_block[1])));
	} else if (ino == EXT4_BOOT_LOADER_INO) {
		make_bad_inode(inode);
	} else {
		ret = -EFSCORRUPTED;
		ext4_error_inode(inode, function, line, 0,
				 "iget: bogus i_mode (%o)", inode->i_mode);
		goto bad_inode;
	}
	if (IS_CASEFOLDED(inode) && !ext4_has_feature_casefold(inode->i_sb))
		ext4_error_inode(inode, function, line, 0,
				 "casefold flag without casefold feature");
	brelse(iloc.bh);

	unlock_new_inode(inode);
	return inode;

bad_inode:
	brelse(iloc.bh);
	iget_failed(inode);
	return ERR_PTR(ret);
}

<<<<<<< HEAD
static int ext4_inode_blocks_set(handle_t *handle,
				struct ext4_inode *raw_inode,
				struct ext4_inode_info *ei)
{
	struct inode *inode = &(ei->vfs_inode);
	u64 i_blocks = READ_ONCE(inode->i_blocks);
	struct super_block *sb = inode->i_sb;

	if (i_blocks <= ~0U) {
		/*
		 * i_blocks can be represented in a 32 bit variable
		 * as multiple of 512 bytes
		 */
		raw_inode->i_blocks_lo   = cpu_to_le32(i_blocks);
		raw_inode->i_blocks_high = 0;
		ext4_clear_inode_flag(inode, EXT4_INODE_HUGE_FILE);
		return 0;
	}

	/*
	 * This should never happen since sb->s_maxbytes should not have
	 * allowed this, sb->s_maxbytes was set according to the huge_file
	 * feature in ext4_fill_super().
	 */
	if (!ext4_has_feature_huge_file(sb))
		return -EFSCORRUPTED;

	if (i_blocks <= 0xffffffffffffULL) {
		/*
		 * i_blocks can be represented in a 48 bit variable
		 * as multiple of 512 bytes
		 */
		raw_inode->i_blocks_lo   = cpu_to_le32(i_blocks);
		raw_inode->i_blocks_high = cpu_to_le16(i_blocks >> 32);
		ext4_clear_inode_flag(inode, EXT4_INODE_HUGE_FILE);
	} else {
		ext4_set_inode_flag(inode, EXT4_INODE_HUGE_FILE);
		/* i_block is stored in file system block size */
		i_blocks = i_blocks >> (inode->i_blkbits - 9);
		raw_inode->i_blocks_lo   = cpu_to_le32(i_blocks);
		raw_inode->i_blocks_high = cpu_to_le16(i_blocks >> 32);
	}
	return 0;
}

=======
>>>>>>> df0cc57e
static void __ext4_update_other_inode_time(struct super_block *sb,
					   unsigned long orig_ino,
					   unsigned long ino,
					   struct ext4_inode *raw_inode)
{
	struct inode *inode;

	inode = find_inode_by_ino_rcu(sb, ino);
	if (!inode)
		return;

	if (!inode_is_dirtytime_only(inode))
		return;

	spin_lock(&inode->i_lock);
	if (inode_is_dirtytime_only(inode)) {
		struct ext4_inode_info	*ei = EXT4_I(inode);

		inode->i_state &= ~I_DIRTY_TIME;
		spin_unlock(&inode->i_lock);

		spin_lock(&ei->i_raw_lock);
		EXT4_INODE_SET_XTIME(i_ctime, inode, raw_inode);
		EXT4_INODE_SET_XTIME(i_mtime, inode, raw_inode);
		EXT4_INODE_SET_XTIME(i_atime, inode, raw_inode);
		ext4_inode_csum_set(inode, raw_inode, ei);
		spin_unlock(&ei->i_raw_lock);
		trace_ext4_other_inode_update_time(inode, orig_ino);
		return;
	}
	spin_unlock(&inode->i_lock);
}

/*
 * Opportunistically update the other time fields for other inodes in
 * the same inode table block.
 */
static void ext4_update_other_inodes_time(struct super_block *sb,
					  unsigned long orig_ino, char *buf)
{
	unsigned long ino;
	int i, inodes_per_block = EXT4_SB(sb)->s_inodes_per_block;
	int inode_size = EXT4_INODE_SIZE(sb);

	/*
	 * Calculate the first inode in the inode table block.  Inode
	 * numbers are one-based.  That is, the first inode in a block
	 * (assuming 4k blocks and 256 byte inodes) is (n*16 + 1).
	 */
	ino = ((orig_ino - 1) & ~(inodes_per_block - 1)) + 1;
	rcu_read_lock();
	for (i = 0; i < inodes_per_block; i++, ino++, buf += inode_size) {
		if (ino == orig_ino)
			continue;
		__ext4_update_other_inode_time(sb, orig_ino, ino,
					       (struct ext4_inode *)buf);
	}
	rcu_read_unlock();
}

/*
 * Post the struct inode info into an on-disk inode location in the
 * buffer-cache.  This gobbles the caller's reference to the
 * buffer_head in the inode location struct.
 *
 * The caller must have write access to iloc->bh.
 */
static int ext4_do_update_inode(handle_t *handle,
				struct inode *inode,
				struct ext4_iloc *iloc)
{
	struct ext4_inode *raw_inode = ext4_raw_inode(iloc);
	struct ext4_inode_info *ei = EXT4_I(inode);
	struct buffer_head *bh = iloc->bh;
	struct super_block *sb = inode->i_sb;
	int err;
	int need_datasync = 0, set_large_file = 0;

	spin_lock(&ei->i_raw_lock);

	/*
	 * For fields not tracked in the in-memory inode, initialise them
	 * to zero for new inodes.
	 */
	if (ext4_test_inode_state(inode, EXT4_STATE_NEW))
		memset(raw_inode, 0, EXT4_SB(inode->i_sb)->s_inode_size);

<<<<<<< HEAD
	err = ext4_inode_blocks_set(handle, raw_inode, ei);

	raw_inode->i_mode = cpu_to_le16(inode->i_mode);
	i_uid = i_uid_read(inode);
	i_gid = i_gid_read(inode);
	i_projid = from_kprojid(&init_user_ns, ei->i_projid);
	if (!(test_opt(inode->i_sb, NO_UID32))) {
		raw_inode->i_uid_low = cpu_to_le16(low_16_bits(i_uid));
		raw_inode->i_gid_low = cpu_to_le16(low_16_bits(i_gid));
		/*
		 * Fix up interoperability with old kernels. Otherwise,
		 * old inodes get re-used with the upper 16 bits of the
		 * uid/gid intact.
		 */
		if (ei->i_dtime && list_empty(&ei->i_orphan)) {
			raw_inode->i_uid_high = 0;
			raw_inode->i_gid_high = 0;
		} else {
			raw_inode->i_uid_high =
				cpu_to_le16(high_16_bits(i_uid));
			raw_inode->i_gid_high =
				cpu_to_le16(high_16_bits(i_gid));
		}
	} else {
		raw_inode->i_uid_low = cpu_to_le16(fs_high2lowuid(i_uid));
		raw_inode->i_gid_low = cpu_to_le16(fs_high2lowgid(i_gid));
		raw_inode->i_uid_high = 0;
		raw_inode->i_gid_high = 0;
	}
	raw_inode->i_links_count = cpu_to_le16(inode->i_nlink);

	EXT4_INODE_SET_XTIME(i_ctime, inode, raw_inode);
	EXT4_INODE_SET_XTIME(i_mtime, inode, raw_inode);
	EXT4_INODE_SET_XTIME(i_atime, inode, raw_inode);
	EXT4_EINODE_SET_XTIME(i_crtime, ei, raw_inode);

	raw_inode->i_dtime = cpu_to_le32(ei->i_dtime);
	raw_inode->i_flags = cpu_to_le32(ei->i_flags & 0xFFFFFFFF);
	if (likely(!test_opt2(inode->i_sb, HURD_COMPAT)))
		raw_inode->i_file_acl_high =
			cpu_to_le16(ei->i_file_acl >> 32);
	raw_inode->i_file_acl_lo = cpu_to_le32(ei->i_file_acl);
	if (READ_ONCE(ei->i_disksize) != ext4_isize(inode->i_sb, raw_inode)) {
		ext4_isize_set(raw_inode, ei->i_disksize);
=======
	if (READ_ONCE(ei->i_disksize) != ext4_isize(inode->i_sb, raw_inode))
>>>>>>> df0cc57e
		need_datasync = 1;
	if (ei->i_disksize > 0x7fffffffULL) {
		if (!ext4_has_feature_large_file(sb) ||
		    EXT4_SB(sb)->s_es->s_rev_level == cpu_to_le32(EXT4_GOOD_OLD_REV))
			set_large_file = 1;
	}

	err = ext4_fill_raw_inode(inode, raw_inode);
	spin_unlock(&ei->i_raw_lock);
	if (err) {
		EXT4_ERROR_INODE(inode, "corrupted inode contents");
		goto out_brelse;
	}

<<<<<<< HEAD
	if (i_projid != EXT4_DEF_PROJID &&
	    !ext4_has_feature_project(inode->i_sb))
		err = err ?: -EFSCORRUPTED;

	if (EXT4_INODE_SIZE(inode->i_sb) > EXT4_GOOD_OLD_INODE_SIZE &&
	    EXT4_FITS_IN_INODE(raw_inode, ei, i_projid))
		raw_inode->i_projid = cpu_to_le32(i_projid);

	ext4_inode_csum_set(inode, raw_inode, ei);
	spin_unlock(&ei->i_raw_lock);
	if (err) {
		EXT4_ERROR_INODE(inode, "corrupted inode contents");
		goto out_brelse;
	}

=======
>>>>>>> df0cc57e
	if (inode->i_sb->s_flags & SB_LAZYTIME)
		ext4_update_other_inodes_time(inode->i_sb, inode->i_ino,
					      bh->b_data);

	BUFFER_TRACE(bh, "call ext4_handle_dirty_metadata");
	err = ext4_handle_dirty_metadata(handle, NULL, bh);
	if (err)
		goto out_error;
	ext4_clear_inode_state(inode, EXT4_STATE_NEW);
	if (set_large_file) {
		BUFFER_TRACE(EXT4_SB(sb)->s_sbh, "get write access");
		err = ext4_journal_get_write_access(handle, sb,
						    EXT4_SB(sb)->s_sbh,
						    EXT4_JTR_NONE);
		if (err)
			goto out_error;
		lock_buffer(EXT4_SB(sb)->s_sbh);
		ext4_set_feature_large_file(sb);
		ext4_superblock_csum_set(sb);
		unlock_buffer(EXT4_SB(sb)->s_sbh);
		ext4_handle_sync(handle);
		err = ext4_handle_dirty_metadata(handle, NULL,
						 EXT4_SB(sb)->s_sbh);
	}
	ext4_update_inode_fsync_trans(handle, inode, need_datasync);
out_error:
	ext4_std_error(inode->i_sb, err);
out_brelse:
	brelse(bh);
	return err;
}

/*
 * ext4_write_inode()
 *
 * We are called from a few places:
 *
 * - Within generic_file_aio_write() -> generic_write_sync() for O_SYNC files.
 *   Here, there will be no transaction running. We wait for any running
 *   transaction to commit.
 *
 * - Within flush work (sys_sync(), kupdate and such).
 *   We wait on commit, if told to.
 *
 * - Within iput_final() -> write_inode_now()
 *   We wait on commit, if told to.
 *
 * In all cases it is actually safe for us to return without doing anything,
 * because the inode has been copied into a raw inode buffer in
 * ext4_mark_inode_dirty().  This is a correctness thing for WB_SYNC_ALL
 * writeback.
 *
 * Note that we are absolutely dependent upon all inode dirtiers doing the
 * right thing: they *must* call mark_inode_dirty() after dirtying info in
 * which we are interested.
 *
 * It would be a bug for them to not do this.  The code:
 *
 *	mark_inode_dirty(inode)
 *	stuff();
 *	inode->i_size = expr;
 *
 * is in error because write_inode() could occur while `stuff()' is running,
 * and the new i_size will be lost.  Plus the inode will no longer be on the
 * superblock's dirty inode list.
 */
int ext4_write_inode(struct inode *inode, struct writeback_control *wbc)
{
	int err;

	if (WARN_ON_ONCE(current->flags & PF_MEMALLOC) ||
	    sb_rdonly(inode->i_sb))
		return 0;

	if (unlikely(ext4_forced_shutdown(EXT4_SB(inode->i_sb))))
		return -EIO;

	if (EXT4_SB(inode->i_sb)->s_journal) {
		if (ext4_journal_current_handle()) {
			jbd_debug(1, "called recursively, non-PF_MEMALLOC!\n");
			dump_stack();
			return -EIO;
		}

		/*
		 * No need to force transaction in WB_SYNC_NONE mode. Also
		 * ext4_sync_fs() will force the commit after everything is
		 * written.
		 */
		if (wbc->sync_mode != WB_SYNC_ALL || wbc->for_sync)
			return 0;

		err = ext4_fc_commit(EXT4_SB(inode->i_sb)->s_journal,
						EXT4_I(inode)->i_sync_tid);
	} else {
		struct ext4_iloc iloc;

		err = __ext4_get_inode_loc_noinmem(inode, &iloc);
		if (err)
			return err;
		/*
		 * sync(2) will flush the whole buffer cache. No need to do
		 * it here separately for each inode.
		 */
		if (wbc->sync_mode == WB_SYNC_ALL && !wbc->for_sync)
			sync_dirty_buffer(iloc.bh);
		if (buffer_req(iloc.bh) && !buffer_uptodate(iloc.bh)) {
			ext4_error_inode_block(inode, iloc.bh->b_blocknr, EIO,
					       "IO error syncing inode");
			err = -EIO;
		}
		brelse(iloc.bh);
	}
	return err;
}

/*
 * In data=journal mode ext4_journalled_invalidatepage() may fail to invalidate
 * buffers that are attached to a page stradding i_size and are undergoing
 * commit. In that case we have to wait for commit to finish and try again.
 */
static void ext4_wait_for_tail_page_commit(struct inode *inode)
{
	struct page *page;
	unsigned offset;
	journal_t *journal = EXT4_SB(inode->i_sb)->s_journal;
	tid_t commit_tid = 0;
	int ret;

	offset = inode->i_size & (PAGE_SIZE - 1);
	/*
	 * If the page is fully truncated, we don't need to wait for any commit
	 * (and we even should not as __ext4_journalled_invalidatepage() may
	 * strip all buffers from the page but keep the page dirty which can then
	 * confuse e.g. concurrent ext4_writepage() seeing dirty page without
	 * buffers). Also we don't need to wait for any commit if all buffers in
	 * the page remain valid. This is most beneficial for the common case of
	 * blocksize == PAGESIZE.
	 */
	if (!offset || offset > (PAGE_SIZE - i_blocksize(inode)))
		return;
	while (1) {
		page = find_lock_page(inode->i_mapping,
				      inode->i_size >> PAGE_SHIFT);
		if (!page)
			return;
		ret = __ext4_journalled_invalidatepage(page, offset,
						PAGE_SIZE - offset);
		unlock_page(page);
		put_page(page);
		if (ret != -EBUSY)
			return;
		commit_tid = 0;
		read_lock(&journal->j_state_lock);
		if (journal->j_committing_transaction)
			commit_tid = journal->j_committing_transaction->t_tid;
		read_unlock(&journal->j_state_lock);
		if (commit_tid)
			jbd2_log_wait_commit(journal, commit_tid);
	}
}

/*
 * ext4_setattr()
 *
 * Called from notify_change.
 *
 * We want to trap VFS attempts to truncate the file as soon as
 * possible.  In particular, we want to make sure that when the VFS
 * shrinks i_size, we put the inode on the orphan list and modify
 * i_disksize immediately, so that during the subsequent flushing of
 * dirty pages and freeing of disk blocks, we can guarantee that any
 * commit will leave the blocks being flushed in an unused state on
 * disk.  (On recovery, the inode will get truncated and the blocks will
 * be freed, so we have a strong guarantee that no future commit will
 * leave these blocks visible to the user.)
 *
 * Another thing we have to assure is that if we are in ordered mode
 * and inode is still attached to the committing transaction, we must
 * we start writeout of all the dirty pages which are being truncated.
 * This way we are sure that all the data written in the previous
 * transaction are already on disk (truncate waits for pages under
 * writeback).
 *
 * Called with inode->i_mutex down.
 */
int ext4_setattr(struct user_namespace *mnt_userns, struct dentry *dentry,
		 struct iattr *attr)
{
	struct inode *inode = d_inode(dentry);
	int error, rc = 0;
	int orphan = 0;
	const unsigned int ia_valid = attr->ia_valid;

	if (unlikely(ext4_forced_shutdown(EXT4_SB(inode->i_sb))))
		return -EIO;

	if (unlikely(IS_IMMUTABLE(inode)))
		return -EPERM;

	if (unlikely(IS_APPEND(inode) &&
		     (ia_valid & (ATTR_MODE | ATTR_UID |
				  ATTR_GID | ATTR_TIMES_SET))))
		return -EPERM;

	error = setattr_prepare(mnt_userns, dentry, attr);
	if (error)
		return error;

	error = fscrypt_prepare_setattr(dentry, attr);
	if (error)
		return error;

	error = fsverity_prepare_setattr(dentry, attr);
	if (error)
		return error;

	if (is_quota_modification(inode, attr)) {
		error = dquot_initialize(inode);
		if (error)
			return error;
	}
	ext4_fc_start_update(inode);
	if ((ia_valid & ATTR_UID && !uid_eq(attr->ia_uid, inode->i_uid)) ||
	    (ia_valid & ATTR_GID && !gid_eq(attr->ia_gid, inode->i_gid))) {
		handle_t *handle;

		/* (user+group)*(old+new) structure, inode write (sb,
		 * inode block, ? - but truncate inode update has it) */
		handle = ext4_journal_start(inode, EXT4_HT_QUOTA,
			(EXT4_MAXQUOTAS_INIT_BLOCKS(inode->i_sb) +
			 EXT4_MAXQUOTAS_DEL_BLOCKS(inode->i_sb)) + 3);
		if (IS_ERR(handle)) {
			error = PTR_ERR(handle);
			goto err_out;
		}

		/* dquot_transfer() calls back ext4_get_inode_usage() which
		 * counts xattr inode references.
		 */
		down_read(&EXT4_I(inode)->xattr_sem);
		error = dquot_transfer(inode, attr);
		up_read(&EXT4_I(inode)->xattr_sem);

		if (error) {
			ext4_journal_stop(handle);
			ext4_fc_stop_update(inode);
			return error;
		}
		/* Update corresponding info in inode so that everything is in
		 * one transaction */
		if (attr->ia_valid & ATTR_UID)
			inode->i_uid = attr->ia_uid;
		if (attr->ia_valid & ATTR_GID)
			inode->i_gid = attr->ia_gid;
		error = ext4_mark_inode_dirty(handle, inode);
		ext4_journal_stop(handle);
		if (unlikely(error)) {
			ext4_fc_stop_update(inode);
			return error;
		}
	}

	if (attr->ia_valid & ATTR_SIZE) {
		handle_t *handle;
		loff_t oldsize = inode->i_size;
		int shrink = (attr->ia_size < inode->i_size);

		if (!(ext4_test_inode_flag(inode, EXT4_INODE_EXTENTS))) {
			struct ext4_sb_info *sbi = EXT4_SB(inode->i_sb);

			if (attr->ia_size > sbi->s_bitmap_maxbytes) {
				ext4_fc_stop_update(inode);
				return -EFBIG;
			}
		}
		if (!S_ISREG(inode->i_mode)) {
			ext4_fc_stop_update(inode);
			return -EINVAL;
		}

		if (IS_I_VERSION(inode) && attr->ia_size != inode->i_size)
			inode_inc_iversion(inode);

		if (shrink) {
			if (ext4_should_order_data(inode)) {
				error = ext4_begin_ordered_truncate(inode,
							    attr->ia_size);
				if (error)
					goto err_out;
			}
			/*
			 * Blocks are going to be removed from the inode. Wait
			 * for dio in flight.
			 */
			inode_dio_wait(inode);
		}

		filemap_invalidate_lock(inode->i_mapping);

		rc = ext4_break_layouts(inode);
		if (rc) {
			filemap_invalidate_unlock(inode->i_mapping);
			goto err_out;
		}

		if (attr->ia_size != inode->i_size) {
			handle = ext4_journal_start(inode, EXT4_HT_INODE, 3);
			if (IS_ERR(handle)) {
				error = PTR_ERR(handle);
				goto out_mmap_sem;
			}
			if (ext4_handle_valid(handle) && shrink) {
				error = ext4_orphan_add(handle, inode);
				orphan = 1;
			}
			/*
			 * Update c/mtime on truncate up, ext4_truncate() will
			 * update c/mtime in shrink case below
			 */
			if (!shrink) {
				inode->i_mtime = current_time(inode);
				inode->i_ctime = inode->i_mtime;
			}

			if (shrink)
				ext4_fc_track_range(handle, inode,
					(attr->ia_size > 0 ? attr->ia_size - 1 : 0) >>
					inode->i_sb->s_blocksize_bits,
					(oldsize > 0 ? oldsize - 1 : 0) >>
					inode->i_sb->s_blocksize_bits);
			else
				ext4_fc_track_range(
					handle, inode,
					(oldsize > 0 ? oldsize - 1 : oldsize) >>
					inode->i_sb->s_blocksize_bits,
					(attr->ia_size > 0 ? attr->ia_size - 1 : 0) >>
					inode->i_sb->s_blocksize_bits);

			down_write(&EXT4_I(inode)->i_data_sem);
			EXT4_I(inode)->i_disksize = attr->ia_size;
			rc = ext4_mark_inode_dirty(handle, inode);
			if (!error)
				error = rc;
			/*
			 * We have to update i_size under i_data_sem together
			 * with i_disksize to avoid races with writeback code
			 * running ext4_wb_update_i_disksize().
			 */
			if (!error)
				i_size_write(inode, attr->ia_size);
			up_write(&EXT4_I(inode)->i_data_sem);
			ext4_journal_stop(handle);
			if (error)
				goto out_mmap_sem;
			if (!shrink) {
				pagecache_isize_extended(inode, oldsize,
							 inode->i_size);
			} else if (ext4_should_journal_data(inode)) {
				ext4_wait_for_tail_page_commit(inode);
			}
		}

		/*
		 * Truncate pagecache after we've waited for commit
		 * in data=journal mode to make pages freeable.
		 */
		truncate_pagecache(inode, inode->i_size);
		/*
		 * Call ext4_truncate() even if i_size didn't change to
		 * truncate possible preallocated blocks.
		 */
		if (attr->ia_size <= oldsize) {
			rc = ext4_truncate(inode);
			if (rc)
				error = rc;
		}
out_mmap_sem:
		filemap_invalidate_unlock(inode->i_mapping);
	}

	if (!error) {
		setattr_copy(mnt_userns, inode, attr);
		mark_inode_dirty(inode);
	}

	/*
	 * If the call to ext4_truncate failed to get a transaction handle at
	 * all, we need to clean up the in-core orphan list manually.
	 */
	if (orphan && inode->i_nlink)
		ext4_orphan_del(NULL, inode);

	if (!error && (ia_valid & ATTR_MODE))
		rc = posix_acl_chmod(mnt_userns, inode, inode->i_mode);

err_out:
	if  (error)
		ext4_std_error(inode->i_sb, error);
	if (!error)
		error = rc;
	ext4_fc_stop_update(inode);
	return error;
}

int ext4_getattr(struct user_namespace *mnt_userns, const struct path *path,
		 struct kstat *stat, u32 request_mask, unsigned int query_flags)
{
	struct inode *inode = d_inode(path->dentry);
	struct ext4_inode *raw_inode;
	struct ext4_inode_info *ei = EXT4_I(inode);
	unsigned int flags;

	if ((request_mask & STATX_BTIME) &&
	    EXT4_FITS_IN_INODE(raw_inode, ei, i_crtime)) {
		stat->result_mask |= STATX_BTIME;
		stat->btime.tv_sec = ei->i_crtime.tv_sec;
		stat->btime.tv_nsec = ei->i_crtime.tv_nsec;
	}

	flags = ei->i_flags & EXT4_FL_USER_VISIBLE;
	if (flags & EXT4_APPEND_FL)
		stat->attributes |= STATX_ATTR_APPEND;
	if (flags & EXT4_COMPR_FL)
		stat->attributes |= STATX_ATTR_COMPRESSED;
	if (flags & EXT4_ENCRYPT_FL)
		stat->attributes |= STATX_ATTR_ENCRYPTED;
	if (flags & EXT4_IMMUTABLE_FL)
		stat->attributes |= STATX_ATTR_IMMUTABLE;
	if (flags & EXT4_NODUMP_FL)
		stat->attributes |= STATX_ATTR_NODUMP;
	if (flags & EXT4_VERITY_FL)
		stat->attributes |= STATX_ATTR_VERITY;

	stat->attributes_mask |= (STATX_ATTR_APPEND |
				  STATX_ATTR_COMPRESSED |
				  STATX_ATTR_ENCRYPTED |
				  STATX_ATTR_IMMUTABLE |
				  STATX_ATTR_NODUMP |
				  STATX_ATTR_VERITY);

	generic_fillattr(mnt_userns, inode, stat);
	return 0;
}

int ext4_file_getattr(struct user_namespace *mnt_userns,
		      const struct path *path, struct kstat *stat,
		      u32 request_mask, unsigned int query_flags)
{
	struct inode *inode = d_inode(path->dentry);
	u64 delalloc_blocks;

	ext4_getattr(mnt_userns, path, stat, request_mask, query_flags);

	/*
	 * If there is inline data in the inode, the inode will normally not
	 * have data blocks allocated (it may have an external xattr block).
	 * Report at least one sector for such files, so tools like tar, rsync,
	 * others don't incorrectly think the file is completely sparse.
	 */
	if (unlikely(ext4_has_inline_data(inode)))
		stat->blocks += (stat->size + 511) >> 9;

	/*
	 * We can't update i_blocks if the block allocation is delayed
	 * otherwise in the case of system crash before the real block
	 * allocation is done, we will have i_blocks inconsistent with
	 * on-disk file blocks.
	 * We always keep i_blocks updated together with real
	 * allocation. But to not confuse with user, stat
	 * will return the blocks that include the delayed allocation
	 * blocks for this file.
	 */
	delalloc_blocks = EXT4_C2B(EXT4_SB(inode->i_sb),
				   EXT4_I(inode)->i_reserved_data_blocks);
	stat->blocks += delalloc_blocks << (inode->i_sb->s_blocksize_bits - 9);
	return 0;
}

static int ext4_index_trans_blocks(struct inode *inode, int lblocks,
				   int pextents)
{
	if (!(ext4_test_inode_flag(inode, EXT4_INODE_EXTENTS)))
		return ext4_ind_trans_blocks(inode, lblocks);
	return ext4_ext_index_trans_blocks(inode, pextents);
}

/*
 * Account for index blocks, block groups bitmaps and block group
 * descriptor blocks if modify datablocks and index blocks
 * worse case, the indexs blocks spread over different block groups
 *
 * If datablocks are discontiguous, they are possible to spread over
 * different block groups too. If they are contiguous, with flexbg,
 * they could still across block group boundary.
 *
 * Also account for superblock, inode, quota and xattr blocks
 */
static int ext4_meta_trans_blocks(struct inode *inode, int lblocks,
				  int pextents)
{
	ext4_group_t groups, ngroups = ext4_get_groups_count(inode->i_sb);
	int gdpblocks;
	int idxblocks;
	int ret = 0;

	/*
	 * How many index blocks need to touch to map @lblocks logical blocks
	 * to @pextents physical extents?
	 */
	idxblocks = ext4_index_trans_blocks(inode, lblocks, pextents);

	ret = idxblocks;

	/*
	 * Now let's see how many group bitmaps and group descriptors need
	 * to account
	 */
	groups = idxblocks + pextents;
	gdpblocks = groups;
	if (groups > ngroups)
		groups = ngroups;
	if (groups > EXT4_SB(inode->i_sb)->s_gdb_count)
		gdpblocks = EXT4_SB(inode->i_sb)->s_gdb_count;

	/* bitmaps and block group descriptor blocks */
	ret += groups + gdpblocks;

	/* Blocks for super block, inode, quota and xattr blocks */
	ret += EXT4_META_TRANS_BLOCKS(inode->i_sb);

	return ret;
}

/*
 * Calculate the total number of credits to reserve to fit
 * the modification of a single pages into a single transaction,
 * which may include multiple chunks of block allocations.
 *
 * This could be called via ext4_write_begin()
 *
 * We need to consider the worse case, when
 * one new block per extent.
 */
int ext4_writepage_trans_blocks(struct inode *inode)
{
	int bpp = ext4_journal_blocks_per_page(inode);
	int ret;

	ret = ext4_meta_trans_blocks(inode, bpp, bpp);

	/* Account for data blocks for journalled mode */
	if (ext4_should_journal_data(inode))
		ret += bpp;
	return ret;
}

/*
 * Calculate the journal credits for a chunk of data modification.
 *
 * This is called from DIO, fallocate or whoever calling
 * ext4_map_blocks() to map/allocate a chunk of contiguous disk blocks.
 *
 * journal buffers for data blocks are not included here, as DIO
 * and fallocate do no need to journal data buffers.
 */
int ext4_chunk_trans_blocks(struct inode *inode, int nrblocks)
{
	return ext4_meta_trans_blocks(inode, nrblocks, 1);
}

/*
 * The caller must have previously called ext4_reserve_inode_write().
 * Give this, we know that the caller already has write access to iloc->bh.
 */
int ext4_mark_iloc_dirty(handle_t *handle,
			 struct inode *inode, struct ext4_iloc *iloc)
{
	int err = 0;

	if (unlikely(ext4_forced_shutdown(EXT4_SB(inode->i_sb)))) {
		put_bh(iloc->bh);
		return -EIO;
	}
	ext4_fc_track_inode(handle, inode);

	if (IS_I_VERSION(inode))
		inode_inc_iversion(inode);

	/* the do_update_inode consumes one bh->b_count */
	get_bh(iloc->bh);

	/* ext4_do_update_inode() does jbd2_journal_dirty_metadata */
	err = ext4_do_update_inode(handle, inode, iloc);
	put_bh(iloc->bh);
	return err;
}

/*
 * On success, We end up with an outstanding reference count against
 * iloc->bh.  This _must_ be cleaned up later.
 */

int
ext4_reserve_inode_write(handle_t *handle, struct inode *inode,
			 struct ext4_iloc *iloc)
{
	int err;

	if (unlikely(ext4_forced_shutdown(EXT4_SB(inode->i_sb))))
		return -EIO;

	err = ext4_get_inode_loc(inode, iloc);
	if (!err) {
		BUFFER_TRACE(iloc->bh, "get_write_access");
		err = ext4_journal_get_write_access(handle, inode->i_sb,
						    iloc->bh, EXT4_JTR_NONE);
		if (err) {
			brelse(iloc->bh);
			iloc->bh = NULL;
		}
	}
	ext4_std_error(inode->i_sb, err);
	return err;
}

static int __ext4_expand_extra_isize(struct inode *inode,
				     unsigned int new_extra_isize,
				     struct ext4_iloc *iloc,
				     handle_t *handle, int *no_expand)
{
	struct ext4_inode *raw_inode;
	struct ext4_xattr_ibody_header *header;
	unsigned int inode_size = EXT4_INODE_SIZE(inode->i_sb);
	struct ext4_inode_info *ei = EXT4_I(inode);
	int error;

	/* this was checked at iget time, but double check for good measure */
	if ((EXT4_GOOD_OLD_INODE_SIZE + ei->i_extra_isize > inode_size) ||
	    (ei->i_extra_isize & 3)) {
		EXT4_ERROR_INODE(inode, "bad extra_isize %u (inode size %u)",
				 ei->i_extra_isize,
				 EXT4_INODE_SIZE(inode->i_sb));
		return -EFSCORRUPTED;
	}
	if ((new_extra_isize < ei->i_extra_isize) ||
	    (new_extra_isize < 4) ||
	    (new_extra_isize > inode_size - EXT4_GOOD_OLD_INODE_SIZE))
		return -EINVAL;	/* Should never happen */

	raw_inode = ext4_raw_inode(iloc);

	header = IHDR(inode, raw_inode);

	/* No extended attributes present */
	if (!ext4_test_inode_state(inode, EXT4_STATE_XATTR) ||
	    header->h_magic != cpu_to_le32(EXT4_XATTR_MAGIC)) {
		memset((void *)raw_inode + EXT4_GOOD_OLD_INODE_SIZE +
		       EXT4_I(inode)->i_extra_isize, 0,
		       new_extra_isize - EXT4_I(inode)->i_extra_isize);
		EXT4_I(inode)->i_extra_isize = new_extra_isize;
		return 0;
	}

	/* try to expand with EAs present */
	error = ext4_expand_extra_isize_ea(inode, new_extra_isize,
					   raw_inode, handle);
	if (error) {
		/*
		 * Inode size expansion failed; don't try again
		 */
		*no_expand = 1;
	}

	return error;
}

/*
 * Expand an inode by new_extra_isize bytes.
 * Returns 0 on success or negative error number on failure.
 */
static int ext4_try_to_expand_extra_isize(struct inode *inode,
					  unsigned int new_extra_isize,
					  struct ext4_iloc iloc,
					  handle_t *handle)
{
	int no_expand;
	int error;

	if (ext4_test_inode_state(inode, EXT4_STATE_NO_EXPAND))
		return -EOVERFLOW;

	/*
	 * In nojournal mode, we can immediately attempt to expand
	 * the inode.  When journaled, we first need to obtain extra
	 * buffer credits since we may write into the EA block
	 * with this same handle. If journal_extend fails, then it will
	 * only result in a minor loss of functionality for that inode.
	 * If this is felt to be critical, then e2fsck should be run to
	 * force a large enough s_min_extra_isize.
	 */
	if (ext4_journal_extend(handle,
				EXT4_DATA_TRANS_BLOCKS(inode->i_sb), 0) != 0)
		return -ENOSPC;

	if (ext4_write_trylock_xattr(inode, &no_expand) == 0)
		return -EBUSY;

	error = __ext4_expand_extra_isize(inode, new_extra_isize, &iloc,
					  handle, &no_expand);
	ext4_write_unlock_xattr(inode, &no_expand);

	return error;
}

int ext4_expand_extra_isize(struct inode *inode,
			    unsigned int new_extra_isize,
			    struct ext4_iloc *iloc)
{
	handle_t *handle;
	int no_expand;
	int error, rc;

	if (ext4_test_inode_state(inode, EXT4_STATE_NO_EXPAND)) {
		brelse(iloc->bh);
		return -EOVERFLOW;
	}

	handle = ext4_journal_start(inode, EXT4_HT_INODE,
				    EXT4_DATA_TRANS_BLOCKS(inode->i_sb));
	if (IS_ERR(handle)) {
		error = PTR_ERR(handle);
		brelse(iloc->bh);
		return error;
	}

	ext4_write_lock_xattr(inode, &no_expand);

	BUFFER_TRACE(iloc->bh, "get_write_access");
	error = ext4_journal_get_write_access(handle, inode->i_sb, iloc->bh,
					      EXT4_JTR_NONE);
	if (error) {
		brelse(iloc->bh);
		goto out_unlock;
	}

	error = __ext4_expand_extra_isize(inode, new_extra_isize, iloc,
					  handle, &no_expand);

	rc = ext4_mark_iloc_dirty(handle, inode, iloc);
	if (!error)
		error = rc;

out_unlock:
	ext4_write_unlock_xattr(inode, &no_expand);
	ext4_journal_stop(handle);
	return error;
}

/*
 * What we do here is to mark the in-core inode as clean with respect to inode
 * dirtiness (it may still be data-dirty).
 * This means that the in-core inode may be reaped by prune_icache
 * without having to perform any I/O.  This is a very good thing,
 * because *any* task may call prune_icache - even ones which
 * have a transaction open against a different journal.
 *
 * Is this cheating?  Not really.  Sure, we haven't written the
 * inode out, but prune_icache isn't a user-visible syncing function.
 * Whenever the user wants stuff synced (sys_sync, sys_msync, sys_fsync)
 * we start and wait on commits.
 */
int __ext4_mark_inode_dirty(handle_t *handle, struct inode *inode,
				const char *func, unsigned int line)
{
	struct ext4_iloc iloc;
	struct ext4_sb_info *sbi = EXT4_SB(inode->i_sb);
	int err;

	might_sleep();
	trace_ext4_mark_inode_dirty(inode, _RET_IP_);
	err = ext4_reserve_inode_write(handle, inode, &iloc);
	if (err)
		goto out;

	if (EXT4_I(inode)->i_extra_isize < sbi->s_want_extra_isize)
		ext4_try_to_expand_extra_isize(inode, sbi->s_want_extra_isize,
					       iloc, handle);

	err = ext4_mark_iloc_dirty(handle, inode, &iloc);
out:
	if (unlikely(err))
		ext4_error_inode_err(inode, func, line, 0, err,
					"mark_inode_dirty error");
	return err;
}

/*
 * ext4_dirty_inode() is called from __mark_inode_dirty()
 *
 * We're really interested in the case where a file is being extended.
 * i_size has been changed by generic_commit_write() and we thus need
 * to include the updated inode in the current transaction.
 *
 * Also, dquot_alloc_block() will always dirty the inode when blocks
 * are allocated to the file.
 *
 * If the inode is marked synchronous, we don't honour that here - doing
 * so would cause a commit on atime updates, which we don't bother doing.
 * We handle synchronous inodes at the highest possible level.
 */
void ext4_dirty_inode(struct inode *inode, int flags)
{
	handle_t *handle;

	handle = ext4_journal_start(inode, EXT4_HT_INODE, 2);
	if (IS_ERR(handle))
		return;
	ext4_mark_inode_dirty(handle, inode);
	ext4_journal_stop(handle);
}

int ext4_change_inode_journal_flag(struct inode *inode, int val)
{
	journal_t *journal;
	handle_t *handle;
	int err;
	struct ext4_sb_info *sbi = EXT4_SB(inode->i_sb);

	/*
	 * We have to be very careful here: changing a data block's
	 * journaling status dynamically is dangerous.  If we write a
	 * data block to the journal, change the status and then delete
	 * that block, we risk forgetting to revoke the old log record
	 * from the journal and so a subsequent replay can corrupt data.
	 * So, first we make sure that the journal is empty and that
	 * nobody is changing anything.
	 */

	journal = EXT4_JOURNAL(inode);
	if (!journal)
		return 0;
	if (is_journal_aborted(journal))
		return -EROFS;

	/* Wait for all existing dio workers */
	inode_dio_wait(inode);

	/*
	 * Before flushing the journal and switching inode's aops, we have
	 * to flush all dirty data the inode has. There can be outstanding
	 * delayed allocations, there can be unwritten extents created by
	 * fallocate or buffered writes in dioread_nolock mode covered by
	 * dirty data which can be converted only after flushing the dirty
	 * data (and journalled aops don't know how to handle these cases).
	 */
	if (val) {
		filemap_invalidate_lock(inode->i_mapping);
		err = filemap_write_and_wait(inode->i_mapping);
		if (err < 0) {
			filemap_invalidate_unlock(inode->i_mapping);
			return err;
		}
	}

	percpu_down_write(&sbi->s_writepages_rwsem);
	jbd2_journal_lock_updates(journal);

	/*
	 * OK, there are no updates running now, and all cached data is
	 * synced to disk.  We are now in a completely consistent state
	 * which doesn't have anything in the journal, and we know that
	 * no filesystem updates are running, so it is safe to modify
	 * the inode's in-core data-journaling state flag now.
	 */

	if (val)
		ext4_set_inode_flag(inode, EXT4_INODE_JOURNAL_DATA);
	else {
		err = jbd2_journal_flush(journal, 0);
		if (err < 0) {
			jbd2_journal_unlock_updates(journal);
			percpu_up_write(&sbi->s_writepages_rwsem);
			return err;
		}
		ext4_clear_inode_flag(inode, EXT4_INODE_JOURNAL_DATA);
	}
	ext4_set_aops(inode);

	jbd2_journal_unlock_updates(journal);
	percpu_up_write(&sbi->s_writepages_rwsem);

	if (val)
		filemap_invalidate_unlock(inode->i_mapping);

	/* Finally we can mark the inode as dirty. */

	handle = ext4_journal_start(inode, EXT4_HT_INODE, 1);
	if (IS_ERR(handle))
		return PTR_ERR(handle);

	ext4_fc_mark_ineligible(inode->i_sb,
		EXT4_FC_REASON_JOURNAL_FLAG_CHANGE);
	err = ext4_mark_inode_dirty(handle, inode);
	ext4_handle_sync(handle);
	ext4_journal_stop(handle);
	ext4_std_error(inode->i_sb, err);

	return err;
}

static int ext4_bh_unmapped(handle_t *handle, struct inode *inode,
			    struct buffer_head *bh)
{
	return !buffer_mapped(bh);
}

vm_fault_t ext4_page_mkwrite(struct vm_fault *vmf)
{
	struct vm_area_struct *vma = vmf->vma;
	struct page *page = vmf->page;
	loff_t size;
	unsigned long len;
	int err;
	vm_fault_t ret;
	struct file *file = vma->vm_file;
	struct inode *inode = file_inode(file);
	struct address_space *mapping = inode->i_mapping;
	handle_t *handle;
	get_block_t *get_block;
	int retries = 0;

	if (unlikely(IS_IMMUTABLE(inode)))
		return VM_FAULT_SIGBUS;

	sb_start_pagefault(inode->i_sb);
	file_update_time(vma->vm_file);

	filemap_invalidate_lock_shared(mapping);

	err = ext4_convert_inline_data(inode);
	if (err)
		goto out_ret;

	/*
	 * On data journalling we skip straight to the transaction handle:
	 * there's no delalloc; page truncated will be checked later; the
	 * early return w/ all buffers mapped (calculates size/len) can't
	 * be used; and there's no dioread_nolock, so only ext4_get_block.
	 */
	if (ext4_should_journal_data(inode))
		goto retry_alloc;

	/* Delalloc case is easy... */
	if (test_opt(inode->i_sb, DELALLOC) &&
	    !ext4_nonda_switch(inode->i_sb)) {
		do {
			err = block_page_mkwrite(vma, vmf,
						   ext4_da_get_block_prep);
		} while (err == -ENOSPC &&
		       ext4_should_retry_alloc(inode->i_sb, &retries));
		goto out_ret;
	}

	lock_page(page);
	size = i_size_read(inode);
	/* Page got truncated from under us? */
	if (page->mapping != mapping || page_offset(page) > size) {
		unlock_page(page);
		ret = VM_FAULT_NOPAGE;
		goto out;
	}

	if (page->index == size >> PAGE_SHIFT)
		len = size & ~PAGE_MASK;
	else
		len = PAGE_SIZE;
	/*
	 * Return if we have all the buffers mapped. This avoids the need to do
	 * journal_start/journal_stop which can block and take a long time
	 *
	 * This cannot be done for data journalling, as we have to add the
	 * inode to the transaction's list to writeprotect pages on commit.
	 */
	if (page_has_buffers(page)) {
		if (!ext4_walk_page_buffers(NULL, inode, page_buffers(page),
					    0, len, NULL,
					    ext4_bh_unmapped)) {
			/* Wait so that we don't change page under IO */
			wait_for_stable_page(page);
			ret = VM_FAULT_LOCKED;
			goto out;
		}
	}
	unlock_page(page);
	/* OK, we need to fill the hole... */
	if (ext4_should_dioread_nolock(inode))
		get_block = ext4_get_block_unwritten;
	else
		get_block = ext4_get_block;
retry_alloc:
	handle = ext4_journal_start(inode, EXT4_HT_WRITE_PAGE,
				    ext4_writepage_trans_blocks(inode));
	if (IS_ERR(handle)) {
		ret = VM_FAULT_SIGBUS;
		goto out;
	}
	/*
	 * Data journalling can't use block_page_mkwrite() because it
	 * will set_buffer_dirty() before do_journal_get_write_access()
	 * thus might hit warning messages for dirty metadata buffers.
	 */
	if (!ext4_should_journal_data(inode)) {
		err = block_page_mkwrite(vma, vmf, get_block);
	} else {
		lock_page(page);
		size = i_size_read(inode);
		/* Page got truncated from under us? */
		if (page->mapping != mapping || page_offset(page) > size) {
			ret = VM_FAULT_NOPAGE;
			goto out_error;
		}

		if (page->index == size >> PAGE_SHIFT)
			len = size & ~PAGE_MASK;
		else
			len = PAGE_SIZE;

		err = __block_write_begin(page, 0, len, ext4_get_block);
		if (!err) {
			ret = VM_FAULT_SIGBUS;
			if (ext4_walk_page_buffers(handle, inode,
					page_buffers(page), 0, len, NULL,
					do_journal_get_write_access))
				goto out_error;
			if (ext4_walk_page_buffers(handle, inode,
					page_buffers(page), 0, len, NULL,
					write_end_fn))
				goto out_error;
			if (ext4_jbd2_inode_add_write(handle, inode,
						      page_offset(page), len))
				goto out_error;
			ext4_set_inode_state(inode, EXT4_STATE_JDATA);
		} else {
			unlock_page(page);
		}
	}
	ext4_journal_stop(handle);
	if (err == -ENOSPC && ext4_should_retry_alloc(inode->i_sb, &retries))
		goto retry_alloc;
out_ret:
	ret = block_page_mkwrite_return(err);
out:
	filemap_invalidate_unlock_shared(mapping);
	sb_end_pagefault(inode->i_sb);
	return ret;
out_error:
	unlock_page(page);
	ext4_journal_stop(handle);
	goto out;
}<|MERGE_RESOLUTION|>--- conflicted
+++ resolved
@@ -1711,16 +1711,13 @@
 		}
 
 		/*
-		 * the buffer head associated with a delayed and not unwritten
-		 * block found in the extent status cache must contain an
-		 * invalid block number and have its BH_New and BH_Delay bits
-		 * set, reflecting the state assigned when the block was
-		 * initially delayed allocated
+		 * Delayed extent could be allocated by fallocate.
+		 * So we need to check it.
 		 */
-		if (ext4_es_is_delonly(&es)) {
-			BUG_ON(bh->b_blocknr != invalid_block);
-			BUG_ON(!buffer_new(bh));
-			BUG_ON(!buffer_delay(bh));
+		if (ext4_es_is_delayed(&es) && !ext4_es_is_unwritten(&es)) {
+			map_bh(bh, inode->i_sb, invalid_block);
+			set_buffer_new(bh);
+			set_buffer_delay(bh);
 			return 0;
 		}
 
@@ -4434,11 +4431,7 @@
 	 * is the only valid inode in the block, we need not read the
 	 * block.
 	 */
-<<<<<<< HEAD
-	if (in_mem) {
-=======
 	if (inode && !ext4_test_inode_state(inode, EXT4_STATE_XATTR)) {
->>>>>>> df0cc57e
 		struct buffer_head *bitmap_bh;
 		int i, start;
 
@@ -4457,23 +4450,6 @@
 		if (!buffer_uptodate(bitmap_bh)) {
 			brelse(bitmap_bh);
 			goto make_io;
-<<<<<<< HEAD
-		}
-		for (i = start; i < start + inodes_per_block; i++) {
-			if (i == inode_offset)
-				continue;
-			if (ext4_test_bit(i, bitmap_bh->b_data))
-				break;
-		}
-		brelse(bitmap_bh);
-		if (i == start + inodes_per_block) {
-			/* all other inodes are free, so skip I/O */
-			memset(bh->b_data, 0, bh->b_size);
-			set_buffer_uptodate(bh);
-			unlock_buffer(bh);
-			goto has_buffer;
-		}
-=======
 		}
 		for (i = start; i < start + inodes_per_block; i++) {
 			if (i == inode_offset)
@@ -4494,7 +4470,6 @@
 			unlock_buffer(bh);
 			goto has_buffer;
 		}
->>>>>>> df0cc57e
 	}
 
 make_io:
@@ -5021,54 +4996,6 @@
 	return ERR_PTR(ret);
 }
 
-<<<<<<< HEAD
-static int ext4_inode_blocks_set(handle_t *handle,
-				struct ext4_inode *raw_inode,
-				struct ext4_inode_info *ei)
-{
-	struct inode *inode = &(ei->vfs_inode);
-	u64 i_blocks = READ_ONCE(inode->i_blocks);
-	struct super_block *sb = inode->i_sb;
-
-	if (i_blocks <= ~0U) {
-		/*
-		 * i_blocks can be represented in a 32 bit variable
-		 * as multiple of 512 bytes
-		 */
-		raw_inode->i_blocks_lo   = cpu_to_le32(i_blocks);
-		raw_inode->i_blocks_high = 0;
-		ext4_clear_inode_flag(inode, EXT4_INODE_HUGE_FILE);
-		return 0;
-	}
-
-	/*
-	 * This should never happen since sb->s_maxbytes should not have
-	 * allowed this, sb->s_maxbytes was set according to the huge_file
-	 * feature in ext4_fill_super().
-	 */
-	if (!ext4_has_feature_huge_file(sb))
-		return -EFSCORRUPTED;
-
-	if (i_blocks <= 0xffffffffffffULL) {
-		/*
-		 * i_blocks can be represented in a 48 bit variable
-		 * as multiple of 512 bytes
-		 */
-		raw_inode->i_blocks_lo   = cpu_to_le32(i_blocks);
-		raw_inode->i_blocks_high = cpu_to_le16(i_blocks >> 32);
-		ext4_clear_inode_flag(inode, EXT4_INODE_HUGE_FILE);
-	} else {
-		ext4_set_inode_flag(inode, EXT4_INODE_HUGE_FILE);
-		/* i_block is stored in file system block size */
-		i_blocks = i_blocks >> (inode->i_blkbits - 9);
-		raw_inode->i_blocks_lo   = cpu_to_le32(i_blocks);
-		raw_inode->i_blocks_high = cpu_to_le16(i_blocks >> 32);
-	}
-	return 0;
-}
-
-=======
->>>>>>> df0cc57e
 static void __ext4_update_other_inode_time(struct super_block *sb,
 					   unsigned long orig_ino,
 					   unsigned long ino,
@@ -5156,54 +5083,7 @@
 	if (ext4_test_inode_state(inode, EXT4_STATE_NEW))
 		memset(raw_inode, 0, EXT4_SB(inode->i_sb)->s_inode_size);
 
-<<<<<<< HEAD
-	err = ext4_inode_blocks_set(handle, raw_inode, ei);
-
-	raw_inode->i_mode = cpu_to_le16(inode->i_mode);
-	i_uid = i_uid_read(inode);
-	i_gid = i_gid_read(inode);
-	i_projid = from_kprojid(&init_user_ns, ei->i_projid);
-	if (!(test_opt(inode->i_sb, NO_UID32))) {
-		raw_inode->i_uid_low = cpu_to_le16(low_16_bits(i_uid));
-		raw_inode->i_gid_low = cpu_to_le16(low_16_bits(i_gid));
-		/*
-		 * Fix up interoperability with old kernels. Otherwise,
-		 * old inodes get re-used with the upper 16 bits of the
-		 * uid/gid intact.
-		 */
-		if (ei->i_dtime && list_empty(&ei->i_orphan)) {
-			raw_inode->i_uid_high = 0;
-			raw_inode->i_gid_high = 0;
-		} else {
-			raw_inode->i_uid_high =
-				cpu_to_le16(high_16_bits(i_uid));
-			raw_inode->i_gid_high =
-				cpu_to_le16(high_16_bits(i_gid));
-		}
-	} else {
-		raw_inode->i_uid_low = cpu_to_le16(fs_high2lowuid(i_uid));
-		raw_inode->i_gid_low = cpu_to_le16(fs_high2lowgid(i_gid));
-		raw_inode->i_uid_high = 0;
-		raw_inode->i_gid_high = 0;
-	}
-	raw_inode->i_links_count = cpu_to_le16(inode->i_nlink);
-
-	EXT4_INODE_SET_XTIME(i_ctime, inode, raw_inode);
-	EXT4_INODE_SET_XTIME(i_mtime, inode, raw_inode);
-	EXT4_INODE_SET_XTIME(i_atime, inode, raw_inode);
-	EXT4_EINODE_SET_XTIME(i_crtime, ei, raw_inode);
-
-	raw_inode->i_dtime = cpu_to_le32(ei->i_dtime);
-	raw_inode->i_flags = cpu_to_le32(ei->i_flags & 0xFFFFFFFF);
-	if (likely(!test_opt2(inode->i_sb, HURD_COMPAT)))
-		raw_inode->i_file_acl_high =
-			cpu_to_le16(ei->i_file_acl >> 32);
-	raw_inode->i_file_acl_lo = cpu_to_le32(ei->i_file_acl);
-	if (READ_ONCE(ei->i_disksize) != ext4_isize(inode->i_sb, raw_inode)) {
-		ext4_isize_set(raw_inode, ei->i_disksize);
-=======
 	if (READ_ONCE(ei->i_disksize) != ext4_isize(inode->i_sb, raw_inode))
->>>>>>> df0cc57e
 		need_datasync = 1;
 	if (ei->i_disksize > 0x7fffffffULL) {
 		if (!ext4_has_feature_large_file(sb) ||
@@ -5218,24 +5098,6 @@
 		goto out_brelse;
 	}
 
-<<<<<<< HEAD
-	if (i_projid != EXT4_DEF_PROJID &&
-	    !ext4_has_feature_project(inode->i_sb))
-		err = err ?: -EFSCORRUPTED;
-
-	if (EXT4_INODE_SIZE(inode->i_sb) > EXT4_GOOD_OLD_INODE_SIZE &&
-	    EXT4_FITS_IN_INODE(raw_inode, ei, i_projid))
-		raw_inode->i_projid = cpu_to_le32(i_projid);
-
-	ext4_inode_csum_set(inode, raw_inode, ei);
-	spin_unlock(&ei->i_raw_lock);
-	if (err) {
-		EXT4_ERROR_INODE(inode, "corrupted inode contents");
-		goto out_brelse;
-	}
-
-=======
->>>>>>> df0cc57e
 	if (inode->i_sb->s_flags & SB_LAZYTIME)
 		ext4_update_other_inodes_time(inode->i_sb, inode->i_ino,
 					      bh->b_data);
