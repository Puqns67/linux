// SPDX-License-Identifier: GPL-2.0-only
//
// Driver for Cadence QSPI Controller
//
// Copyright Altera Corporation (C) 2012-2014. All rights reserved.
// Copyright Intel Corporation (C) 2019-2020. All rights reserved.
// Copyright (C) 2020 Texas Instruments Incorporated - http://www.ti.com

#include <linux/clk.h>
#include <linux/completion.h>
#include <linux/delay.h>
#include <linux/dma-mapping.h>
#include <linux/dmaengine.h>
#include <linux/err.h>
#include <linux/errno.h>
#include <linux/firmware/xlnx-zynqmp.h>
#include <linux/interrupt.h>
#include <linux/io.h>
#include <linux/iopoll.h>
#include <linux/jiffies.h>
#include <linux/kernel.h>
#include <linux/log2.h>
#include <linux/module.h>
#include <linux/of.h>
#include <linux/platform_device.h>
#include <linux/pm_runtime.h>
#include <linux/reset.h>
#include <linux/sched.h>
#include <linux/spi/spi.h>
#include <linux/spi/spi-mem.h>
#include <linux/timer.h>

#define CQSPI_NAME			"cadence-qspi"
#define CQSPI_MAX_CHIPSELECT		4

static_assert(CQSPI_MAX_CHIPSELECT <= SPI_CS_CNT_MAX);

/* Quirks */
#define CQSPI_NEEDS_WR_DELAY		BIT(0)
#define CQSPI_DISABLE_DAC_MODE		BIT(1)
#define CQSPI_SUPPORT_EXTERNAL_DMA	BIT(2)
#define CQSPI_NO_SUPPORT_WR_COMPLETION	BIT(3)
#define CQSPI_SLOW_SRAM		BIT(4)
#define CQSPI_NEEDS_APB_AHB_HAZARD_WAR	BIT(5)
#define CQSPI_RD_NO_IRQ			BIT(6)
<<<<<<< HEAD
#define CQSPI_DMA_SET_MASK		BIT(7)
#define CQSPI_SUPPORT_DEVICE_RESET	BIT(8)
=======
#define CQSPI_DISABLE_STIG_MODE		BIT(7)
>>>>>>> 25fb0e77

/* Capabilities */
#define CQSPI_SUPPORTS_OCTAL		BIT(0)

#define CQSPI_OP_WIDTH(part) ((part).nbytes ? ilog2((part).buswidth) : 0)

enum {
	CLK_QSPI_APB = 0,
	CLK_QSPI_AHB,
	CLK_QSPI_NUM,
};

struct cqspi_st;

struct cqspi_flash_pdata {
	struct cqspi_st	*cqspi;
	u32		clk_rate;
	u32		read_delay;
	u32		tshsl_ns;
	u32		tsd2d_ns;
	u32		tchsh_ns;
	u32		tslch_ns;
	u8		cs;
};

struct cqspi_st {
	struct platform_device	*pdev;
	struct spi_controller	*host;
	struct clk		*clk;
	struct clk		*clks[CLK_QSPI_NUM];
	unsigned int		sclk;

	void __iomem		*iobase;
	void __iomem		*ahb_base;
	resource_size_t		ahb_size;
	struct completion	transfer_complete;

	struct dma_chan		*rx_chan;
	struct completion	rx_dma_complete;
	dma_addr_t		mmap_phys_base;

	int			current_cs;
	unsigned long		master_ref_clk_hz;
	bool			is_decoded_cs;
	u32			fifo_depth;
	u32			fifo_width;
	u32			num_chipselect;
	bool			rclk_en;
	u32			trigger_address;
	u32			wr_delay;
	bool			use_direct_mode;
	bool			use_direct_mode_wr;
	struct cqspi_flash_pdata f_pdata[CQSPI_MAX_CHIPSELECT];
	bool			use_dma_read;
	u32			pd_dev_id;
	bool			wr_completion;
	bool			slow_sram;
	bool			apb_ahb_hazard;

	bool			is_jh7110; /* Flag for StarFive JH7110 SoC */
	bool			disable_stig_mode;

	const struct cqspi_driver_platdata *ddata;
};

struct cqspi_driver_platdata {
	u32 hwcaps_mask;
	u16 quirks;
	int (*indirect_read_dma)(struct cqspi_flash_pdata *f_pdata,
				 u_char *rxbuf, loff_t from_addr, size_t n_rx);
	u32 (*get_dma_status)(struct cqspi_st *cqspi);
	int (*jh7110_clk_init)(struct platform_device *pdev,
			       struct cqspi_st *cqspi);
};

/* Operation timeout value */
#define CQSPI_TIMEOUT_MS			500
#define CQSPI_READ_TIMEOUT_MS			10
#define CQSPI_BUSYWAIT_TIMEOUT_US		500

/* Runtime_pm autosuspend delay */
#define CQSPI_AUTOSUSPEND_TIMEOUT		2000

#define CQSPI_DUMMY_CLKS_PER_BYTE		8
#define CQSPI_DUMMY_BYTES_MAX			4
#define CQSPI_DUMMY_CLKS_MAX			31

#define CQSPI_STIG_DATA_LEN_MAX			8

/* Register map */
#define CQSPI_REG_CONFIG			0x00
#define CQSPI_REG_CONFIG_ENABLE_MASK		BIT(0)
#define CQSPI_REG_CONFIG_ENB_DIR_ACC_CTRL	BIT(7)
#define CQSPI_REG_CONFIG_DECODE_MASK		BIT(9)
#define CQSPI_REG_CONFIG_CHIPSELECT_LSB		10
#define CQSPI_REG_CONFIG_DMA_MASK		BIT(15)
#define CQSPI_REG_CONFIG_BAUD_LSB		19
#define CQSPI_REG_CONFIG_DTR_PROTO		BIT(24)
#define CQSPI_REG_CONFIG_DUAL_OPCODE		BIT(30)
#define CQSPI_REG_CONFIG_IDLE_LSB		31
#define CQSPI_REG_CONFIG_CHIPSELECT_MASK	0xF
#define CQSPI_REG_CONFIG_BAUD_MASK		0xF
#define CQSPI_REG_CONFIG_RESET_PIN_FLD_MASK    BIT(5)
#define CQSPI_REG_CONFIG_RESET_CFG_FLD_MASK    BIT(6)

#define CQSPI_REG_RD_INSTR			0x04
#define CQSPI_REG_RD_INSTR_OPCODE_LSB		0
#define CQSPI_REG_RD_INSTR_TYPE_INSTR_LSB	8
#define CQSPI_REG_RD_INSTR_TYPE_ADDR_LSB	12
#define CQSPI_REG_RD_INSTR_TYPE_DATA_LSB	16
#define CQSPI_REG_RD_INSTR_MODE_EN_LSB		20
#define CQSPI_REG_RD_INSTR_DUMMY_LSB		24
#define CQSPI_REG_RD_INSTR_TYPE_INSTR_MASK	0x3
#define CQSPI_REG_RD_INSTR_TYPE_ADDR_MASK	0x3
#define CQSPI_REG_RD_INSTR_TYPE_DATA_MASK	0x3
#define CQSPI_REG_RD_INSTR_DUMMY_MASK		0x1F

#define CQSPI_REG_WR_INSTR			0x08
#define CQSPI_REG_WR_INSTR_OPCODE_LSB		0
#define CQSPI_REG_WR_INSTR_TYPE_ADDR_LSB	12
#define CQSPI_REG_WR_INSTR_TYPE_DATA_LSB	16

#define CQSPI_REG_DELAY				0x0C
#define CQSPI_REG_DELAY_TSLCH_LSB		0
#define CQSPI_REG_DELAY_TCHSH_LSB		8
#define CQSPI_REG_DELAY_TSD2D_LSB		16
#define CQSPI_REG_DELAY_TSHSL_LSB		24
#define CQSPI_REG_DELAY_TSLCH_MASK		0xFF
#define CQSPI_REG_DELAY_TCHSH_MASK		0xFF
#define CQSPI_REG_DELAY_TSD2D_MASK		0xFF
#define CQSPI_REG_DELAY_TSHSL_MASK		0xFF

#define CQSPI_REG_READCAPTURE			0x10
#define CQSPI_REG_READCAPTURE_BYPASS_LSB	0
#define CQSPI_REG_READCAPTURE_DELAY_LSB		1
#define CQSPI_REG_READCAPTURE_DELAY_MASK	0xF

#define CQSPI_REG_SIZE				0x14
#define CQSPI_REG_SIZE_ADDRESS_LSB		0
#define CQSPI_REG_SIZE_PAGE_LSB			4
#define CQSPI_REG_SIZE_BLOCK_LSB		16
#define CQSPI_REG_SIZE_ADDRESS_MASK		0xF
#define CQSPI_REG_SIZE_PAGE_MASK		0xFFF
#define CQSPI_REG_SIZE_BLOCK_MASK		0x3F

#define CQSPI_REG_SRAMPARTITION			0x18
#define CQSPI_REG_INDIRECTTRIGGER		0x1C

#define CQSPI_REG_DMA				0x20
#define CQSPI_REG_DMA_SINGLE_LSB		0
#define CQSPI_REG_DMA_BURST_LSB			8
#define CQSPI_REG_DMA_SINGLE_MASK		0xFF
#define CQSPI_REG_DMA_BURST_MASK		0xFF

#define CQSPI_REG_REMAP				0x24
#define CQSPI_REG_MODE_BIT			0x28

#define CQSPI_REG_SDRAMLEVEL			0x2C
#define CQSPI_REG_SDRAMLEVEL_RD_LSB		0
#define CQSPI_REG_SDRAMLEVEL_WR_LSB		16
#define CQSPI_REG_SDRAMLEVEL_RD_MASK		0xFFFF
#define CQSPI_REG_SDRAMLEVEL_WR_MASK		0xFFFF

#define CQSPI_REG_WR_COMPLETION_CTRL		0x38
#define CQSPI_REG_WR_DISABLE_AUTO_POLL		BIT(14)

#define CQSPI_REG_IRQSTATUS			0x40
#define CQSPI_REG_IRQMASK			0x44

#define CQSPI_REG_INDIRECTRD			0x60
#define CQSPI_REG_INDIRECTRD_START_MASK		BIT(0)
#define CQSPI_REG_INDIRECTRD_CANCEL_MASK	BIT(1)
#define CQSPI_REG_INDIRECTRD_DONE_MASK		BIT(5)

#define CQSPI_REG_INDIRECTRDWATERMARK		0x64
#define CQSPI_REG_INDIRECTRDSTARTADDR		0x68
#define CQSPI_REG_INDIRECTRDBYTES		0x6C

#define CQSPI_REG_CMDCTRL			0x90
#define CQSPI_REG_CMDCTRL_EXECUTE_MASK		BIT(0)
#define CQSPI_REG_CMDCTRL_INPROGRESS_MASK	BIT(1)
#define CQSPI_REG_CMDCTRL_DUMMY_LSB		7
#define CQSPI_REG_CMDCTRL_WR_BYTES_LSB		12
#define CQSPI_REG_CMDCTRL_WR_EN_LSB		15
#define CQSPI_REG_CMDCTRL_ADD_BYTES_LSB		16
#define CQSPI_REG_CMDCTRL_ADDR_EN_LSB		19
#define CQSPI_REG_CMDCTRL_RD_BYTES_LSB		20
#define CQSPI_REG_CMDCTRL_RD_EN_LSB		23
#define CQSPI_REG_CMDCTRL_OPCODE_LSB		24
#define CQSPI_REG_CMDCTRL_WR_BYTES_MASK		0x7
#define CQSPI_REG_CMDCTRL_ADD_BYTES_MASK	0x3
#define CQSPI_REG_CMDCTRL_RD_BYTES_MASK		0x7
#define CQSPI_REG_CMDCTRL_DUMMY_MASK		0x1F

#define CQSPI_REG_INDIRECTWR			0x70
#define CQSPI_REG_INDIRECTWR_START_MASK		BIT(0)
#define CQSPI_REG_INDIRECTWR_CANCEL_MASK	BIT(1)
#define CQSPI_REG_INDIRECTWR_DONE_MASK		BIT(5)

#define CQSPI_REG_INDIRECTWRWATERMARK		0x74
#define CQSPI_REG_INDIRECTWRSTARTADDR		0x78
#define CQSPI_REG_INDIRECTWRBYTES		0x7C

#define CQSPI_REG_INDTRIG_ADDRRANGE		0x80

#define CQSPI_REG_CMDADDRESS			0x94
#define CQSPI_REG_CMDREADDATALOWER		0xA0
#define CQSPI_REG_CMDREADDATAUPPER		0xA4
#define CQSPI_REG_CMDWRITEDATALOWER		0xA8
#define CQSPI_REG_CMDWRITEDATAUPPER		0xAC

#define CQSPI_REG_POLLING_STATUS		0xB0
#define CQSPI_REG_POLLING_STATUS_DUMMY_LSB	16

#define CQSPI_REG_OP_EXT_LOWER			0xE0
#define CQSPI_REG_OP_EXT_READ_LSB		24
#define CQSPI_REG_OP_EXT_WRITE_LSB		16
#define CQSPI_REG_OP_EXT_STIG_LSB		0

#define CQSPI_REG_VERSAL_DMA_SRC_ADDR		0x1000

#define CQSPI_REG_VERSAL_DMA_DST_ADDR		0x1800
#define CQSPI_REG_VERSAL_DMA_DST_SIZE		0x1804

#define CQSPI_REG_VERSAL_DMA_DST_CTRL		0x180C

#define CQSPI_REG_VERSAL_DMA_DST_I_STS		0x1814
#define CQSPI_REG_VERSAL_DMA_DST_I_EN		0x1818
#define CQSPI_REG_VERSAL_DMA_DST_I_DIS		0x181C
#define CQSPI_REG_VERSAL_DMA_DST_DONE_MASK	BIT(1)

#define CQSPI_REG_VERSAL_DMA_DST_ADDR_MSB	0x1828

#define CQSPI_REG_VERSAL_DMA_DST_CTRL_VAL	0xF43FFA00
#define CQSPI_REG_VERSAL_ADDRRANGE_WIDTH_VAL	0x6

/* Interrupt status bits */
#define CQSPI_REG_IRQ_MODE_ERR			BIT(0)
#define CQSPI_REG_IRQ_UNDERFLOW			BIT(1)
#define CQSPI_REG_IRQ_IND_COMP			BIT(2)
#define CQSPI_REG_IRQ_IND_RD_REJECT		BIT(3)
#define CQSPI_REG_IRQ_WR_PROTECTED_ERR		BIT(4)
#define CQSPI_REG_IRQ_ILLEGAL_AHB_ERR		BIT(5)
#define CQSPI_REG_IRQ_WATERMARK			BIT(6)
#define CQSPI_REG_IRQ_IND_SRAM_FULL		BIT(12)

#define CQSPI_IRQ_MASK_RD		(CQSPI_REG_IRQ_WATERMARK	| \
					 CQSPI_REG_IRQ_IND_SRAM_FULL	| \
					 CQSPI_REG_IRQ_IND_COMP)

#define CQSPI_IRQ_MASK_WR		(CQSPI_REG_IRQ_IND_COMP		| \
					 CQSPI_REG_IRQ_WATERMARK	| \
					 CQSPI_REG_IRQ_UNDERFLOW)

#define CQSPI_IRQ_STATUS_MASK		0x1FFFF
#define CQSPI_DMA_UNALIGN		0x3

#define CQSPI_REG_VERSAL_DMA_VAL		0x602

static int cqspi_wait_for_bit(const struct cqspi_driver_platdata *ddata,
			      void __iomem *reg, const u32 mask, bool clr,
			      bool busywait)
{
	u64 timeout_us = CQSPI_TIMEOUT_MS * USEC_PER_MSEC;
	u32 val;

	if (busywait) {
		int ret = readl_relaxed_poll_timeout(reg, val,
						     (((clr ? ~val : val) & mask) == mask),
						     0, CQSPI_BUSYWAIT_TIMEOUT_US);

		if (ret != -ETIMEDOUT)
			return ret;

		timeout_us -= CQSPI_BUSYWAIT_TIMEOUT_US;
	}

	return readl_relaxed_poll_timeout(reg, val,
					  (((clr ? ~val : val) & mask) == mask),
					  10, timeout_us);
}

static bool cqspi_is_idle(struct cqspi_st *cqspi)
{
	u32 reg = readl(cqspi->iobase + CQSPI_REG_CONFIG);

	return reg & (1UL << CQSPI_REG_CONFIG_IDLE_LSB);
}

static u32 cqspi_get_rd_sram_level(struct cqspi_st *cqspi)
{
	u32 reg = readl(cqspi->iobase + CQSPI_REG_SDRAMLEVEL);

	reg >>= CQSPI_REG_SDRAMLEVEL_RD_LSB;
	return reg & CQSPI_REG_SDRAMLEVEL_RD_MASK;
}

static u32 cqspi_get_versal_dma_status(struct cqspi_st *cqspi)
{
	u32 dma_status;

	dma_status = readl(cqspi->iobase +
					   CQSPI_REG_VERSAL_DMA_DST_I_STS);
	writel(dma_status, cqspi->iobase +
		   CQSPI_REG_VERSAL_DMA_DST_I_STS);

	return dma_status & CQSPI_REG_VERSAL_DMA_DST_DONE_MASK;
}

static irqreturn_t cqspi_irq_handler(int this_irq, void *dev)
{
	struct cqspi_st *cqspi = dev;
	const struct cqspi_driver_platdata *ddata = cqspi->ddata;
	unsigned int irq_status;

	/* Read interrupt status */
	irq_status = readl(cqspi->iobase + CQSPI_REG_IRQSTATUS);

	/* Clear interrupt */
	writel(irq_status, cqspi->iobase + CQSPI_REG_IRQSTATUS);

	if (cqspi->use_dma_read && ddata && ddata->get_dma_status) {
		if (ddata->get_dma_status(cqspi)) {
			complete(&cqspi->transfer_complete);
			return IRQ_HANDLED;
		}
	}

	else if (!cqspi->slow_sram)
		irq_status &= CQSPI_IRQ_MASK_RD | CQSPI_IRQ_MASK_WR;
	else
		irq_status &= CQSPI_REG_IRQ_WATERMARK | CQSPI_IRQ_MASK_WR;

	if (irq_status)
		complete(&cqspi->transfer_complete);

	return IRQ_HANDLED;
}

static unsigned int cqspi_calc_rdreg(const struct spi_mem_op *op)
{
	u32 rdreg = 0;

	rdreg |= CQSPI_OP_WIDTH(op->cmd) << CQSPI_REG_RD_INSTR_TYPE_INSTR_LSB;
	rdreg |= CQSPI_OP_WIDTH(op->addr) << CQSPI_REG_RD_INSTR_TYPE_ADDR_LSB;
	rdreg |= CQSPI_OP_WIDTH(op->data) << CQSPI_REG_RD_INSTR_TYPE_DATA_LSB;

	return rdreg;
}

static unsigned int cqspi_calc_dummy(const struct spi_mem_op *op)
{
	unsigned int dummy_clk;

	if (!op->dummy.nbytes)
		return 0;

	dummy_clk = op->dummy.nbytes * (8 / op->dummy.buswidth);
	if (op->cmd.dtr)
		dummy_clk /= 2;

	return dummy_clk;
}

static int cqspi_wait_idle(struct cqspi_st *cqspi)
{
	const unsigned int poll_idle_retry = 3;
	unsigned int count = 0;
	unsigned long timeout;

	timeout = jiffies + msecs_to_jiffies(CQSPI_TIMEOUT_MS);
	while (1) {
		/*
		 * Read few times in succession to ensure the controller
		 * is indeed idle, that is, the bit does not transition
		 * low again.
		 */
		if (cqspi_is_idle(cqspi))
			count++;
		else
			count = 0;

		if (count >= poll_idle_retry)
			return 0;

		if (time_after(jiffies, timeout)) {
			/* Timeout, in busy mode. */
			dev_err(&cqspi->pdev->dev,
				"QSPI is still busy after %dms timeout.\n",
				CQSPI_TIMEOUT_MS);
			return -ETIMEDOUT;
		}

		cpu_relax();
	}
}

static int cqspi_exec_flash_cmd(struct cqspi_st *cqspi, unsigned int reg)
{
	void __iomem *reg_base = cqspi->iobase;
	int ret;

	/* Write the CMDCTRL without start execution. */
	writel(reg, reg_base + CQSPI_REG_CMDCTRL);
	/* Start execute */
	reg |= CQSPI_REG_CMDCTRL_EXECUTE_MASK;
	writel(reg, reg_base + CQSPI_REG_CMDCTRL);

	/* Polling for completion. */
	ret = cqspi_wait_for_bit(cqspi->ddata, reg_base + CQSPI_REG_CMDCTRL,
				 CQSPI_REG_CMDCTRL_INPROGRESS_MASK, 1, true);
	if (ret) {
		dev_err(&cqspi->pdev->dev,
			"Flash command execution timed out.\n");
		return ret;
	}

	/* Polling QSPI idle status. */
	return cqspi_wait_idle(cqspi);
}

static int cqspi_setup_opcode_ext(struct cqspi_flash_pdata *f_pdata,
				  const struct spi_mem_op *op,
				  unsigned int shift)
{
	struct cqspi_st *cqspi = f_pdata->cqspi;
	void __iomem *reg_base = cqspi->iobase;
	unsigned int reg;
	u8 ext;

	if (op->cmd.nbytes != 2)
		return -EINVAL;

	/* Opcode extension is the LSB. */
	ext = op->cmd.opcode & 0xff;

	reg = readl(reg_base + CQSPI_REG_OP_EXT_LOWER);
	reg &= ~(0xff << shift);
	reg |= ext << shift;
	writel(reg, reg_base + CQSPI_REG_OP_EXT_LOWER);

	return 0;
}

static int cqspi_enable_dtr(struct cqspi_flash_pdata *f_pdata,
			    const struct spi_mem_op *op, unsigned int shift)
{
	struct cqspi_st *cqspi = f_pdata->cqspi;
	void __iomem *reg_base = cqspi->iobase;
	unsigned int reg;
	int ret;

	reg = readl(reg_base + CQSPI_REG_CONFIG);

	/*
	 * We enable dual byte opcode here. The callers have to set up the
	 * extension opcode based on which type of operation it is.
	 */
	if (op->cmd.dtr) {
		reg |= CQSPI_REG_CONFIG_DTR_PROTO;
		reg |= CQSPI_REG_CONFIG_DUAL_OPCODE;

		/* Set up command opcode extension. */
		ret = cqspi_setup_opcode_ext(f_pdata, op, shift);
		if (ret)
			return ret;
	} else {
		unsigned int mask = CQSPI_REG_CONFIG_DTR_PROTO | CQSPI_REG_CONFIG_DUAL_OPCODE;
		/* Shortcut if DTR is already disabled. */
		if ((reg & mask) == 0)
			return 0;
		reg &= ~mask;
	}

	writel(reg, reg_base + CQSPI_REG_CONFIG);

	return cqspi_wait_idle(cqspi);
}

static int cqspi_command_read(struct cqspi_flash_pdata *f_pdata,
			      const struct spi_mem_op *op)
{
	struct cqspi_st *cqspi = f_pdata->cqspi;
	void __iomem *reg_base = cqspi->iobase;
	u8 *rxbuf = op->data.buf.in;
	u8 opcode;
	size_t n_rx = op->data.nbytes;
	unsigned int rdreg;
	unsigned int reg;
	unsigned int dummy_clk;
	size_t read_len;
	int status;

	status = cqspi_enable_dtr(f_pdata, op, CQSPI_REG_OP_EXT_STIG_LSB);
	if (status)
		return status;

	if (!n_rx || n_rx > CQSPI_STIG_DATA_LEN_MAX || !rxbuf) {
		dev_err(&cqspi->pdev->dev,
			"Invalid input argument, len %zu rxbuf 0x%p\n",
			n_rx, rxbuf);
		return -EINVAL;
	}

	if (op->cmd.dtr)
		opcode = op->cmd.opcode >> 8;
	else
		opcode = op->cmd.opcode;

	reg = opcode << CQSPI_REG_CMDCTRL_OPCODE_LSB;

	rdreg = cqspi_calc_rdreg(op);
	writel(rdreg, reg_base + CQSPI_REG_RD_INSTR);

	dummy_clk = cqspi_calc_dummy(op);
	if (dummy_clk > CQSPI_DUMMY_CLKS_MAX)
		return -EOPNOTSUPP;

	if (dummy_clk)
		reg |= (dummy_clk & CQSPI_REG_CMDCTRL_DUMMY_MASK)
		     << CQSPI_REG_CMDCTRL_DUMMY_LSB;

	reg |= (0x1 << CQSPI_REG_CMDCTRL_RD_EN_LSB);

	/* 0 means 1 byte. */
	reg |= (((n_rx - 1) & CQSPI_REG_CMDCTRL_RD_BYTES_MASK)
		<< CQSPI_REG_CMDCTRL_RD_BYTES_LSB);

	/* setup ADDR BIT field */
	if (op->addr.nbytes) {
		reg |= (0x1 << CQSPI_REG_CMDCTRL_ADDR_EN_LSB);
		reg |= ((op->addr.nbytes - 1) &
			CQSPI_REG_CMDCTRL_ADD_BYTES_MASK)
			<< CQSPI_REG_CMDCTRL_ADD_BYTES_LSB;

		writel(op->addr.val, reg_base + CQSPI_REG_CMDADDRESS);
	}

	status = cqspi_exec_flash_cmd(cqspi, reg);
	if (status)
		return status;

	reg = readl(reg_base + CQSPI_REG_CMDREADDATALOWER);

	/* Put the read value into rx_buf */
	read_len = (n_rx > 4) ? 4 : n_rx;
	memcpy(rxbuf, &reg, read_len);
	rxbuf += read_len;

	if (n_rx > 4) {
		reg = readl(reg_base + CQSPI_REG_CMDREADDATAUPPER);

		read_len = n_rx - read_len;
		memcpy(rxbuf, &reg, read_len);
	}

	/* Reset CMD_CTRL Reg once command read completes */
	writel(0, reg_base + CQSPI_REG_CMDCTRL);

	return 0;
}

static int cqspi_command_write(struct cqspi_flash_pdata *f_pdata,
			       const struct spi_mem_op *op)
{
	struct cqspi_st *cqspi = f_pdata->cqspi;
	void __iomem *reg_base = cqspi->iobase;
	u8 opcode;
	const u8 *txbuf = op->data.buf.out;
	size_t n_tx = op->data.nbytes;
	unsigned int reg;
	unsigned int data;
	size_t write_len;
	int ret;

	ret = cqspi_enable_dtr(f_pdata, op, CQSPI_REG_OP_EXT_STIG_LSB);
	if (ret)
		return ret;

	if (n_tx > CQSPI_STIG_DATA_LEN_MAX || (n_tx && !txbuf)) {
		dev_err(&cqspi->pdev->dev,
			"Invalid input argument, cmdlen %zu txbuf 0x%p\n",
			n_tx, txbuf);
		return -EINVAL;
	}

	reg = cqspi_calc_rdreg(op);
	writel(reg, reg_base + CQSPI_REG_RD_INSTR);

	if (op->cmd.dtr)
		opcode = op->cmd.opcode >> 8;
	else
		opcode = op->cmd.opcode;

	reg = opcode << CQSPI_REG_CMDCTRL_OPCODE_LSB;

	if (op->addr.nbytes) {
		reg |= (0x1 << CQSPI_REG_CMDCTRL_ADDR_EN_LSB);
		reg |= ((op->addr.nbytes - 1) &
			CQSPI_REG_CMDCTRL_ADD_BYTES_MASK)
			<< CQSPI_REG_CMDCTRL_ADD_BYTES_LSB;

		writel(op->addr.val, reg_base + CQSPI_REG_CMDADDRESS);
	}

	if (n_tx) {
		reg |= (0x1 << CQSPI_REG_CMDCTRL_WR_EN_LSB);
		reg |= ((n_tx - 1) & CQSPI_REG_CMDCTRL_WR_BYTES_MASK)
			<< CQSPI_REG_CMDCTRL_WR_BYTES_LSB;
		data = 0;
		write_len = (n_tx > 4) ? 4 : n_tx;
		memcpy(&data, txbuf, write_len);
		txbuf += write_len;
		writel(data, reg_base + CQSPI_REG_CMDWRITEDATALOWER);

		if (n_tx > 4) {
			data = 0;
			write_len = n_tx - 4;
			memcpy(&data, txbuf, write_len);
			writel(data, reg_base + CQSPI_REG_CMDWRITEDATAUPPER);
		}
	}

	ret = cqspi_exec_flash_cmd(cqspi, reg);

	/* Reset CMD_CTRL Reg once command write completes */
	writel(0, reg_base + CQSPI_REG_CMDCTRL);

	return ret;
}

static int cqspi_read_setup(struct cqspi_flash_pdata *f_pdata,
			    const struct spi_mem_op *op)
{
	struct cqspi_st *cqspi = f_pdata->cqspi;
	void __iomem *reg_base = cqspi->iobase;
	unsigned int dummy_clk = 0;
	unsigned int reg;
	int ret;
	u8 opcode;

	ret = cqspi_enable_dtr(f_pdata, op, CQSPI_REG_OP_EXT_READ_LSB);
	if (ret)
		return ret;

	if (op->cmd.dtr)
		opcode = op->cmd.opcode >> 8;
	else
		opcode = op->cmd.opcode;

	reg = opcode << CQSPI_REG_RD_INSTR_OPCODE_LSB;
	reg |= cqspi_calc_rdreg(op);

	/* Setup dummy clock cycles */
	dummy_clk = cqspi_calc_dummy(op);

	if (dummy_clk > CQSPI_DUMMY_CLKS_MAX)
		return -EOPNOTSUPP;

	if (dummy_clk)
		reg |= (dummy_clk & CQSPI_REG_RD_INSTR_DUMMY_MASK)
		       << CQSPI_REG_RD_INSTR_DUMMY_LSB;

	writel(reg, reg_base + CQSPI_REG_RD_INSTR);

	/* Set address width */
	reg = readl(reg_base + CQSPI_REG_SIZE);
	reg &= ~CQSPI_REG_SIZE_ADDRESS_MASK;
	reg |= (op->addr.nbytes - 1);
	writel(reg, reg_base + CQSPI_REG_SIZE);
	return 0;
}

static int cqspi_indirect_read_execute(struct cqspi_flash_pdata *f_pdata,
				       u8 *rxbuf, loff_t from_addr,
				       const size_t n_rx)
{
	struct cqspi_st *cqspi = f_pdata->cqspi;
	bool use_irq = !(cqspi->ddata && cqspi->ddata->quirks & CQSPI_RD_NO_IRQ);
	struct device *dev = &cqspi->pdev->dev;
	void __iomem *reg_base = cqspi->iobase;
	void __iomem *ahb_base = cqspi->ahb_base;
	unsigned int remaining = n_rx;
	unsigned int mod_bytes = n_rx % 4;
	unsigned int bytes_to_read = 0;
	u8 *rxbuf_end = rxbuf + n_rx;
	int ret = 0;

	writel(from_addr, reg_base + CQSPI_REG_INDIRECTRDSTARTADDR);
	writel(remaining, reg_base + CQSPI_REG_INDIRECTRDBYTES);

	/* Clear all interrupts. */
	writel(CQSPI_IRQ_STATUS_MASK, reg_base + CQSPI_REG_IRQSTATUS);

	/*
	 * On SoCFPGA platform reading the SRAM is slow due to
	 * hardware limitation and causing read interrupt storm to CPU,
	 * so enabling only watermark interrupt to disable all read
	 * interrupts later as we want to run "bytes to read" loop with
	 * all the read interrupts disabled for max performance.
	 */

	if (use_irq && cqspi->slow_sram)
		writel(CQSPI_REG_IRQ_WATERMARK, reg_base + CQSPI_REG_IRQMASK);
	else if (use_irq)
		writel(CQSPI_IRQ_MASK_RD, reg_base + CQSPI_REG_IRQMASK);
	else
		writel(0, reg_base + CQSPI_REG_IRQMASK);

	reinit_completion(&cqspi->transfer_complete);
	writel(CQSPI_REG_INDIRECTRD_START_MASK,
	       reg_base + CQSPI_REG_INDIRECTRD);

	while (remaining > 0) {
		if (use_irq &&
		    !wait_for_completion_timeout(&cqspi->transfer_complete,
						 msecs_to_jiffies(CQSPI_READ_TIMEOUT_MS)))
			ret = -ETIMEDOUT;

		/*
		 * Disable all read interrupts until
		 * we are out of "bytes to read"
		 */
		if (cqspi->slow_sram)
			writel(0x0, reg_base + CQSPI_REG_IRQMASK);

		bytes_to_read = cqspi_get_rd_sram_level(cqspi);

		if (ret && bytes_to_read == 0) {
			dev_err(dev, "Indirect read timeout, no bytes\n");
			goto failrd;
		}

		while (bytes_to_read != 0) {
			unsigned int word_remain = round_down(remaining, 4);

			bytes_to_read *= cqspi->fifo_width;
			bytes_to_read = bytes_to_read > remaining ?
					remaining : bytes_to_read;
			bytes_to_read = round_down(bytes_to_read, 4);
			/* Read 4 byte word chunks then single bytes */
			if (bytes_to_read) {
				ioread32_rep(ahb_base, rxbuf,
					     (bytes_to_read / 4));
			} else if (!word_remain && mod_bytes) {
				unsigned int temp = ioread32(ahb_base);

				bytes_to_read = mod_bytes;
				memcpy(rxbuf, &temp, min((unsigned int)
							 (rxbuf_end - rxbuf),
							 bytes_to_read));
			}
			rxbuf += bytes_to_read;
			remaining -= bytes_to_read;
			bytes_to_read = cqspi_get_rd_sram_level(cqspi);
		}

		if (use_irq && remaining > 0) {
			reinit_completion(&cqspi->transfer_complete);
			if (cqspi->slow_sram)
				writel(CQSPI_REG_IRQ_WATERMARK, reg_base + CQSPI_REG_IRQMASK);
		}
	}

	/* Check indirect done status */
	ret = cqspi_wait_for_bit(cqspi->ddata, reg_base + CQSPI_REG_INDIRECTRD,
				 CQSPI_REG_INDIRECTRD_DONE_MASK, 0, true);
	if (ret) {
		dev_err(dev, "Indirect read completion error (%i)\n", ret);
		goto failrd;
	}

	/* Disable interrupt */
	writel(0, reg_base + CQSPI_REG_IRQMASK);

	/* Clear indirect completion status */
	writel(CQSPI_REG_INDIRECTRD_DONE_MASK, reg_base + CQSPI_REG_INDIRECTRD);

	return 0;

failrd:
	/* Disable interrupt */
	writel(0, reg_base + CQSPI_REG_IRQMASK);

	/* Cancel the indirect read */
	writel(CQSPI_REG_INDIRECTRD_CANCEL_MASK,
	       reg_base + CQSPI_REG_INDIRECTRD);
	return ret;
}

static void cqspi_device_reset(struct cqspi_st *cqspi)
{
	u32 reg;

	reg = readl(cqspi->iobase + CQSPI_REG_CONFIG);
	reg |= CQSPI_REG_CONFIG_RESET_CFG_FLD_MASK;
	writel(reg, cqspi->iobase + CQSPI_REG_CONFIG);
	/*
	 * NOTE: Delay timing implementation is derived from
	 * spi_nor_hw_reset()
	 */
	writel(reg & ~CQSPI_REG_CONFIG_RESET_PIN_FLD_MASK, cqspi->iobase + CQSPI_REG_CONFIG);
	usleep_range(1, 5);
	writel(reg | CQSPI_REG_CONFIG_RESET_PIN_FLD_MASK, cqspi->iobase + CQSPI_REG_CONFIG);
	usleep_range(100, 150);
	writel(reg & ~CQSPI_REG_CONFIG_RESET_PIN_FLD_MASK, cqspi->iobase + CQSPI_REG_CONFIG);
	usleep_range(1000, 1200);
}

static void cqspi_controller_enable(struct cqspi_st *cqspi, bool enable)
{
	void __iomem *reg_base = cqspi->iobase;
	unsigned int reg;

	reg = readl(reg_base + CQSPI_REG_CONFIG);

	if (enable)
		reg |= CQSPI_REG_CONFIG_ENABLE_MASK;
	else
		reg &= ~CQSPI_REG_CONFIG_ENABLE_MASK;

	writel(reg, reg_base + CQSPI_REG_CONFIG);
}

static int cqspi_versal_indirect_read_dma(struct cqspi_flash_pdata *f_pdata,
					  u_char *rxbuf, loff_t from_addr,
					  size_t n_rx)
{
	struct cqspi_st *cqspi = f_pdata->cqspi;
	struct device *dev = &cqspi->pdev->dev;
	void __iomem *reg_base = cqspi->iobase;
	u32 reg, bytes_to_dma;
	loff_t addr = from_addr;
	void *buf = rxbuf;
	dma_addr_t dma_addr;
	u8 bytes_rem;
	int ret = 0;

	bytes_rem = n_rx % 4;
	bytes_to_dma = (n_rx - bytes_rem);

	if (!bytes_to_dma)
		goto nondmard;

	ret = zynqmp_pm_ospi_mux_select(cqspi->pd_dev_id, PM_OSPI_MUX_SEL_DMA);
	if (ret)
		return ret;

	cqspi_controller_enable(cqspi, 0);

	reg = readl(cqspi->iobase + CQSPI_REG_CONFIG);
	reg |= CQSPI_REG_CONFIG_DMA_MASK;
	writel(reg, cqspi->iobase + CQSPI_REG_CONFIG);

	cqspi_controller_enable(cqspi, 1);

	dma_addr = dma_map_single(dev, rxbuf, bytes_to_dma, DMA_FROM_DEVICE);
	if (dma_mapping_error(dev, dma_addr)) {
		dev_err(dev, "dma mapping failed\n");
		return -ENOMEM;
	}

	writel(from_addr, reg_base + CQSPI_REG_INDIRECTRDSTARTADDR);
	writel(bytes_to_dma, reg_base + CQSPI_REG_INDIRECTRDBYTES);
	writel(CQSPI_REG_VERSAL_ADDRRANGE_WIDTH_VAL,
	       reg_base + CQSPI_REG_INDTRIG_ADDRRANGE);

	/* Clear all interrupts. */
	writel(CQSPI_IRQ_STATUS_MASK, reg_base + CQSPI_REG_IRQSTATUS);

	/* Enable DMA done interrupt */
	writel(CQSPI_REG_VERSAL_DMA_DST_DONE_MASK,
	       reg_base + CQSPI_REG_VERSAL_DMA_DST_I_EN);

	/* Default DMA periph configuration */
	writel(CQSPI_REG_VERSAL_DMA_VAL, reg_base + CQSPI_REG_DMA);

	/* Configure DMA Dst address */
	writel(lower_32_bits(dma_addr),
	       reg_base + CQSPI_REG_VERSAL_DMA_DST_ADDR);
	writel(upper_32_bits(dma_addr),
	       reg_base + CQSPI_REG_VERSAL_DMA_DST_ADDR_MSB);

	/* Configure DMA Src address */
	writel(cqspi->trigger_address, reg_base +
	       CQSPI_REG_VERSAL_DMA_SRC_ADDR);

	/* Set DMA destination size */
	writel(bytes_to_dma, reg_base + CQSPI_REG_VERSAL_DMA_DST_SIZE);

	/* Set DMA destination control */
	writel(CQSPI_REG_VERSAL_DMA_DST_CTRL_VAL,
	       reg_base + CQSPI_REG_VERSAL_DMA_DST_CTRL);

	writel(CQSPI_REG_INDIRECTRD_START_MASK,
	       reg_base + CQSPI_REG_INDIRECTRD);

	reinit_completion(&cqspi->transfer_complete);

	if (!wait_for_completion_timeout(&cqspi->transfer_complete,
					 msecs_to_jiffies(max_t(size_t, bytes_to_dma, 500)))) {
		ret = -ETIMEDOUT;
		goto failrd;
	}

	/* Disable DMA interrupt */
	writel(0x0, cqspi->iobase + CQSPI_REG_VERSAL_DMA_DST_I_DIS);

	/* Clear indirect completion status */
	writel(CQSPI_REG_INDIRECTRD_DONE_MASK,
	       cqspi->iobase + CQSPI_REG_INDIRECTRD);
	dma_unmap_single(dev, dma_addr, bytes_to_dma, DMA_FROM_DEVICE);

	cqspi_controller_enable(cqspi, 0);

	reg = readl(cqspi->iobase + CQSPI_REG_CONFIG);
	reg &= ~CQSPI_REG_CONFIG_DMA_MASK;
	writel(reg, cqspi->iobase + CQSPI_REG_CONFIG);

	cqspi_controller_enable(cqspi, 1);

	ret = zynqmp_pm_ospi_mux_select(cqspi->pd_dev_id,
					PM_OSPI_MUX_SEL_LINEAR);
	if (ret)
		return ret;

nondmard:
	if (bytes_rem) {
		addr += bytes_to_dma;
		buf += bytes_to_dma;
		ret = cqspi_indirect_read_execute(f_pdata, buf, addr,
						  bytes_rem);
		if (ret)
			return ret;
	}

	return 0;

failrd:
	/* Disable DMA interrupt */
	writel(0x0, reg_base + CQSPI_REG_VERSAL_DMA_DST_I_DIS);

	/* Cancel the indirect read */
	writel(CQSPI_REG_INDIRECTWR_CANCEL_MASK,
	       reg_base + CQSPI_REG_INDIRECTRD);

	dma_unmap_single(dev, dma_addr, bytes_to_dma, DMA_FROM_DEVICE);

	reg = readl(cqspi->iobase + CQSPI_REG_CONFIG);
	reg &= ~CQSPI_REG_CONFIG_DMA_MASK;
	writel(reg, cqspi->iobase + CQSPI_REG_CONFIG);

	zynqmp_pm_ospi_mux_select(cqspi->pd_dev_id, PM_OSPI_MUX_SEL_LINEAR);

	return ret;
}

static int cqspi_write_setup(struct cqspi_flash_pdata *f_pdata,
			     const struct spi_mem_op *op)
{
	unsigned int reg;
	int ret;
	struct cqspi_st *cqspi = f_pdata->cqspi;
	void __iomem *reg_base = cqspi->iobase;
	u8 opcode;

	ret = cqspi_enable_dtr(f_pdata, op, CQSPI_REG_OP_EXT_WRITE_LSB);
	if (ret)
		return ret;

	if (op->cmd.dtr)
		opcode = op->cmd.opcode >> 8;
	else
		opcode = op->cmd.opcode;

	/* Set opcode. */
	reg = opcode << CQSPI_REG_WR_INSTR_OPCODE_LSB;
	reg |= CQSPI_OP_WIDTH(op->data) << CQSPI_REG_WR_INSTR_TYPE_DATA_LSB;
	reg |= CQSPI_OP_WIDTH(op->addr) << CQSPI_REG_WR_INSTR_TYPE_ADDR_LSB;
	writel(reg, reg_base + CQSPI_REG_WR_INSTR);
	reg = cqspi_calc_rdreg(op);
	writel(reg, reg_base + CQSPI_REG_RD_INSTR);

	/*
	 * SPI NAND flashes require the address of the status register to be
	 * passed in the Read SR command. Also, some SPI NOR flashes like the
	 * cypress Semper flash expect a 4-byte dummy address in the Read SR
	 * command in DTR mode.
	 *
	 * But this controller does not support address phase in the Read SR
	 * command when doing auto-HW polling. So, disable write completion
	 * polling on the controller's side. spinand and spi-nor will take
	 * care of polling the status register.
	 */
	if (cqspi->wr_completion) {
		reg = readl(reg_base + CQSPI_REG_WR_COMPLETION_CTRL);
		reg |= CQSPI_REG_WR_DISABLE_AUTO_POLL;
		writel(reg, reg_base + CQSPI_REG_WR_COMPLETION_CTRL);
		/*
		 * DAC mode require auto polling as flash needs to be polled
		 * for write completion in case of bubble in SPI transaction
		 * due to slow CPU/DMA master.
		 */
		cqspi->use_direct_mode_wr = false;
	}

	reg = readl(reg_base + CQSPI_REG_SIZE);
	reg &= ~CQSPI_REG_SIZE_ADDRESS_MASK;
	reg |= (op->addr.nbytes - 1);
	writel(reg, reg_base + CQSPI_REG_SIZE);
	return 0;
}

static int cqspi_indirect_write_execute(struct cqspi_flash_pdata *f_pdata,
					loff_t to_addr, const u8 *txbuf,
					const size_t n_tx)
{
	struct cqspi_st *cqspi = f_pdata->cqspi;
	struct device *dev = &cqspi->pdev->dev;
	void __iomem *reg_base = cqspi->iobase;
	unsigned int remaining = n_tx;
	unsigned int write_bytes;
	int ret;

	writel(to_addr, reg_base + CQSPI_REG_INDIRECTWRSTARTADDR);
	writel(remaining, reg_base + CQSPI_REG_INDIRECTWRBYTES);

	/* Clear all interrupts. */
	writel(CQSPI_IRQ_STATUS_MASK, reg_base + CQSPI_REG_IRQSTATUS);

	writel(CQSPI_IRQ_MASK_WR, reg_base + CQSPI_REG_IRQMASK);

	reinit_completion(&cqspi->transfer_complete);
	writel(CQSPI_REG_INDIRECTWR_START_MASK,
	       reg_base + CQSPI_REG_INDIRECTWR);
	/*
	 * As per 66AK2G02 TRM SPRUHY8F section 11.15.5.3 Indirect Access
	 * Controller programming sequence, couple of cycles of
	 * QSPI_REF_CLK delay is required for the above bit to
	 * be internally synchronized by the QSPI module. Provide 5
	 * cycles of delay.
	 */
	if (cqspi->wr_delay)
		ndelay(cqspi->wr_delay);

	/*
	 * If a hazard exists between the APB and AHB interfaces, perform a
	 * dummy readback from the controller to ensure synchronization.
	 */
	if (cqspi->apb_ahb_hazard)
		readl(reg_base + CQSPI_REG_INDIRECTWR);

	while (remaining > 0) {
		size_t write_words, mod_bytes;

		write_bytes = remaining;
		write_words = write_bytes / 4;
		mod_bytes = write_bytes % 4;
		/* Write 4 bytes at a time then single bytes. */
		if (write_words) {
			iowrite32_rep(cqspi->ahb_base, txbuf, write_words);
			txbuf += (write_words * 4);
		}
		if (mod_bytes) {
			unsigned int temp = 0xFFFFFFFF;

			memcpy(&temp, txbuf, mod_bytes);
			iowrite32(temp, cqspi->ahb_base);
			txbuf += mod_bytes;
		}

		if (!wait_for_completion_timeout(&cqspi->transfer_complete,
						 msecs_to_jiffies(CQSPI_TIMEOUT_MS))) {
			dev_err(dev, "Indirect write timeout\n");
			ret = -ETIMEDOUT;
			goto failwr;
		}

		remaining -= write_bytes;

		if (remaining > 0)
			reinit_completion(&cqspi->transfer_complete);
	}

	/* Check indirect done status */
	ret = cqspi_wait_for_bit(cqspi->ddata, reg_base + CQSPI_REG_INDIRECTWR,
				 CQSPI_REG_INDIRECTWR_DONE_MASK, 0, false);
	if (ret) {
		dev_err(dev, "Indirect write completion error (%i)\n", ret);
		goto failwr;
	}

	/* Disable interrupt. */
	writel(0, reg_base + CQSPI_REG_IRQMASK);

	/* Clear indirect completion status */
	writel(CQSPI_REG_INDIRECTWR_DONE_MASK, reg_base + CQSPI_REG_INDIRECTWR);

	cqspi_wait_idle(cqspi);

	return 0;

failwr:
	/* Disable interrupt. */
	writel(0, reg_base + CQSPI_REG_IRQMASK);

	/* Cancel the indirect write */
	writel(CQSPI_REG_INDIRECTWR_CANCEL_MASK,
	       reg_base + CQSPI_REG_INDIRECTWR);
	return ret;
}

static void cqspi_chipselect(struct cqspi_flash_pdata *f_pdata)
{
	struct cqspi_st *cqspi = f_pdata->cqspi;
	void __iomem *reg_base = cqspi->iobase;
	unsigned int chip_select = f_pdata->cs;
	unsigned int reg;

	reg = readl(reg_base + CQSPI_REG_CONFIG);
	if (cqspi->is_decoded_cs) {
		reg |= CQSPI_REG_CONFIG_DECODE_MASK;
	} else {
		reg &= ~CQSPI_REG_CONFIG_DECODE_MASK;

		/* Convert CS if without decoder.
		 * CS0 to 4b'1110
		 * CS1 to 4b'1101
		 * CS2 to 4b'1011
		 * CS3 to 4b'0111
		 */
		chip_select = 0xF & ~(1 << chip_select);
	}

	reg &= ~(CQSPI_REG_CONFIG_CHIPSELECT_MASK
		 << CQSPI_REG_CONFIG_CHIPSELECT_LSB);
	reg |= (chip_select & CQSPI_REG_CONFIG_CHIPSELECT_MASK)
	    << CQSPI_REG_CONFIG_CHIPSELECT_LSB;
	writel(reg, reg_base + CQSPI_REG_CONFIG);
}

static unsigned int calculate_ticks_for_ns(const unsigned int ref_clk_hz,
					   const unsigned int ns_val)
{
	unsigned int ticks;

	ticks = ref_clk_hz / 1000;	/* kHz */
	ticks = DIV_ROUND_UP(ticks * ns_val, 1000000);

	return ticks;
}

static void cqspi_delay(struct cqspi_flash_pdata *f_pdata)
{
	struct cqspi_st *cqspi = f_pdata->cqspi;
	void __iomem *iobase = cqspi->iobase;
	const unsigned int ref_clk_hz = cqspi->master_ref_clk_hz;
	unsigned int tshsl, tchsh, tslch, tsd2d;
	unsigned int reg;
	unsigned int tsclk;

	/* calculate the number of ref ticks for one sclk tick */
	tsclk = DIV_ROUND_UP(ref_clk_hz, cqspi->sclk);

	tshsl = calculate_ticks_for_ns(ref_clk_hz, f_pdata->tshsl_ns);
	/* this particular value must be at least one sclk */
	if (tshsl < tsclk)
		tshsl = tsclk;

	tchsh = calculate_ticks_for_ns(ref_clk_hz, f_pdata->tchsh_ns);
	tslch = calculate_ticks_for_ns(ref_clk_hz, f_pdata->tslch_ns);
	tsd2d = calculate_ticks_for_ns(ref_clk_hz, f_pdata->tsd2d_ns);

	reg = (tshsl & CQSPI_REG_DELAY_TSHSL_MASK)
	       << CQSPI_REG_DELAY_TSHSL_LSB;
	reg |= (tchsh & CQSPI_REG_DELAY_TCHSH_MASK)
		<< CQSPI_REG_DELAY_TCHSH_LSB;
	reg |= (tslch & CQSPI_REG_DELAY_TSLCH_MASK)
		<< CQSPI_REG_DELAY_TSLCH_LSB;
	reg |= (tsd2d & CQSPI_REG_DELAY_TSD2D_MASK)
		<< CQSPI_REG_DELAY_TSD2D_LSB;
	writel(reg, iobase + CQSPI_REG_DELAY);
}

static void cqspi_config_baudrate_div(struct cqspi_st *cqspi)
{
	const unsigned int ref_clk_hz = cqspi->master_ref_clk_hz;
	void __iomem *reg_base = cqspi->iobase;
	u32 reg, div;

	/* Recalculate the baudrate divisor based on QSPI specification. */
	div = DIV_ROUND_UP(ref_clk_hz, 2 * cqspi->sclk) - 1;

	/* Maximum baud divisor */
	if (div > CQSPI_REG_CONFIG_BAUD_MASK) {
		div = CQSPI_REG_CONFIG_BAUD_MASK;
		dev_warn(&cqspi->pdev->dev,
			"Unable to adjust clock <= %d hz. Reduced to %d hz\n",
			cqspi->sclk, ref_clk_hz/((div+1)*2));
	}

	reg = readl(reg_base + CQSPI_REG_CONFIG);
	reg &= ~(CQSPI_REG_CONFIG_BAUD_MASK << CQSPI_REG_CONFIG_BAUD_LSB);
	reg |= (div & CQSPI_REG_CONFIG_BAUD_MASK) << CQSPI_REG_CONFIG_BAUD_LSB;
	writel(reg, reg_base + CQSPI_REG_CONFIG);
}

static void cqspi_readdata_capture(struct cqspi_st *cqspi,
				   const bool bypass,
				   const unsigned int delay)
{
	void __iomem *reg_base = cqspi->iobase;
	unsigned int reg;

	reg = readl(reg_base + CQSPI_REG_READCAPTURE);

	if (bypass)
		reg |= (1 << CQSPI_REG_READCAPTURE_BYPASS_LSB);
	else
		reg &= ~(1 << CQSPI_REG_READCAPTURE_BYPASS_LSB);

	reg &= ~(CQSPI_REG_READCAPTURE_DELAY_MASK
		 << CQSPI_REG_READCAPTURE_DELAY_LSB);

	reg |= (delay & CQSPI_REG_READCAPTURE_DELAY_MASK)
		<< CQSPI_REG_READCAPTURE_DELAY_LSB;

	writel(reg, reg_base + CQSPI_REG_READCAPTURE);
}

static void cqspi_configure(struct cqspi_flash_pdata *f_pdata,
			    unsigned long sclk)
{
	struct cqspi_st *cqspi = f_pdata->cqspi;
	int switch_cs = (cqspi->current_cs != f_pdata->cs);
	int switch_ck = (cqspi->sclk != sclk);

	if (switch_cs || switch_ck)
		cqspi_controller_enable(cqspi, 0);

	/* Switch chip select. */
	if (switch_cs) {
		cqspi->current_cs = f_pdata->cs;
		cqspi_chipselect(f_pdata);
	}

	/* Setup baudrate divisor and delays */
	if (switch_ck) {
		cqspi->sclk = sclk;
		cqspi_config_baudrate_div(cqspi);
		cqspi_delay(f_pdata);
		cqspi_readdata_capture(cqspi, !cqspi->rclk_en,
				       f_pdata->read_delay);
	}

	if (switch_cs || switch_ck)
		cqspi_controller_enable(cqspi, 1);
}

static ssize_t cqspi_write(struct cqspi_flash_pdata *f_pdata,
			   const struct spi_mem_op *op)
{
	struct cqspi_st *cqspi = f_pdata->cqspi;
	loff_t to = op->addr.val;
	size_t len = op->data.nbytes;
	const u_char *buf = op->data.buf.out;
	int ret;

	ret = cqspi_write_setup(f_pdata, op);
	if (ret)
		return ret;

	/*
	 * Some flashes like the Cypress Semper flash expect a dummy 4-byte
	 * address (all 0s) with the read status register command in DTR mode.
	 * But this controller does not support sending dummy address bytes to
	 * the flash when it is polling the write completion register in DTR
	 * mode. So, we can not use direct mode when in DTR mode for writing
	 * data.
	 */
	if (!op->cmd.dtr && cqspi->use_direct_mode &&
	    cqspi->use_direct_mode_wr && ((to + len) <= cqspi->ahb_size)) {
		memcpy_toio(cqspi->ahb_base + to, buf, len);
		return cqspi_wait_idle(cqspi);
	}

	return cqspi_indirect_write_execute(f_pdata, to, buf, len);
}

static void cqspi_rx_dma_callback(void *param)
{
	struct cqspi_st *cqspi = param;

	complete(&cqspi->rx_dma_complete);
}

static int cqspi_direct_read_execute(struct cqspi_flash_pdata *f_pdata,
				     u_char *buf, loff_t from, size_t len)
{
	struct cqspi_st *cqspi = f_pdata->cqspi;
	struct device *dev = &cqspi->pdev->dev;
	enum dma_ctrl_flags flags = DMA_CTRL_ACK | DMA_PREP_INTERRUPT;
	dma_addr_t dma_src = (dma_addr_t)cqspi->mmap_phys_base + from;
	int ret = 0;
	struct dma_async_tx_descriptor *tx;
	dma_cookie_t cookie;
	dma_addr_t dma_dst;
	struct device *ddev;

	if (!cqspi->rx_chan || !virt_addr_valid(buf)) {
		memcpy_fromio(buf, cqspi->ahb_base + from, len);
		return 0;
	}

	ddev = cqspi->rx_chan->device->dev;
	dma_dst = dma_map_single(ddev, buf, len, DMA_FROM_DEVICE);
	if (dma_mapping_error(ddev, dma_dst)) {
		dev_err(dev, "dma mapping failed\n");
		return -ENOMEM;
	}
	tx = dmaengine_prep_dma_memcpy(cqspi->rx_chan, dma_dst, dma_src,
				       len, flags);
	if (!tx) {
		dev_err(dev, "device_prep_dma_memcpy error\n");
		ret = -EIO;
		goto err_unmap;
	}

	tx->callback = cqspi_rx_dma_callback;
	tx->callback_param = cqspi;
	cookie = tx->tx_submit(tx);
	reinit_completion(&cqspi->rx_dma_complete);

	ret = dma_submit_error(cookie);
	if (ret) {
		dev_err(dev, "dma_submit_error %d\n", cookie);
		ret = -EIO;
		goto err_unmap;
	}

	dma_async_issue_pending(cqspi->rx_chan);
	if (!wait_for_completion_timeout(&cqspi->rx_dma_complete,
					 msecs_to_jiffies(max_t(size_t, len, 500)))) {
		dmaengine_terminate_sync(cqspi->rx_chan);
		dev_err(dev, "DMA wait_for_completion_timeout\n");
		ret = -ETIMEDOUT;
		goto err_unmap;
	}

err_unmap:
	dma_unmap_single(ddev, dma_dst, len, DMA_FROM_DEVICE);

	return ret;
}

static ssize_t cqspi_read(struct cqspi_flash_pdata *f_pdata,
			  const struct spi_mem_op *op)
{
	struct cqspi_st *cqspi = f_pdata->cqspi;
	const struct cqspi_driver_platdata *ddata = cqspi->ddata;
	loff_t from = op->addr.val;
	size_t len = op->data.nbytes;
	u_char *buf = op->data.buf.in;
	u64 dma_align = (u64)(uintptr_t)buf;
	int ret;

	ret = cqspi_read_setup(f_pdata, op);
	if (ret)
		return ret;

	if (cqspi->use_direct_mode && ((from + len) <= cqspi->ahb_size))
		return cqspi_direct_read_execute(f_pdata, buf, from, len);

	if (cqspi->use_dma_read && ddata && ddata->indirect_read_dma &&
	    virt_addr_valid(buf) && ((dma_align & CQSPI_DMA_UNALIGN) == 0))
		return ddata->indirect_read_dma(f_pdata, buf, from, len);

	return cqspi_indirect_read_execute(f_pdata, buf, from, len);
}

static int cqspi_mem_process(struct spi_mem *mem, const struct spi_mem_op *op)
{
	struct cqspi_st *cqspi = spi_controller_get_devdata(mem->spi->controller);
	struct cqspi_flash_pdata *f_pdata;

	f_pdata = &cqspi->f_pdata[spi_get_chipselect(mem->spi, 0)];
	cqspi_configure(f_pdata, mem->spi->max_speed_hz);

	if (op->data.dir == SPI_MEM_DATA_IN && op->data.buf.in) {
	/*
	 * Performing reads in DAC mode forces to read minimum 4 bytes
	 * which is unsupported on some flash devices during register
	 * reads, prefer STIG mode for such small reads.
	 */
		if (!op->addr.nbytes ||
		    (op->data.nbytes <= CQSPI_STIG_DATA_LEN_MAX &&
		     !cqspi->disable_stig_mode))
			return cqspi_command_read(f_pdata, op);

		return cqspi_read(f_pdata, op);
	}

	if (!op->addr.nbytes || !op->data.buf.out)
		return cqspi_command_write(f_pdata, op);

	return cqspi_write(f_pdata, op);
}

static int cqspi_exec_mem_op(struct spi_mem *mem, const struct spi_mem_op *op)
{
	int ret;
	struct cqspi_st *cqspi = spi_controller_get_devdata(mem->spi->controller);
	struct device *dev = &cqspi->pdev->dev;

	ret = pm_runtime_resume_and_get(dev);
	if (ret) {
		dev_err(&mem->spi->dev, "resume failed with %d\n", ret);
		return ret;
	}

	ret = cqspi_mem_process(mem, op);

	pm_runtime_mark_last_busy(dev);
	pm_runtime_put_autosuspend(dev);

	if (ret)
		dev_err(&mem->spi->dev, "operation failed with %d\n", ret);

	return ret;
}

static bool cqspi_supports_mem_op(struct spi_mem *mem,
				  const struct spi_mem_op *op)
{
	bool all_true, all_false;

	/*
	 * op->dummy.dtr is required for converting nbytes into ncycles.
	 * Also, don't check the dtr field of the op phase having zero nbytes.
	 */
	all_true = op->cmd.dtr &&
		   (!op->addr.nbytes || op->addr.dtr) &&
		   (!op->dummy.nbytes || op->dummy.dtr) &&
		   (!op->data.nbytes || op->data.dtr);

	all_false = !op->cmd.dtr && !op->addr.dtr && !op->dummy.dtr &&
		    !op->data.dtr;

	if (all_true) {
		/* Right now we only support 8-8-8 DTR mode. */
		if (op->cmd.nbytes && op->cmd.buswidth != 8)
			return false;
		if (op->addr.nbytes && op->addr.buswidth != 8)
			return false;
		if (op->data.nbytes && op->data.buswidth != 8)
			return false;
	} else if (!all_false) {
		/* Mixed DTR modes are not supported. */
		return false;
	}

	return spi_mem_default_supports_op(mem, op);
}

static int cqspi_of_get_flash_pdata(struct platform_device *pdev,
				    struct cqspi_flash_pdata *f_pdata,
				    struct device_node *np)
{
	if (of_property_read_u32(np, "cdns,read-delay", &f_pdata->read_delay)) {
		dev_err(&pdev->dev, "couldn't determine read-delay\n");
		return -ENXIO;
	}

	if (of_property_read_u32(np, "cdns,tshsl-ns", &f_pdata->tshsl_ns)) {
		dev_err(&pdev->dev, "couldn't determine tshsl-ns\n");
		return -ENXIO;
	}

	if (of_property_read_u32(np, "cdns,tsd2d-ns", &f_pdata->tsd2d_ns)) {
		dev_err(&pdev->dev, "couldn't determine tsd2d-ns\n");
		return -ENXIO;
	}

	if (of_property_read_u32(np, "cdns,tchsh-ns", &f_pdata->tchsh_ns)) {
		dev_err(&pdev->dev, "couldn't determine tchsh-ns\n");
		return -ENXIO;
	}

	if (of_property_read_u32(np, "cdns,tslch-ns", &f_pdata->tslch_ns)) {
		dev_err(&pdev->dev, "couldn't determine tslch-ns\n");
		return -ENXIO;
	}

	if (of_property_read_u32(np, "spi-max-frequency", &f_pdata->clk_rate)) {
		dev_err(&pdev->dev, "couldn't determine spi-max-frequency\n");
		return -ENXIO;
	}

	return 0;
}

static int cqspi_of_get_pdata(struct cqspi_st *cqspi)
{
	struct device *dev = &cqspi->pdev->dev;
	struct device_node *np = dev->of_node;
	u32 id[2];

	cqspi->is_decoded_cs = of_property_read_bool(np, "cdns,is-decoded-cs");

	if (of_property_read_u32(np, "cdns,fifo-depth", &cqspi->fifo_depth)) {
		/* Zero signals FIFO depth should be runtime detected. */
		cqspi->fifo_depth = 0;
	}

	if (of_property_read_u32(np, "cdns,fifo-width", &cqspi->fifo_width)) {
		dev_err(dev, "couldn't determine fifo-width\n");
		return -ENXIO;
	}

	if (of_property_read_u32(np, "cdns,trigger-address",
				 &cqspi->trigger_address)) {
		dev_err(dev, "couldn't determine trigger-address\n");
		return -ENXIO;
	}

	if (of_property_read_u32(np, "num-cs", &cqspi->num_chipselect))
		cqspi->num_chipselect = CQSPI_MAX_CHIPSELECT;

	cqspi->rclk_en = of_property_read_bool(np, "cdns,rclk-en");

	if (!of_property_read_u32_array(np, "power-domains", id,
					ARRAY_SIZE(id)))
		cqspi->pd_dev_id = id[1];

	return 0;
}

static void cqspi_controller_init(struct cqspi_st *cqspi)
{
	u32 reg;

	/* Configure the remap address register, no remap */
	writel(0, cqspi->iobase + CQSPI_REG_REMAP);

	/* Disable all interrupts. */
	writel(0, cqspi->iobase + CQSPI_REG_IRQMASK);

	/* Configure the SRAM split to 1:1 . */
	writel(cqspi->fifo_depth / 2, cqspi->iobase + CQSPI_REG_SRAMPARTITION);

	/* Load indirect trigger address. */
	writel(cqspi->trigger_address,
	       cqspi->iobase + CQSPI_REG_INDIRECTTRIGGER);

	/* Program read watermark -- 1/2 of the FIFO. */
	writel(cqspi->fifo_depth * cqspi->fifo_width / 2,
	       cqspi->iobase + CQSPI_REG_INDIRECTRDWATERMARK);
	/* Program write watermark -- 1/8 of the FIFO. */
	writel(cqspi->fifo_depth * cqspi->fifo_width / 8,
	       cqspi->iobase + CQSPI_REG_INDIRECTWRWATERMARK);

	/* Disable direct access controller */
	if (!cqspi->use_direct_mode) {
		reg = readl(cqspi->iobase + CQSPI_REG_CONFIG);
		reg &= ~CQSPI_REG_CONFIG_ENB_DIR_ACC_CTRL;
		writel(reg, cqspi->iobase + CQSPI_REG_CONFIG);
	}

	/* Enable DMA interface */
	if (cqspi->use_dma_read) {
		reg = readl(cqspi->iobase + CQSPI_REG_CONFIG);
		reg |= CQSPI_REG_CONFIG_DMA_MASK;
		writel(reg, cqspi->iobase + CQSPI_REG_CONFIG);
	}
}

static void cqspi_controller_detect_fifo_depth(struct cqspi_st *cqspi)
{
	struct device *dev = &cqspi->pdev->dev;
	u32 reg, fifo_depth;

	/*
	 * Bits N-1:0 are writable while bits 31:N are read as zero, with 2^N
	 * the FIFO depth.
	 */
	writel(U32_MAX, cqspi->iobase + CQSPI_REG_SRAMPARTITION);
	reg = readl(cqspi->iobase + CQSPI_REG_SRAMPARTITION);
	fifo_depth = reg + 1;

	/* FIFO depth of zero means no value from devicetree was provided. */
	if (cqspi->fifo_depth == 0) {
		cqspi->fifo_depth = fifo_depth;
		dev_dbg(dev, "using FIFO depth of %u\n", fifo_depth);
	} else if (fifo_depth != cqspi->fifo_depth) {
		dev_warn(dev, "detected FIFO depth (%u) different from config (%u)\n",
			 fifo_depth, cqspi->fifo_depth);
	}
}

static int cqspi_request_mmap_dma(struct cqspi_st *cqspi)
{
	dma_cap_mask_t mask;

	dma_cap_zero(mask);
	dma_cap_set(DMA_MEMCPY, mask);

	cqspi->rx_chan = dma_request_chan_by_mask(&mask);
	if (IS_ERR(cqspi->rx_chan)) {
		int ret = PTR_ERR(cqspi->rx_chan);

		cqspi->rx_chan = NULL;
		return dev_err_probe(&cqspi->pdev->dev, ret, "No Rx DMA available\n");
	}
	init_completion(&cqspi->rx_dma_complete);

	return 0;
}

static const char *cqspi_get_name(struct spi_mem *mem)
{
	struct cqspi_st *cqspi = spi_controller_get_devdata(mem->spi->controller);
	struct device *dev = &cqspi->pdev->dev;

	return devm_kasprintf(dev, GFP_KERNEL, "%s.%d", dev_name(dev),
			      spi_get_chipselect(mem->spi, 0));
}

static const struct spi_controller_mem_ops cqspi_mem_ops = {
	.exec_op = cqspi_exec_mem_op,
	.get_name = cqspi_get_name,
	.supports_op = cqspi_supports_mem_op,
};

static const struct spi_controller_mem_caps cqspi_mem_caps = {
	.dtr = true,
};

static int cqspi_setup_flash(struct cqspi_st *cqspi)
{
	unsigned int max_cs = cqspi->num_chipselect - 1;
	struct platform_device *pdev = cqspi->pdev;
	struct device *dev = &pdev->dev;
	struct cqspi_flash_pdata *f_pdata;
	unsigned int cs;
	int ret;

	/* Get flash device data */
	for_each_available_child_of_node_scoped(dev->of_node, np) {
		ret = of_property_read_u32(np, "reg", &cs);
		if (ret) {
			dev_err(dev, "Couldn't determine chip select.\n");
			return ret;
		}

		if (cs >= cqspi->num_chipselect) {
			dev_err(dev, "Chip select %d out of range.\n", cs);
			return -EINVAL;
		} else if (cs < max_cs) {
			max_cs = cs;
		}

		f_pdata = &cqspi->f_pdata[cs];
		f_pdata->cqspi = cqspi;
		f_pdata->cs = cs;

		ret = cqspi_of_get_flash_pdata(pdev, f_pdata, np);
		if (ret)
			return ret;
	}

	cqspi->num_chipselect = max_cs + 1;
	return 0;
}

static int cqspi_jh7110_clk_init(struct platform_device *pdev, struct cqspi_st *cqspi)
{
	static struct clk_bulk_data qspiclk[] = {
		{ .id = "apb" },
		{ .id = "ahb" },
	};

	int ret = 0;

	ret = devm_clk_bulk_get(&pdev->dev, ARRAY_SIZE(qspiclk), qspiclk);
	if (ret) {
		dev_err(&pdev->dev, "%s: failed to get qspi clocks\n", __func__);
		return ret;
	}

	cqspi->clks[CLK_QSPI_APB] = qspiclk[0].clk;
	cqspi->clks[CLK_QSPI_AHB] = qspiclk[1].clk;

	ret = clk_prepare_enable(cqspi->clks[CLK_QSPI_APB]);
	if (ret) {
		dev_err(&pdev->dev, "%s: failed to enable CLK_QSPI_APB\n", __func__);
		return ret;
	}

	ret = clk_prepare_enable(cqspi->clks[CLK_QSPI_AHB]);
	if (ret) {
		dev_err(&pdev->dev, "%s: failed to enable CLK_QSPI_AHB\n", __func__);
		goto disable_apb_clk;
	}

	cqspi->is_jh7110 = true;

	return 0;

disable_apb_clk:
	clk_disable_unprepare(cqspi->clks[CLK_QSPI_APB]);

	return ret;
}

static void cqspi_jh7110_disable_clk(struct platform_device *pdev, struct cqspi_st *cqspi)
{
	clk_disable_unprepare(cqspi->clks[CLK_QSPI_AHB]);
	clk_disable_unprepare(cqspi->clks[CLK_QSPI_APB]);
}
static int cqspi_probe(struct platform_device *pdev)
{
	const struct cqspi_driver_platdata *ddata;
	struct reset_control *rstc, *rstc_ocp, *rstc_ref;
	struct device *dev = &pdev->dev;
	struct spi_controller *host;
	struct resource *res_ahb;
	struct cqspi_st *cqspi;
	int ret;
	int irq;

	host = devm_spi_alloc_host(&pdev->dev, sizeof(*cqspi));
	if (!host)
		return -ENOMEM;

	host->mode_bits = SPI_RX_QUAD | SPI_RX_DUAL;
	host->mem_ops = &cqspi_mem_ops;
	host->mem_caps = &cqspi_mem_caps;
	host->dev.of_node = pdev->dev.of_node;

	cqspi = spi_controller_get_devdata(host);

	cqspi->pdev = pdev;
	cqspi->host = host;
	cqspi->is_jh7110 = false;
	cqspi->ddata = ddata = of_device_get_match_data(dev);
	platform_set_drvdata(pdev, cqspi);

	/* Obtain configuration from OF. */
	ret = cqspi_of_get_pdata(cqspi);
	if (ret) {
		dev_err(dev, "Cannot get mandatory OF data.\n");
		return -ENODEV;
	}

	/* Obtain QSPI clock. */
	cqspi->clk = devm_clk_get(dev, NULL);
	if (IS_ERR(cqspi->clk)) {
		dev_err(dev, "Cannot claim QSPI clock.\n");
		ret = PTR_ERR(cqspi->clk);
		return ret;
	}

	/* Obtain and remap controller address. */
	cqspi->iobase = devm_platform_ioremap_resource(pdev, 0);
	if (IS_ERR(cqspi->iobase)) {
		dev_err(dev, "Cannot remap controller address.\n");
		ret = PTR_ERR(cqspi->iobase);
		return ret;
	}

	/* Obtain and remap AHB address. */
	cqspi->ahb_base = devm_platform_get_and_ioremap_resource(pdev, 1, &res_ahb);
	if (IS_ERR(cqspi->ahb_base)) {
		dev_err(dev, "Cannot remap AHB address.\n");
		ret = PTR_ERR(cqspi->ahb_base);
		return ret;
	}
	cqspi->mmap_phys_base = (dma_addr_t)res_ahb->start;
	cqspi->ahb_size = resource_size(res_ahb);

	init_completion(&cqspi->transfer_complete);

	/* Obtain IRQ line. */
	irq = platform_get_irq(pdev, 0);
	if (irq < 0)
		return -ENXIO;

	ret = pm_runtime_set_active(dev);
	if (ret)
		return ret;


	ret = clk_prepare_enable(cqspi->clk);
	if (ret) {
		dev_err(dev, "Cannot enable QSPI clock.\n");
		goto probe_clk_failed;
	}

	/* Obtain QSPI reset control */
	rstc = devm_reset_control_get_optional_exclusive(dev, "qspi");
	if (IS_ERR(rstc)) {
		ret = PTR_ERR(rstc);
		dev_err(dev, "Cannot get QSPI reset.\n");
		goto probe_reset_failed;
	}

	rstc_ocp = devm_reset_control_get_optional_exclusive(dev, "qspi-ocp");
	if (IS_ERR(rstc_ocp)) {
		ret = PTR_ERR(rstc_ocp);
		dev_err(dev, "Cannot get QSPI OCP reset.\n");
		goto probe_reset_failed;
	}

	if (of_device_is_compatible(pdev->dev.of_node, "starfive,jh7110-qspi")) {
		rstc_ref = devm_reset_control_get_optional_exclusive(dev, "rstc_ref");
		if (IS_ERR(rstc_ref)) {
			ret = PTR_ERR(rstc_ref);
			dev_err(dev, "Cannot get QSPI REF reset.\n");
			goto probe_reset_failed;
		}
		reset_control_assert(rstc_ref);
		reset_control_deassert(rstc_ref);
	}

	reset_control_assert(rstc);
	reset_control_deassert(rstc);

	reset_control_assert(rstc_ocp);
	reset_control_deassert(rstc_ocp);

	cqspi->master_ref_clk_hz = clk_get_rate(cqspi->clk);
	host->max_speed_hz = cqspi->master_ref_clk_hz;

	/* write completion is supported by default */
	cqspi->wr_completion = true;

	if (ddata) {
		if (ddata->quirks & CQSPI_NEEDS_WR_DELAY)
			cqspi->wr_delay = 50 * DIV_ROUND_UP(NSEC_PER_SEC,
						cqspi->master_ref_clk_hz);
		if (ddata->hwcaps_mask & CQSPI_SUPPORTS_OCTAL)
			host->mode_bits |= SPI_RX_OCTAL | SPI_TX_OCTAL;
		if (!(ddata->quirks & CQSPI_DISABLE_DAC_MODE)) {
			cqspi->use_direct_mode = true;
			cqspi->use_direct_mode_wr = true;
		}
		if (ddata->quirks & CQSPI_SUPPORT_EXTERNAL_DMA)
			cqspi->use_dma_read = true;
		if (ddata->quirks & CQSPI_NO_SUPPORT_WR_COMPLETION)
			cqspi->wr_completion = false;
		if (ddata->quirks & CQSPI_SLOW_SRAM)
			cqspi->slow_sram = true;
		if (ddata->quirks & CQSPI_NEEDS_APB_AHB_HAZARD_WAR)
			cqspi->apb_ahb_hazard = true;

		if (ddata->jh7110_clk_init) {
			ret = cqspi_jh7110_clk_init(pdev, cqspi);
			if (ret)
				goto probe_reset_failed;
		}
		if (ddata->quirks & CQSPI_DISABLE_STIG_MODE)
			cqspi->disable_stig_mode = true;

		if (ddata->quirks & CQSPI_DMA_SET_MASK) {
			ret = dma_set_mask(&pdev->dev, DMA_BIT_MASK(64));
			if (ret)
				goto probe_reset_failed;
		}
	}

	ret = devm_request_irq(dev, irq, cqspi_irq_handler, 0,
			       pdev->name, cqspi);
	if (ret) {
		dev_err(dev, "Cannot request IRQ.\n");
		goto probe_reset_failed;
	}

	cqspi_wait_idle(cqspi);
	cqspi_controller_enable(cqspi, 0);
	cqspi_controller_detect_fifo_depth(cqspi);
	cqspi_controller_init(cqspi);
	cqspi_controller_enable(cqspi, 1);
	cqspi->current_cs = -1;
	cqspi->sclk = 0;

	ret = cqspi_setup_flash(cqspi);
	if (ret) {
		dev_err(dev, "failed to setup flash parameters %d\n", ret);
		goto probe_setup_failed;
	}

	host->num_chipselect = cqspi->num_chipselect;

	if (ddata->quirks & CQSPI_SUPPORT_DEVICE_RESET)
		cqspi_device_reset(cqspi);

	if (cqspi->use_direct_mode) {
		ret = cqspi_request_mmap_dma(cqspi);
		if (ret == -EPROBE_DEFER)
			goto probe_setup_failed;
	}

	ret = devm_pm_runtime_enable(dev);
	if (ret) {
		if (cqspi->rx_chan)
			dma_release_channel(cqspi->rx_chan);
		goto probe_setup_failed;
	}

	pm_runtime_set_autosuspend_delay(dev, CQSPI_AUTOSUSPEND_TIMEOUT);
	pm_runtime_use_autosuspend(dev);
	pm_runtime_get_noresume(dev);

	ret = spi_register_controller(host);
	if (ret) {
		dev_err(&pdev->dev, "failed to register SPI ctlr %d\n", ret);
		goto probe_setup_failed;
	}

	pm_runtime_mark_last_busy(dev);
	pm_runtime_put_autosuspend(dev);

	return 0;
probe_setup_failed:
	cqspi_controller_enable(cqspi, 0);
probe_reset_failed:
	if (cqspi->is_jh7110)
		cqspi_jh7110_disable_clk(pdev, cqspi);
	clk_disable_unprepare(cqspi->clk);
probe_clk_failed:
	return ret;
}

static void cqspi_remove(struct platform_device *pdev)
{
	struct cqspi_st *cqspi = platform_get_drvdata(pdev);

	spi_unregister_controller(cqspi->host);
	cqspi_controller_enable(cqspi, 0);

	if (cqspi->rx_chan)
		dma_release_channel(cqspi->rx_chan);

	clk_disable_unprepare(cqspi->clk);

	if (cqspi->is_jh7110)
		cqspi_jh7110_disable_clk(pdev, cqspi);

	pm_runtime_put_sync(&pdev->dev);
	pm_runtime_disable(&pdev->dev);
}

static int cqspi_runtime_suspend(struct device *dev)
{
	struct cqspi_st *cqspi = dev_get_drvdata(dev);

	cqspi_controller_enable(cqspi, 0);
	clk_disable_unprepare(cqspi->clk);
	return 0;
}

static int cqspi_runtime_resume(struct device *dev)
{
	struct cqspi_st *cqspi = dev_get_drvdata(dev);

	clk_prepare_enable(cqspi->clk);
	cqspi_wait_idle(cqspi);
	cqspi_controller_enable(cqspi, 0);
	cqspi_controller_init(cqspi);
	cqspi_controller_enable(cqspi, 1);

	cqspi->current_cs = -1;
	cqspi->sclk = 0;
	return 0;
}

static int cqspi_suspend(struct device *dev)
{
	struct cqspi_st *cqspi = dev_get_drvdata(dev);
	int ret;

	ret = spi_controller_suspend(cqspi->host);
	if (ret)
		return ret;

	return pm_runtime_force_suspend(dev);
}

static int cqspi_resume(struct device *dev)
{
	struct cqspi_st *cqspi = dev_get_drvdata(dev);
	int ret;

	ret = pm_runtime_force_resume(dev);
	if (ret) {
		dev_err(dev, "pm_runtime_force_resume failed on resume\n");
		return ret;
	}

	return spi_controller_resume(cqspi->host);
}

static const struct dev_pm_ops cqspi_dev_pm_ops = {
	RUNTIME_PM_OPS(cqspi_runtime_suspend, cqspi_runtime_resume, NULL)
	SYSTEM_SLEEP_PM_OPS(cqspi_suspend, cqspi_resume)
};

static const struct cqspi_driver_platdata cdns_qspi = {
	.quirks = CQSPI_DISABLE_DAC_MODE,
};

static const struct cqspi_driver_platdata k2g_qspi = {
	.quirks = CQSPI_NEEDS_WR_DELAY,
};

static const struct cqspi_driver_platdata am654_ospi = {
	.hwcaps_mask = CQSPI_SUPPORTS_OCTAL,
	.quirks = CQSPI_NEEDS_WR_DELAY,
};

static const struct cqspi_driver_platdata intel_lgm_qspi = {
	.quirks = CQSPI_DISABLE_DAC_MODE,
};

static const struct cqspi_driver_platdata socfpga_qspi = {
	.quirks = CQSPI_DISABLE_DAC_MODE
			| CQSPI_NO_SUPPORT_WR_COMPLETION
			| CQSPI_SLOW_SRAM
			| CQSPI_DISABLE_STIG_MODE,
};

static const struct cqspi_driver_platdata versal_ospi = {
	.hwcaps_mask = CQSPI_SUPPORTS_OCTAL,
	.quirks = CQSPI_DISABLE_DAC_MODE | CQSPI_SUPPORT_EXTERNAL_DMA
			| CQSPI_DMA_SET_MASK,
	.indirect_read_dma = cqspi_versal_indirect_read_dma,
	.get_dma_status = cqspi_get_versal_dma_status,
};

static const struct cqspi_driver_platdata versal2_ospi = {
	.hwcaps_mask = CQSPI_SUPPORTS_OCTAL,
	.quirks = CQSPI_DISABLE_DAC_MODE | CQSPI_SUPPORT_EXTERNAL_DMA
			| CQSPI_DMA_SET_MASK
			| CQSPI_SUPPORT_DEVICE_RESET,
	.indirect_read_dma = cqspi_versal_indirect_read_dma,
	.get_dma_status = cqspi_get_versal_dma_status,
};

static const struct cqspi_driver_platdata jh7110_qspi = {
	.quirks = CQSPI_DISABLE_DAC_MODE,
	.jh7110_clk_init = cqspi_jh7110_clk_init,
};

static const struct cqspi_driver_platdata pensando_cdns_qspi = {
	.quirks = CQSPI_NEEDS_APB_AHB_HAZARD_WAR | CQSPI_DISABLE_DAC_MODE,
};

static const struct cqspi_driver_platdata mobileye_eyeq5_ospi = {
	.hwcaps_mask = CQSPI_SUPPORTS_OCTAL,
	.quirks = CQSPI_DISABLE_DAC_MODE | CQSPI_NO_SUPPORT_WR_COMPLETION |
			CQSPI_RD_NO_IRQ,
};

static const struct of_device_id cqspi_dt_ids[] = {
	{
		.compatible = "cdns,qspi-nor",
		.data = &cdns_qspi,
	},
	{
		.compatible = "ti,k2g-qspi",
		.data = &k2g_qspi,
	},
	{
		.compatible = "ti,am654-ospi",
		.data = &am654_ospi,
	},
	{
		.compatible = "intel,lgm-qspi",
		.data = &intel_lgm_qspi,
	},
	{
		.compatible = "xlnx,versal-ospi-1.0",
		.data = &versal_ospi,
	},
	{
		.compatible = "intel,socfpga-qspi",
		.data = &socfpga_qspi,
	},
	{
		.compatible = "starfive,jh7110-qspi",
		.data = &jh7110_qspi,
	},
	{
		.compatible = "amd,pensando-elba-qspi",
		.data = &pensando_cdns_qspi,
	},
	{
		.compatible = "mobileye,eyeq5-ospi",
		.data = &mobileye_eyeq5_ospi,
	},
	{
		.compatible = "amd,versal2-ospi",
		.data = &versal2_ospi,
	},
	{ /* end of table */ }
};

MODULE_DEVICE_TABLE(of, cqspi_dt_ids);

static struct platform_driver cqspi_platform_driver = {
	.probe = cqspi_probe,
	.remove = cqspi_remove,
	.driver = {
		.name = CQSPI_NAME,
		.pm = pm_ptr(&cqspi_dev_pm_ops),
		.of_match_table = cqspi_dt_ids,
	},
};

module_platform_driver(cqspi_platform_driver);

MODULE_DESCRIPTION("Cadence QSPI Controller Driver");
MODULE_LICENSE("GPL v2");
MODULE_ALIAS("platform:" CQSPI_NAME);
MODULE_AUTHOR("Ley Foon Tan <lftan@altera.com>");
MODULE_AUTHOR("Graham Moore <grmoore@opensource.altera.com>");
MODULE_AUTHOR("Vadivel Murugan R <vadivel.muruganx.ramuthevar@intel.com>");
MODULE_AUTHOR("Vignesh Raghavendra <vigneshr@ti.com>");
MODULE_AUTHOR("Pratyush Yadav <p.yadav@ti.com>");<|MERGE_RESOLUTION|>--- conflicted
+++ resolved
@@ -43,12 +43,9 @@
 #define CQSPI_SLOW_SRAM		BIT(4)
 #define CQSPI_NEEDS_APB_AHB_HAZARD_WAR	BIT(5)
 #define CQSPI_RD_NO_IRQ			BIT(6)
-<<<<<<< HEAD
 #define CQSPI_DMA_SET_MASK		BIT(7)
 #define CQSPI_SUPPORT_DEVICE_RESET	BIT(8)
-=======
-#define CQSPI_DISABLE_STIG_MODE		BIT(7)
->>>>>>> 25fb0e77
+#define CQSPI_DISABLE_STIG_MODE		BIT(9)
 
 /* Capabilities */
 #define CQSPI_SUPPORTS_OCTAL		BIT(0)
