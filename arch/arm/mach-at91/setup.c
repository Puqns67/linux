--- conflicted
+++ resolved
@@ -284,8 +284,6 @@
 	pm_power_off = at91sam9_poweroff;
 }
 
-<<<<<<< HEAD
-=======
 void __iomem *at91_rstc_base;
 
 void __init at91_ioremap_rstc(u32 base_addr)
@@ -295,7 +293,6 @@
 		panic("Impossible to ioremap at91_rstc_base\n");
 }
 
->>>>>>> c16fa4f2
 void __init at91_initialize(unsigned long main_clock)
 {
 	at91_boot_soc.ioremap_registers();
