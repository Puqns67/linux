/* SPDX-License-Identifier: GPL-2.0
 *
 * Copyright 2019-2020 HabanaLabs, Ltd.
 * All Rights Reserved.
 *
 */

#ifndef GAUDI_FW_IF_H
#define GAUDI_FW_IF_H

#define GAUDI_EVENT_QUEUE_MSI_IDX	8
#define GAUDI_NIC_PORT1_MSI_IDX		10
#define GAUDI_NIC_PORT3_MSI_IDX		12
#define GAUDI_NIC_PORT5_MSI_IDX		14
#define GAUDI_NIC_PORT7_MSI_IDX		16
#define GAUDI_NIC_PORT9_MSI_IDX		18

#define UBOOT_FW_OFFSET			0x100000	/* 1MB in SRAM */
#define LINUX_FW_OFFSET			0x800000	/* 8MB in HBM */

/* HBM thermal delta in [Deg] added to composite (CTemp) */
#define HBM_TEMP_ADJUST_COEFF		6

enum gaudi_nic_axi_error {
	RXB,
	RXE,
	TXS,
	TXE,
	QPC_RESP,
	NON_AXI_ERR,
	TMR,
};

/*
 * struct eq_nic_sei_event - describes an AXI error cause.
 * @axi_error_cause: one of the events defined in enum gaudi_nic_axi_error.
 * @id: can be either 0 or 1, to further describe unit with interrupt cause
 *      (i.e. TXE0 or TXE1).
 * @pad[6]: padding structure to 64bit.
 */
struct eq_nic_sei_event {
	__u8 axi_error_cause;
	__u8 id;
	__u8 pad[6];
};

/*
 * struct gaudi_nic_status - describes the status of a NIC port.
 * @port: NIC port index.
 * @bad_format_cnt: e.g. CRC.
 * @responder_out_of_sequence_psn_cnt: e.g NAK.
 * @high_ber_reinit_cnt: link reinit due to high BER.
 * @correctable_err_cnt: e.g. bit-flip.
 * @uncorrectable_err_cnt: e.g. MAC errors.
 * @retraining_cnt: re-training counter.
 * @up: is port up.
 * @pcs_link: has PCS link.
 * @phy_ready: is PHY ready.
 * @auto_neg: is Autoneg enabled.
 * @timeout_retransmission_cnt: timeout retransmission events
 * @high_ber_cnt: high ber events
 */
struct gaudi_nic_status {
	__u32 port;
	__u32 bad_format_cnt;
	__u32 responder_out_of_sequence_psn_cnt;
	__u32 high_ber_reinit;
	__u32 correctable_err_cnt;
	__u32 uncorrectable_err_cnt;
	__u32 retraining_cnt;
	__u8 up;
	__u8 pcs_link;
	__u8 phy_ready;
	__u8 auto_neg;
	__u32 timeout_retransmission_cnt;
	__u32 high_ber_cnt;
};

<<<<<<< HEAD
struct gaudi_flops_2_data {
	union {
		struct {
			__u32 spsram_init_done : 1;
			__u32 reserved : 31;
		};
		__u32 data;
=======
struct gaudi_cold_rst_data {
	union {
		struct {
			u32 spsram_init_done : 1;
			u32 reserved : 31;
		};
		__le32 data;
>>>>>>> df0cc57e
	};
};

#define GAUDI_PLL_FREQ_LOW		200000000 /* 200 MHz */

#endif /* GAUDI_FW_IF_H */<|MERGE_RESOLUTION|>--- conflicted
+++ resolved
@@ -76,15 +76,6 @@
 	__u32 high_ber_cnt;
 };
 
-<<<<<<< HEAD
-struct gaudi_flops_2_data {
-	union {
-		struct {
-			__u32 spsram_init_done : 1;
-			__u32 reserved : 31;
-		};
-		__u32 data;
-=======
 struct gaudi_cold_rst_data {
 	union {
 		struct {
@@ -92,7 +83,6 @@
 			u32 reserved : 31;
 		};
 		__le32 data;
->>>>>>> df0cc57e
 	};
 };
 
