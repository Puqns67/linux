.. raw:: latex

	\renewcommand\thesection*
	\renewcommand\thesubsection*

.. include:: ../disclaimer-sp.rst

.. _sp_process_index:

.. toctree::
   :maxdepth: 1

   submitting-patches
   kernel-docs
   coding-style
   code-of-conduct
   kernel-enforcement-statement
   email-clients
   magic-number
   programming-language
   deprecated
   adding-syscalls
   researcher-guidelines
   contribution-maturity-model
   security-bugs
   embargoed-hardware-issues
   handling-regressions
   management-style
   submit-checklist
<<<<<<< HEAD
   howto
=======
   howto
   development-process
>>>>>>> 0c383648
<|MERGE_RESOLUTION|>--- conflicted
+++ resolved
@@ -27,9 +27,5 @@
    handling-regressions
    management-style
    submit-checklist
-<<<<<<< HEAD
    howto
-=======
-   howto
-   development-process
->>>>>>> 0c383648
+   development-process