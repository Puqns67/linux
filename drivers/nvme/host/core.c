--- conflicted
+++ resolved
@@ -4048,14 +4048,6 @@
 
 	mutex_lock(&ctrl->namespaces_lock);
 	list_for_each_entry_safe(ns, next, &ctrl->namespaces, list) {
-<<<<<<< HEAD
-		if (ns->head->ns_id > nsid)
-			list_splice_init_rcu(&ns->list, &rm_list,
-					     synchronize_rcu);
-	}
-	mutex_unlock(&ctrl->namespaces_lock);
-	synchronize_srcu(&ctrl->srcu);
-=======
 		if (ns->head->ns_id > nsid) {
 			list_del_rcu(&ns->list);
 			synchronize_srcu(&ctrl->srcu);
@@ -4063,7 +4055,6 @@
 		}
 	}
 	mutex_unlock(&ctrl->namespaces_lock);
->>>>>>> 8400291e
 
 	list_for_each_entry_safe(ns, next, &rm_list, list)
 		nvme_ns_remove(ns);
@@ -4824,23 +4815,6 @@
 	nvme_get_ctrl(ctrl);
 
 	return 0;
-<<<<<<< HEAD
-out_free_cdev:
-	nvme_fault_inject_fini(&ctrl->fault_inject);
-	dev_pm_qos_hide_latency_tolerance(ctrl->device);
-	cdev_device_del(&ctrl->cdev, ctrl->device);
-out_free_name:
-	nvme_put_ctrl(ctrl);
-	kfree_const(ctrl->device->kobj.name);
-out_release_instance:
-	ida_free(&nvme_instance_ida, ctrl->instance);
-out:
-	if (ctrl->discard_page)
-		__free_page(ctrl->discard_page);
-	cleanup_srcu_struct(&ctrl->srcu);
-	return ret;
-=======
->>>>>>> 8400291e
 }
 EXPORT_SYMBOL_GPL(nvme_add_ctrl);
 
