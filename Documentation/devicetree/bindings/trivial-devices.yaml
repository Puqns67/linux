# SPDX-License-Identifier: GPL-2.0
%YAML 1.2
---
$id: http://devicetree.org/schemas/trivial-devices.yaml#
$schema: http://devicetree.org/meta-schemas/core.yaml#

title: Trivial I2C and SPI devices

maintainers:
  - Rob Herring <robh@kernel.org>

description: |
  This is a list of trivial I2C and SPI devices that have simple device tree
  bindings, consisting only of a compatible field, an address and possibly an
  interrupt line.

  If a device needs more specific bindings, such as properties to
  describe some aspect of it, there needs to be a specific binding
  document for it just like any other devices.

properties:
  reg:
    maxItems: 1
  interrupts:
    maxItems: 1

  spi-max-frequency: true

  compatible:
    items:
      # Entries are sorted alphanumerically by the compatible
      - enum:
            # ABB register based spi sensors
          - abb,spi-sensor
            # Acbel fsg032 power supply
          - acbel,fsg032
            # SMBus/I2C Digital Temperature Sensor in 6-Pin SOT with SMBus Alert and Over Temperature Pin
          - ad,ad7414  # Deprecated, use adi,ad7414
          - adi,ad7414
            # ADM9240: Complete System Hardware Monitor for uProcessor-Based Systems
          - ad,adm9240
            # AD5110 - Nonvolatile Digital Potentiometer
          - adi,ad5110
<<<<<<< HEAD
=======
            # Temperature sensor with integrated fan control
          - adi,adm1027
            # Analog Devices ADP5589 Keypad Decoder and I/O Expansion
          - adi,adp5589
            # Analog Devices ADT7411 Temperature Sensor and 8-channel ADC
          - adi,adt7411
            # Temperature sensor with integrated fan control
          - adi,adt7463
            # Temperature sensor with integrated fan control
          - adi,adt7468
>>>>>>> 0121898e
            # Analog Devices LT7182S Dual Channel 6A, 20V PolyPhase Step-Down Silent Switcher
          - adi,lt7182s
            # AMS iAQ-Core VOC Sensor
          - ams,iaq-core
            # Temperature monitoring of Astera Labs PT5161L PCIe retimer
          - asteralabs,pt5161l
            # i2c h/w elliptic curve crypto module
          - atmel,atecc508a
            # ATSHA204 - i2c h/w symmetric crypto module
          - atmel,atsha204
            # ATSHA204A - i2c h/w symmetric crypto module
          - atmel,atsha204a
            # BPA-RS600: Power Supply
          - blutek,bpa-rs600
            # CM32181: Ambient Light Sensor
          - capella,cm32181
            # CM3232: Ambient Light Sensor
          - capella,cm3232
            # CM3323: Ambient Light Sensor
          - capella,cm3323
            # Cisco SPI Petra
          - cisco,spi-petra
            # High-Precision Digital Thermometer
          - dallas,ds1631
            # Total-Elapsed-Time Recorder with Alarm
          - dallas,ds1682
            # CPU Peripheral Monitor
          - dallas,ds1780
            # CPU Supervisor with Nonvolatile Memory and Programmable I/O
          - dallas,ds4510
            # Delta AHE-50DC Open19 power shelf fan control module
          - delta,ahe50dc-fan
            # Delta Electronics DPS-650-AB power supply
          - delta,dps650ab
            # Delta Electronics DPS920AB 920W 54V Power Supply
          - delta,dps920ab
            # 1/4 Brick DC/DC Regulated Power Module
          - delta,q54sj108a2
            # Devantech SRF02 ultrasonic ranger in I2C mode
          - devantech,srf02
            # Devantech SRF08 ultrasonic ranger
          - devantech,srf08
            # Devantech SRF10 ultrasonic ranger
          - devantech,srf10
            # DFRobot SEN0322 oxygen sensor
          - dfrobot,sen0322
            # DH electronics GmbH on-board CPLD trivial SPI device
          - dh,dhcom-board
            # DA9053: flexible system level PMIC with multicore support
          - dlg,da9053
            # DMARD05: 3-axis I2C Accelerometer
          - domintech,dmard05
            # DMARD06: 3-axis I2C Accelerometer
          - domintech,dmard06
            # DMARD05: 3-axis I2C Accelerometer
          - domintech,dmard07
            # DMARD09: 3-axis Accelerometer
          - domintech,dmard09
            # DMARD10: 3-axis Accelerometer
          - domintech,dmard10
            # MMA7660FC: 3-Axis Orientation/Motion Detection Sensor
          - fsl,mma7660
            # MMA8450Q: Xtrinsic Low-power, 3-axis Xtrinsic Accelerometer
          - fsl,mma8450
            # MPL3115: Absolute Digital Pressure Sensor
          - fsl,mpl3115
            # MPR121: Proximity Capacitive Touch Sensor Controller
          - fsl,mpr121
            # Honeywell Humidicon HIH-6130 humidity/temperature sensor
          - honeywell,hi6130
            # IBM Common Form Factor Power Supply Versions (all versions)
          - ibm,cffps
            # IBM Common Form Factor Power Supply Versions 1
          - ibm,cffps1
            # IBM Common Form Factor Power Supply Versions 2
          - ibm,cffps2
            # IBM On-Chip Controller hwmon device
          - ibm,p8-occ-hwmon
            # Infineon barometric pressure and temperature sensor
          - infineon,dps310
            # Infineon IR36021 digital POL buck controller
          - infineon,ir36021
            # Infineon IRPS5401 Voltage Regulator (PMIC)
          - infineon,irps5401
            # Infineon TLV493D-A1B6 I2C 3D Magnetic Sensor
          - infineon,tlv493d-a1b6
            # Infineon Hot-swap controller xdp710
          - infineon,xdp710
            # Infineon Multi-phase Digital VR Controller xdpe11280
          - infineon,xdpe11280
            # Infineon Multi-phase Digital VR Controller xdpe12254
          - infineon,xdpe12254
            # Infineon Multi-phase Digital VR Controller xdpe12284
          - infineon,xdpe12284
            # Infineon Multi-phase Digital VR Controller xdpe15284
          - infineon,xdpe15284
            # Infineon Multi-phase Digital VR Controller xdpe152c4
          - infineon,xdpe152c4
            # Injoinic IP5108 2.0A Power Bank IC with I2C
          - injoinic,ip5108
            # Injoinic IP5109 2.1A Power Bank IC with I2C
          - injoinic,ip5109
            # Injoinic IP5207 1.2A Power Bank IC with I2C
          - injoinic,ip5207
            # Injoinic IP5209 2.4A Power Bank IC with I2C
          - injoinic,ip5209
            # Injoinic IP5306 2.1A Power Bank IC with I2C option
          - injoinic,ip5306
            # Inspur Power System power supply unit version 1
          - inspur,ipsps1
            # Intel common redudant power supply crps185
          - intel,crps185
            # Intersil ISL29028 Ambient Light and Proximity Sensor
          - isil,isl29028
            # Intersil ISL29030 Ambient Light and Proximity Sensor
          - isil,isl29030
            # Intersil ISL76682 Ambient Light Sensor
          - isil,isl76682
            # JEDEC JESD300 (SPD5118) Hub and Serial Presence Detect
          - jedec,spd5118
            # Linear Technology LTC2488
          - lineartechnology,ltc2488
            # 5 Bit Programmable, Pulse-Width Modulator
          - maxim,ds1050
            # 10 kOhm digital potentiometer with I2C interface
          - maxim,ds1803-010
            # 50 kOhm digital potentiometer with I2C interface
          - maxim,ds1803-050
            # 100 kOhm digital potentiometer with I2C interface
          - maxim,ds1803-100
            # 10 kOhm digital potentiometer with I2C interface
          - maxim,ds3502
            # Temperature Sensor, I2C interface
          - maxim,max1619
            # Digital temperature sensor with 0.1°C accuracy
          - maxim,max30208
            # 3-Channel Remote Temperature Sensor
          - maxim,max31730
            # 10-bit 10 kOhm linear programmable voltage divider
          - maxim,max5481
            # 10-bit 50 kOhm linear programmable voltage divider
          - maxim,max5482
            # 10-bit 10 kOhm linear programmable variable resistor
          - maxim,max5483
            # 10-bit 50 kOhm linear programmable variable resistor
          - maxim,max5484
            # PECI-to-I2C translator for PECI-to-SMBus/I2C protocol conversion
          - maxim,max6621
            # InTune Automatically Compensated Digital PoL Controller with Driver and PMBus Telemetry
          - maxim,max15301
            # 6A InTune Automatically Compensated Converter with PMBus Telemetry
          - maxim,max15303
            # Multiphase Master with PMBus Interface and Internal Buck Converter
          - maxim,max20751
            # mCube 3-axis 8-bit digital accelerometer
          - mcube,mc3230
            # mCube 3-axis 8-bit digital accelerometer
          - mcube,mc3510c
            # Measurement Specialities I2C temperature and humidity sensor
          - meas,htu21
            # Measurement Specialities I2C temperature and humidity sensor
          - meas,htu31
            # Measurement Specialities I2C pressure and temperature sensor
          - meas,ms5637
            # Measurement Specialities I2C pressure and temperature sensor
          - meas,ms5803
            # Measurement Specialities I2C pressure and temperature sensor
          - meas,ms5805
            # Measurement Specialities I2C pressure and temperature sensor
          - meas,ms5837
            # Measurement Specialities temp and humidity part of ms8607 device
          - meas,ms8607-humidity
            # Measurement Specialities temp and pressure part of ms8607 device
          - meas,ms8607-temppressure
            # Measurement Specialties temperature sensor
          - meas,tsys01
            # MEMSIC magnetometer
          - memsic,mmc35240
            # MEMSIC 3-axis accelerometer
          - memsic,mxc4005
            # MEMSIC 2-axis 8-bit digital accelerometer
          - memsic,mxc6225
            # MEMSIC 2-axis 8-bit digital accelerometer
          - memsic,mxc6255
            # MEMSIC 3-axis accelerometer
          - memsic,mxc6655
            # Menlo on-board CPLD trivial SPI device
          - menlo,m53cpld
            # Microchip differential I2C ADC, 1 Channel, 18 bit
          - microchip,mcp3421
            # Microchip differential I2C ADC, 2 Channel, 18 bit
          - microchip,mcp3422
            # Microchip differential I2C ADC, 2 Channel, 18 bit
          - microchip,mcp3423
            # Microchip differential I2C ADC, 4 Channel, 18 bit
          - microchip,mcp3424
            # Microchip differential I2C ADC, 1 Channel, 16 bit
          - microchip,mcp3425
            # Microchip differential I2C ADC, 2 Channel, 16 bit
          - microchip,mcp3426
            # Microchip differential I2C ADC, 2 Channel, 16 bit
          - microchip,mcp3427
            # Microchip differential I2C ADC, 4 Channel, 16 bit
          - microchip,mcp3428
            # Microchip 7-bit Single I2C Digital POT (10k)
          - microchip,mcp4017-103
            # Microchip 7-bit Single I2C Digital POT (100k)
          - microchip,mcp4017-104
            # Microchip 7-bit Single I2C Digital POT (5k)
          - microchip,mcp4017-502
            # Microchip 7-bit Single I2C Digital POT (50k)
          - microchip,mcp4017-503
            # Microchip 7-bit Single I2C Digital POT (10k)
          - microchip,mcp4018-103
            # Microchip 7-bit Single I2C Digital POT (100k)
          - microchip,mcp4018-104
            # Microchip 7-bit Single I2C Digital POT (5k)
          - microchip,mcp4018-502
            # Microchip 7-bit Single I2C Digital POT (50k)
          - microchip,mcp4018-503
            # Microchip 7-bit Single I2C Digital POT (10k)
          - microchip,mcp4019-103
            # Microchip 7-bit Single I2C Digital POT (100k)
          - microchip,mcp4019-104
            # Microchip 7-bit Single I2C Digital POT (5k)
          - microchip,mcp4019-502
            # Microchip 7-bit Single I2C Digital POT (50k)
          - microchip,mcp4019-503
            # PWM Fan Speed Controller With Fan Fault Detection
          - microchip,tc654
            # PWM Fan Speed Controller With Fan Fault Detection
          - microchip,tc655
            # Micron SPI NOR Authenta
          - micron,spi-authenta
            # MiraMEMS DA226 2-axis 14-bit digital accelerometer
          - miramems,da226
            # MiraMEMS DA280 3-axis 14-bit digital accelerometer
          - miramems,da280
            # MiraMEMS DA311 3-axis 12-bit digital accelerometer
          - miramems,da311
            # Monolithic Power Systems Inc. multi-phase controller mp2856
          - mps,mp2856
            # Monolithic Power Systems Inc. multi-phase controller mp2857
          - mps,mp2857
            # Monolithic Power Systems Inc. multi-phase controller mp2888
          - mps,mp2888
            # Monolithic Power Systems Inc. multi-phase controller mp2891
          - mps,mp2891
            # Monolithic Power Systems Inc. multi-phase controller mp2993
          - mps,mp2993
            # Monolithic Power Systems Inc. hot-swap protection device
          - mps,mp5023
            # Monolithic Power Systems Inc. multi-phase hot-swap controller mp5920
          - mps,mp5920
            # Monolithic Power Systems Inc. multi-phase hot-swap controller mp5990
          - mps,mp5990
            # Monolithic Power Systems Inc. digital step-down converter mp9941
          - mps,mp9941
            # Temperature sensor with integrated fan control
          - national,lm63
            # Temperature sensor with integrated fan control
          - national,lm64
            # Temperature sensor
          - national,lm95235
            # Temperature sensor
          - national,lm95245
            # Temperature sensor with integrated fan control
          - national,lm96163
            # Serial Interface ACPI-Compatible Microprocessor System Hardware Monitor
          - national,lm80
            # Serial Interface ACPI-Compatible Microprocessor System Hardware Monitor
          - national,lm81
            # Temperature sensor with integrated fan control
          - national,lm85
            # Temperature sensor with integrated fan control
          - national,lm85b
            # Temperature sensor with integrated fan control
          - national,lm85c
            # I2C ±0.33°C Accurate, 12-Bit + Sign Temperature Sensor and Thermal Window Comparator
          - national,lm92
            # Nuvoton Temperature Sensor
          - nuvoton,w83773g
            # NXP ISP1301 USB transceiver
          - nxp,isp1301
            # OKI ML86V7667 video decoder
          - oki,ml86v7667
            # ON Semiconductor ADT7462 Temperature, Voltage Monitor and Fan Controller
          - onnn,adt7462
            # 48-Lane, 12-Port PCI Express Gen 2 (5.0 GT/s) Switch
          - plx,pex8648
            # Pulsedlight LIDAR range-finding sensor
          - pulsedlight,lidar-lite-v2
            # Renesas HS3001 Temperature and Relative Humidity Sensors
          - renesas,hs3001
            # Renesas ISL29501 time-of-flight sensor
          - renesas,isl29501
            # Rohm BH2228FV 8 channel DAC
          - rohm,bh2228fv
            # Rohm DH2228FV - This device does not exist, use rohm,bh2228fv instead.
          - rohm,dh2228fv
            # S524AD0XF1 (128K/256K-bit Serial EEPROM for Low Power)
          - samsung,24ad0xd1
            # Samsung Exynos SoC SATA PHY I2C device
          - samsung,exynos-sataphy-i2c
            # Semtech sx1301 baseband processor
          - semtech,sx1301
            # Sensirion multi-pixel gas sensor with I2C interface
          - sensirion,sgp30
            # Sensirion gas sensor with I2C interface
          - sensirion,sgp40
            # Sensirion low power multi-pixel gas sensor with I2C interface
          - sensirion,sgpc3
            # Sensirion temperature & humidity sensor with I2C interface
          - sensirion,sht4x
            # Sensortek 3 axis accelerometer
          - sensortek,stk8312
            # Sensortek 3 axis accelerometer
          - sensortek,stk8ba50
            # SGX Sensortech VZ89X Sensors
          - sgx,vz89x
            # SGX Sensortech VZ89TE Sensors
          - sgx,vz89te
            # Silicon Labs EM3581 Zigbee SoC with SPI interface
          - silabs,em3581
            # Silicon Labs SI3210 Programmable CMOS SLIC/CODEC with SPI interface
          - silabs,si3210
            # Relative Humidity and Temperature Sensors
          - silabs,si7005
            # Relative Humidity and Temperature Sensors
          - silabs,si7020
            # Skyworks SKY81452: Six-Channel White LED Driver with Touch Panel Bias Supply
          - skyworks,sky81452
            # Temperature sensor with integrated fan control
          - smsc,emc6d100
            # Temperature sensor with integrated fan control
          - smsc,emc6d101
            # Temperature sensor with integrated fan control
          - smsc,emc6d102
            # Temperature sensor with integrated fan control
          - smsc,emc6d103
            # Temperature sensor with integrated fan control
          - smsc,emc6d103s
            # SparkFun Qwiic Joystick (COM-15168) with i2c interface
          - sparkfun,qwiic-joystick
            # Sierra Wireless mangOH Green SPI IoT interface
          - swir,mangoh-iotport-spi
            # Ambient Light Sensor with SMBUS/Two Wire Serial Interface
          - taos,tsl2550
            # Digital PWM System Controller PMBus
          - ti,cd9200
            # Digital PWM System Controller PMBus
          - ti,cd9220
            # Digital PWM System Controller PMBus
          - ti,cd9222
            # Digital PWM System Controller PMBus
          - ti,cd9224
            # Digital PWM System Controller PMBus
          - ti,cd9240
            # Digital PWM System Controller PMBus
          - ti,cd9244
            # Digital PWM System Controller PMBus
          - ti,cd9246
            # Digital PWM System Controller PMBus
          - ti,cd9248
            # Temperature and humidity sensor with i2c interface
          - ti,hdc1000
            # Temperature and humidity sensor with i2c interface
          - ti,hdc1008
            # Temperature and humidity sensor with i2c interface
          - ti,hdc1010
            # Temperature and humidity sensor with i2c interface
          - ti,hdc1050
            # Temperature and humidity sensor with i2c interface
          - ti,hdc1080
            # Thermometer with SPI interface
          - ti,lm70
          - ti,lm71
            # Temperature sensor with 2-wire interface
          - ti,lm73
            # Thermometer with SPI interface
          - ti,lm74
            # Temperature sensor with integrated fan control
          - ti,lm96000
            # Low Power Digital Temperature Sensor with SMBUS/Two Wire Serial Interface
          - ti,tmp103
            # Thermometer with SPI interface
          - ti,tmp121
          - ti,tmp122
          - ti,tmp125
            # TI DC-DC converter on PMBus
          - ti,tps40400
            # TI DCAP+ multiphase controller
          - ti,tps53647
            # TI DCAP+ multiphase controller
          - ti,tps53667
            # TI Dual channel DCAP+ multiphase controller TPS53676 with AVSBus
          - ti,tps53676
            # TI Dual channel DCAP+ multiphase controller TPS53679
          - ti,tps53679
            # TI Dual channel DCAP+ multiphase controller TPS53681
          - ti,tps53681
            # TI Dual channel DCAP+ multiphase controller TPS53688
          - ti,tps53688
            # TI DC-DC converters on PMBus
          - ti,tps544b20
          - ti,tps544b25
          - ti,tps544c20
          - ti,tps544c25
          - ti,tps546b24
          - ti,tps546d24
            # I2C Touch-Screen Controller
          - ti,tsc2003
            # Winbond/Nuvoton H/W Monitor
          - winbond,w83793

required:
  - compatible
  - reg

additionalProperties: false

...<|MERGE_RESOLUTION|>--- conflicted
+++ resolved
@@ -41,19 +41,14 @@
           - ad,adm9240
             # AD5110 - Nonvolatile Digital Potentiometer
           - adi,ad5110
-<<<<<<< HEAD
-=======
             # Temperature sensor with integrated fan control
           - adi,adm1027
-            # Analog Devices ADP5589 Keypad Decoder and I/O Expansion
-          - adi,adp5589
             # Analog Devices ADT7411 Temperature Sensor and 8-channel ADC
           - adi,adt7411
             # Temperature sensor with integrated fan control
           - adi,adt7463
             # Temperature sensor with integrated fan control
           - adi,adt7468
->>>>>>> 0121898e
             # Analog Devices LT7182S Dual Channel 6A, 20V PolyPhase Step-Down Silent Switcher
           - adi,lt7182s
             # AMS iAQ-Core VOC Sensor
