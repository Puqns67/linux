--- conflicted
+++ resolved
@@ -912,11 +912,8 @@
 	_ret;								\
 })
 
-<<<<<<< HEAD
-=======
 #define bch2_trans_do(_c, _do)	bch2_trans_run(_c, lockrestart_do(trans, _do))
 
->>>>>>> 8ee0f23e
 struct btree_trans *__bch2_trans_get(struct bch_fs *, unsigned);
 void bch2_trans_put(struct btree_trans *);
 
