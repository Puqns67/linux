--- conflicted
+++ resolved
@@ -4649,12 +4649,7 @@
 
 	be_schedule_worker(adapter);
 
-<<<<<<< HEAD
-	/*
-	 * The IF was destroyed and re-created. We need to clear
-=======
 	/* The IF was destroyed and re-created. We need to clear
->>>>>>> 661e50bc
 	 * all promiscuous flags valid for the destroyed IF.
 	 * Without this promisc mode is not restored during
 	 * be_open() because the driver thinks that it is
