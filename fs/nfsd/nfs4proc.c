/*
 *  Server-side procedures for NFSv4.
 *
 *  Copyright (c) 2002 The Regents of the University of Michigan.
 *  All rights reserved.
 *
 *  Kendrick Smith <kmsmith@umich.edu>
 *  Andy Adamson   <andros@umich.edu>
 *
 *  Redistribution and use in source and binary forms, with or without
 *  modification, are permitted provided that the following conditions
 *  are met:
 *
 *  1. Redistributions of source code must retain the above copyright
 *     notice, this list of conditions and the following disclaimer.
 *  2. Redistributions in binary form must reproduce the above copyright
 *     notice, this list of conditions and the following disclaimer in the
 *     documentation and/or other materials provided with the distribution.
 *  3. Neither the name of the University nor the names of its
 *     contributors may be used to endorse or promote products derived
 *     from this software without specific prior written permission.
 *
 *  THIS SOFTWARE IS PROVIDED ``AS IS'' AND ANY EXPRESS OR IMPLIED
 *  WARRANTIES, INCLUDING, BUT NOT LIMITED TO, THE IMPLIED WARRANTIES OF
 *  MERCHANTABILITY AND FITNESS FOR A PARTICULAR PURPOSE ARE
 *  DISCLAIMED. IN NO EVENT SHALL THE REGENTS OR CONTRIBUTORS BE LIABLE
 *  FOR ANY DIRECT, INDIRECT, INCIDENTAL, SPECIAL, EXEMPLARY, OR
 *  CONSEQUENTIAL DAMAGES (INCLUDING, BUT NOT LIMITED TO, PROCUREMENT OF
 *  SUBSTITUTE GOODS OR SERVICES; LOSS OF USE, DATA, OR PROFITS; OR
 *  BUSINESS INTERRUPTION) HOWEVER CAUSED AND ON ANY THEORY OF
 *  LIABILITY, WHETHER IN CONTRACT, STRICT LIABILITY, OR TORT (INCLUDING
 *  NEGLIGENCE OR OTHERWISE) ARISING IN ANY WAY OUT OF THE USE OF THIS
 *  SOFTWARE, EVEN IF ADVISED OF THE POSSIBILITY OF SUCH DAMAGE.
 */
#include <linux/fs_struct.h>
#include <linux/file.h>
#include <linux/falloc.h>
#include <linux/slab.h>
#include <linux/kthread.h>
#include <linux/namei.h>

#include <linux/sunrpc/addr.h>
#include <linux/nfs_ssc.h>

#include "idmap.h"
#include "cache.h"
#include "xdr4.h"
#include "vfs.h"
#include "current_stateid.h"
#include "netns.h"
#include "acl.h"
#include "pnfs.h"
#include "trace.h"

static bool inter_copy_offload_enable;
module_param(inter_copy_offload_enable, bool, 0644);
MODULE_PARM_DESC(inter_copy_offload_enable,
		 "Enable inter server to server copy offload. Default: false");

#ifdef CONFIG_NFSD_V4_2_INTER_SSC
static int nfsd4_ssc_umount_timeout = 900000;		/* default to 15 mins */
module_param(nfsd4_ssc_umount_timeout, int, 0644);
MODULE_PARM_DESC(nfsd4_ssc_umount_timeout,
		"idle msecs before unmount export from source server");
#endif

#define NFSDDBG_FACILITY		NFSDDBG_PROC

static u32 nfsd_attrmask[] = {
	NFSD_WRITEABLE_ATTRS_WORD0,
	NFSD_WRITEABLE_ATTRS_WORD1,
	NFSD_WRITEABLE_ATTRS_WORD2
};

static u32 nfsd41_ex_attrmask[] = {
	NFSD_SUPPATTR_EXCLCREAT_WORD0,
	NFSD_SUPPATTR_EXCLCREAT_WORD1,
	NFSD_SUPPATTR_EXCLCREAT_WORD2
};

static __be32
check_attr_support(struct svc_rqst *rqstp, struct nfsd4_compound_state *cstate,
		   u32 *bmval, u32 *writable)
{
	struct dentry *dentry = cstate->current_fh.fh_dentry;
	struct svc_export *exp = cstate->current_fh.fh_export;

	if (!nfsd_attrs_supported(cstate->minorversion, bmval))
		return nfserr_attrnotsupp;
	if ((bmval[0] & FATTR4_WORD0_ACL) && !IS_POSIXACL(d_inode(dentry)))
		return nfserr_attrnotsupp;
	if ((bmval[2] & FATTR4_WORD2_SECURITY_LABEL) &&
			!(exp->ex_flags & NFSEXP_SECURITY_LABEL))
		return nfserr_attrnotsupp;
	if (writable && !bmval_is_subset(bmval, writable))
		return nfserr_inval;
	if (writable && (bmval[2] & FATTR4_WORD2_MODE_UMASK) &&
			(bmval[1] & FATTR4_WORD1_MODE))
		return nfserr_inval;
	return nfs_ok;
}

static __be32
nfsd4_check_open_attributes(struct svc_rqst *rqstp,
	struct nfsd4_compound_state *cstate, struct nfsd4_open *open)
{
	__be32 status = nfs_ok;

	if (open->op_create == NFS4_OPEN_CREATE) {
		if (open->op_createmode == NFS4_CREATE_UNCHECKED
		    || open->op_createmode == NFS4_CREATE_GUARDED)
			status = check_attr_support(rqstp, cstate,
					open->op_bmval, nfsd_attrmask);
		else if (open->op_createmode == NFS4_CREATE_EXCLUSIVE4_1)
			status = check_attr_support(rqstp, cstate,
					open->op_bmval, nfsd41_ex_attrmask);
	}

	return status;
}

static int
is_create_with_attrs(struct nfsd4_open *open)
{
	return open->op_create == NFS4_OPEN_CREATE
		&& (open->op_createmode == NFS4_CREATE_UNCHECKED
		    || open->op_createmode == NFS4_CREATE_GUARDED
		    || open->op_createmode == NFS4_CREATE_EXCLUSIVE4_1);
}

static inline void
fh_dup2(struct svc_fh *dst, struct svc_fh *src)
{
	fh_put(dst);
	dget(src->fh_dentry);
	if (src->fh_export)
		exp_get(src->fh_export);
	*dst = *src;
}

static __be32
do_open_permission(struct svc_rqst *rqstp, struct svc_fh *current_fh, struct nfsd4_open *open, int accmode)
{

	if (open->op_truncate &&
		!(open->op_share_access & NFS4_SHARE_ACCESS_WRITE))
		return nfserr_inval;

	accmode |= NFSD_MAY_READ_IF_EXEC;

	if (open->op_share_access & NFS4_SHARE_ACCESS_READ)
		accmode |= NFSD_MAY_READ;
	if (open->op_share_access & NFS4_SHARE_ACCESS_WRITE)
		accmode |= (NFSD_MAY_WRITE | NFSD_MAY_TRUNC);
	if (open->op_share_deny & NFS4_SHARE_DENY_READ)
		accmode |= NFSD_MAY_WRITE;

	return fh_verify(rqstp, current_fh, S_IFREG, accmode);
}

static __be32 nfsd_check_obj_isreg(struct svc_fh *fh, u32 minor_version)
{
	umode_t mode = d_inode(fh->fh_dentry)->i_mode;

	if (S_ISREG(mode))
		return nfs_ok;
	if (S_ISDIR(mode))
		return nfserr_isdir;
	if (S_ISLNK(mode))
		return nfserr_symlink;

	/* RFC 7530 - 16.16.6 */
	if (minor_version == 0)
		return nfserr_symlink;
	else
		return nfserr_wrong_type;

}

static void nfsd4_set_open_owner_reply_cache(struct nfsd4_compound_state *cstate, struct nfsd4_open *open, struct svc_fh *resfh)
{
	if (nfsd4_has_session(cstate))
		return;
	fh_copy_shallow(&open->op_openowner->oo_owner.so_replay.rp_openfh,
			&resfh->fh_handle);
}

static inline bool nfsd4_create_is_exclusive(int createmode)
{
	return createmode == NFS4_CREATE_EXCLUSIVE ||
		createmode == NFS4_CREATE_EXCLUSIVE4_1;
}

static __be32
nfsd4_vfs_create(struct svc_fh *fhp, struct dentry *child,
		 struct nfsd4_open *open)
{
	struct file *filp;
	struct path path;
	int oflags;

	oflags = O_CREAT | O_LARGEFILE;
	switch (open->op_share_access & NFS4_SHARE_ACCESS_BOTH) {
	case NFS4_SHARE_ACCESS_WRITE:
		oflags |= O_WRONLY;
		break;
	case NFS4_SHARE_ACCESS_BOTH:
		oflags |= O_RDWR;
		break;
	default:
		oflags |= O_RDONLY;
	}

	path.mnt = fhp->fh_export->ex_path.mnt;
	path.dentry = child;
	filp = dentry_create(&path, oflags, open->op_iattr.ia_mode,
			     current_cred());
	if (IS_ERR(filp))
		return nfserrno(PTR_ERR(filp));

	open->op_filp = filp;
	return nfs_ok;
}

/*
 * Implement NFSv4's unchecked, guarded, and exclusive create
 * semantics for regular files. Open state for this new file is
 * subsequently fabricated in nfsd4_process_open2().
 *
 * Upon return, caller must release @fhp and @resfhp.
 */
static __be32
nfsd4_create_file(struct svc_rqst *rqstp, struct svc_fh *fhp,
		  struct svc_fh *resfhp, struct nfsd4_open *open)
{
	struct iattr *iap = &open->op_iattr;
	struct nfsd_attrs attrs = {
		.na_iattr	= iap,
		.na_seclabel	= &open->op_label,
	};
	struct dentry *parent, *child;
	__u32 v_mtime, v_atime;
	struct inode *inode;
	__be32 status;
	int host_err;

	if (isdotent(open->op_fname, open->op_fnamelen))
		return nfserr_exist;
	if (!(iap->ia_valid & ATTR_MODE))
		iap->ia_mode = 0;

	status = fh_verify(rqstp, fhp, S_IFDIR, NFSD_MAY_EXEC);
	if (status != nfs_ok)
		return status;
	parent = fhp->fh_dentry;
	inode = d_inode(parent);

	host_err = fh_want_write(fhp);
	if (host_err)
		return nfserrno(host_err);

	if (is_create_with_attrs(open))
		nfsd4_acl_to_attr(NF4REG, open->op_acl, &attrs);

	inode_lock_nested(inode, I_MUTEX_PARENT);

	child = lookup_one_len(open->op_fname, parent, open->op_fnamelen);
	if (IS_ERR(child)) {
		status = nfserrno(PTR_ERR(child));
		goto out;
	}

	if (d_really_is_negative(child)) {
		status = fh_verify(rqstp, fhp, S_IFDIR, NFSD_MAY_CREATE);
		if (status != nfs_ok)
			goto out;
	}

	status = fh_compose(resfhp, fhp->fh_export, child, fhp);
	if (status != nfs_ok)
		goto out;

	v_mtime = 0;
	v_atime = 0;
	if (nfsd4_create_is_exclusive(open->op_createmode)) {
		u32 *verifier = (u32 *)open->op_verf.data;

		/*
		 * Solaris 7 gets confused (bugid 4218508) if these have
		 * the high bit set, as do xfs filesystems without the
		 * "bigtime" feature. So just clear the high bits. If this
		 * is ever changed to use different attrs for storing the
		 * verifier, then do_open_lookup() will also need to be
		 * fixed accordingly.
		 */
		v_mtime = verifier[0] & 0x7fffffff;
		v_atime = verifier[1] & 0x7fffffff;
	}

	if (d_really_is_positive(child)) {
		/* NFSv4 protocol requires change attributes even though
		 * no change happened.
		 */
		status = fh_fill_both_attrs(fhp);
		if (status != nfs_ok)
			goto out;

		switch (open->op_createmode) {
		case NFS4_CREATE_UNCHECKED:
			if (!d_is_reg(child))
				break;

			/*
			 * In NFSv4, we don't want to truncate the file
			 * now. This would be wrong if the OPEN fails for
			 * some other reason. Furthermore, if the size is
			 * nonzero, we should ignore it according to spec!
			 */
			open->op_truncate = (iap->ia_valid & ATTR_SIZE) &&
						!iap->ia_size;
			break;
		case NFS4_CREATE_GUARDED:
			status = nfserr_exist;
			break;
		case NFS4_CREATE_EXCLUSIVE:
			if (inode_get_mtime_sec(d_inode(child)) == v_mtime &&
			    inode_get_atime_sec(d_inode(child)) == v_atime &&
			    d_inode(child)->i_size == 0) {
				open->op_created = true;
				break;		/* subtle */
			}
			status = nfserr_exist;
			break;
		case NFS4_CREATE_EXCLUSIVE4_1:
			if (inode_get_mtime_sec(d_inode(child)) == v_mtime &&
			    inode_get_atime_sec(d_inode(child)) == v_atime &&
			    d_inode(child)->i_size == 0) {
				open->op_created = true;
				goto set_attr;	/* subtle */
			}
			status = nfserr_exist;
		}
		goto out;
	}

	if (!IS_POSIXACL(inode))
		iap->ia_mode &= ~current_umask();

	status = fh_fill_pre_attrs(fhp);
	if (status != nfs_ok)
		goto out;
	status = nfsd4_vfs_create(fhp, child, open);
	if (status != nfs_ok)
		goto out;
	open->op_created = true;
	fh_fill_post_attrs(fhp);

	/* A newly created file already has a file size of zero. */
	if ((iap->ia_valid & ATTR_SIZE) && (iap->ia_size == 0))
		iap->ia_valid &= ~ATTR_SIZE;
	if (nfsd4_create_is_exclusive(open->op_createmode)) {
		iap->ia_valid = ATTR_MTIME | ATTR_ATIME |
				ATTR_MTIME_SET|ATTR_ATIME_SET;
		iap->ia_mtime.tv_sec = v_mtime;
		iap->ia_atime.tv_sec = v_atime;
		iap->ia_mtime.tv_nsec = 0;
		iap->ia_atime.tv_nsec = 0;
	}

set_attr:
	status = nfsd_create_setattr(rqstp, fhp, resfhp, &attrs);

	if (attrs.na_labelerr)
		open->op_bmval[2] &= ~FATTR4_WORD2_SECURITY_LABEL;
	if (attrs.na_aclerr)
		open->op_bmval[0] &= ~FATTR4_WORD0_ACL;
out:
	inode_unlock(inode);
	nfsd_attrs_free(&attrs);
	if (child && !IS_ERR(child))
		dput(child);
	fh_drop_write(fhp);
	return status;
}

/**
 * set_change_info - set up the change_info4 for a reply
 * @cinfo: pointer to nfsd4_change_info to be populated
 * @fhp: pointer to svc_fh to use as source
 *
 * Many operations in NFSv4 require change_info4 in the reply. This function
 * populates that from the info that we (should!) have already collected. In
 * the event that we didn't get any pre-attrs, just zero out both.
 */
static void
set_change_info(struct nfsd4_change_info *cinfo, struct svc_fh *fhp)
{
	cinfo->atomic = (u32)(fhp->fh_pre_saved && fhp->fh_post_saved && !fhp->fh_no_atomic_attr);
	cinfo->before_change = fhp->fh_pre_change;
	cinfo->after_change = fhp->fh_post_change;

	/*
	 * If fetching the pre-change attributes failed, then we should
	 * have already failed the whole operation. We could have still
	 * failed to fetch post-change attributes however.
	 *
	 * If we didn't get post-op attrs, just zero-out the after
	 * field since we don't know what it should be. If the pre_saved
	 * field isn't set for some reason, throw warning and just copy
	 * whatever is in the after field.
	 */
	if (WARN_ON_ONCE(!fhp->fh_pre_saved))
		cinfo->before_change = 0;
	if (!fhp->fh_post_saved)
		cinfo->after_change = cinfo->before_change + 1;
}

static __be32
do_open_lookup(struct svc_rqst *rqstp, struct nfsd4_compound_state *cstate, struct nfsd4_open *open, struct svc_fh **resfh)
{
	struct svc_fh *current_fh = &cstate->current_fh;
	int accmode;
	__be32 status;

	*resfh = kmalloc(sizeof(struct svc_fh), GFP_KERNEL);
	if (!*resfh)
		return nfserr_jukebox;
	fh_init(*resfh, NFS4_FHSIZE);
	open->op_truncate = false;

	if (open->op_create) {
		/* FIXME: check session persistence and pnfs flags.
		 * The nfsv4.1 spec requires the following semantics:
		 *
		 * Persistent   | pNFS   | Server REQUIRED | Client Allowed
		 * Reply Cache  | server |                 |
		 * -------------+--------+-----------------+--------------------
		 * no           | no     | EXCLUSIVE4_1    | EXCLUSIVE4_1
		 *              |        |                 | (SHOULD)
		 *              |        | and EXCLUSIVE4  | or EXCLUSIVE4
		 *              |        |                 | (SHOULD NOT)
		 * no           | yes    | EXCLUSIVE4_1    | EXCLUSIVE4_1
		 * yes          | no     | GUARDED4        | GUARDED4
		 * yes          | yes    | GUARDED4        | GUARDED4
		 */

		current->fs->umask = open->op_umask;
		status = nfsd4_create_file(rqstp, current_fh, *resfh, open);
		current->fs->umask = 0;

		/*
		 * Following rfc 3530 14.2.16, and rfc 5661 18.16.4
		 * use the returned bitmask to indicate which attributes
		 * we used to store the verifier:
		 */
		if (nfsd4_create_is_exclusive(open->op_createmode) && status == 0)
			open->op_bmval[1] |= (FATTR4_WORD1_TIME_ACCESS |
						FATTR4_WORD1_TIME_MODIFY);
	} else {
		status = nfsd_lookup(rqstp, current_fh,
				     open->op_fname, open->op_fnamelen, *resfh);
		if (status == nfs_ok)
			/* NFSv4 protocol requires change attributes even though
			 * no change happened.
			 */
			status = fh_fill_both_attrs(current_fh);
	}
	if (status)
		goto out;
	status = nfsd_check_obj_isreg(*resfh, cstate->minorversion);
	if (status)
		goto out;

	nfsd4_set_open_owner_reply_cache(cstate, open, *resfh);
	accmode = NFSD_MAY_NOP;
	if (open->op_created ||
			open->op_claim_type == NFS4_OPEN_CLAIM_DELEGATE_CUR)
		accmode |= NFSD_MAY_OWNER_OVERRIDE;
	status = do_open_permission(rqstp, *resfh, open, accmode);
	set_change_info(&open->op_cinfo, current_fh);
out:
	return status;
}

static __be32
do_open_fhandle(struct svc_rqst *rqstp, struct nfsd4_compound_state *cstate, struct nfsd4_open *open)
{
	struct svc_fh *current_fh = &cstate->current_fh;
	int accmode = 0;

	/* We don't know the target directory, and therefore can not
	* set the change info
	*/

	memset(&open->op_cinfo, 0, sizeof(struct nfsd4_change_info));

	nfsd4_set_open_owner_reply_cache(cstate, open, current_fh);

	open->op_truncate = (open->op_iattr.ia_valid & ATTR_SIZE) &&
		(open->op_iattr.ia_size == 0);
	/*
	 * In the delegation case, the client is telling us about an
	 * open that it *already* performed locally, some time ago.  We
	 * should let it succeed now if possible.
	 *
	 * In the case of a CLAIM_FH open, on the other hand, the client
	 * may be counting on us to enforce permissions (the Linux 4.1
	 * client uses this for normal opens, for example).
	 */
	if (open->op_claim_type == NFS4_OPEN_CLAIM_DELEG_CUR_FH)
		accmode = NFSD_MAY_OWNER_OVERRIDE;

	return do_open_permission(rqstp, current_fh, open, accmode);
}

static void
copy_clientid(clientid_t *clid, struct nfsd4_session *session)
{
	struct nfsd4_sessionid *sid =
			(struct nfsd4_sessionid *)session->se_sessionid.data;

	clid->cl_boot = sid->clientid.cl_boot;
	clid->cl_id = sid->clientid.cl_id;
}

static __be32
nfsd4_open(struct svc_rqst *rqstp, struct nfsd4_compound_state *cstate,
	   union nfsd4_op_u *u)
{
	struct nfsd4_open *open = &u->open;
	__be32 status;
	struct svc_fh *resfh = NULL;
	struct net *net = SVC_NET(rqstp);
	struct nfsd_net *nn = net_generic(net, nfsd_net_id);
	bool reclaim = false;

	dprintk("NFSD: nfsd4_open filename %.*s op_openowner %p\n",
		(int)open->op_fnamelen, open->op_fname,
		open->op_openowner);

	open->op_filp = NULL;
	open->op_rqstp = rqstp;

	/* This check required by spec. */
	if (open->op_create && open->op_claim_type != NFS4_OPEN_CLAIM_NULL)
		return nfserr_inval;

	open->op_created = false;
	/*
	 * RFC5661 18.51.3
	 * Before RECLAIM_COMPLETE done, server should deny new lock
	 */
	if (nfsd4_has_session(cstate) &&
	    !test_bit(NFSD4_CLIENT_RECLAIM_COMPLETE, &cstate->clp->cl_flags) &&
	    open->op_claim_type != NFS4_OPEN_CLAIM_PREVIOUS)
		return nfserr_grace;

	if (nfsd4_has_session(cstate))
		copy_clientid(&open->op_clientid, cstate->session);

	/* check seqid for replay. set nfs4_owner */
	status = nfsd4_process_open1(cstate, open, nn);
	if (status == nfserr_replay_me) {
		struct nfs4_replay *rp = &open->op_openowner->oo_owner.so_replay;
		fh_put(&cstate->current_fh);
		fh_copy_shallow(&cstate->current_fh.fh_handle,
				&rp->rp_openfh);
		status = fh_verify(rqstp, &cstate->current_fh, 0, NFSD_MAY_NOP);
		if (status)
			dprintk("nfsd4_open: replay failed"
				" restoring previous filehandle\n");
		else
			status = nfserr_replay_me;
	}
	if (status)
		goto out;
	if (open->op_xdr_error) {
		status = open->op_xdr_error;
		goto out;
	}

	status = nfsd4_check_open_attributes(rqstp, cstate, open);
	if (status)
		goto out;

	/* Openowner is now set, so sequence id will get bumped.  Now we need
	 * these checks before we do any creates: */
	status = nfserr_grace;
	if (opens_in_grace(net) && open->op_claim_type != NFS4_OPEN_CLAIM_PREVIOUS)
		goto out;
	status = nfserr_no_grace;
	if (!opens_in_grace(net) && open->op_claim_type == NFS4_OPEN_CLAIM_PREVIOUS)
		goto out;

	switch (open->op_claim_type) {
	case NFS4_OPEN_CLAIM_DELEGATE_CUR:
	case NFS4_OPEN_CLAIM_NULL:
		status = do_open_lookup(rqstp, cstate, open, &resfh);
		if (status)
			goto out;
		break;
	case NFS4_OPEN_CLAIM_PREVIOUS:
		status = nfs4_check_open_reclaim(cstate->clp);
		if (status)
			goto out;
		open->op_openowner->oo_flags |= NFS4_OO_CONFIRMED;
		reclaim = true;
		fallthrough;
	case NFS4_OPEN_CLAIM_FH:
	case NFS4_OPEN_CLAIM_DELEG_CUR_FH:
		status = do_open_fhandle(rqstp, cstate, open);
		if (status)
			goto out;
		resfh = &cstate->current_fh;
		break;
	case NFS4_OPEN_CLAIM_DELEG_PREV_FH:
	case NFS4_OPEN_CLAIM_DELEGATE_PREV:
		status = nfserr_notsupp;
		goto out;
	default:
		status = nfserr_inval;
		goto out;
	}

	status = nfsd4_process_open2(rqstp, resfh, open);
	if (status && open->op_created)
		pr_warn("nfsd4_process_open2 failed to open newly-created file: status=%u\n",
			be32_to_cpu(status));
	if (reclaim && !status)
		nn->somebody_reclaimed = true;
out:
	if (open->op_filp) {
		fput(open->op_filp);
		open->op_filp = NULL;
	}
	if (resfh && resfh != &cstate->current_fh) {
		fh_dup2(&cstate->current_fh, resfh);
		fh_put(resfh);
		kfree(resfh);
	}
	nfsd4_cleanup_open_state(cstate, open);
	nfsd4_bump_seqid(cstate, status);
	return status;
}

/*
 * OPEN is the only seqid-mutating operation whose decoding can fail
 * with a seqid-mutating error (specifically, decoding of user names in
 * the attributes).  Therefore we have to do some processing to look up
 * the stateowner so that we can bump the seqid.
 */
static __be32 nfsd4_open_omfg(struct svc_rqst *rqstp, struct nfsd4_compound_state *cstate, struct nfsd4_op *op)
{
	struct nfsd4_open *open = &op->u.open;

	if (!seqid_mutating_err(ntohl(op->status)))
		return op->status;
	if (nfsd4_has_session(cstate))
		return op->status;
	open->op_xdr_error = op->status;
	return nfsd4_open(rqstp, cstate, &op->u);
}

/*
 * filehandle-manipulating ops.
 */
static __be32
nfsd4_getfh(struct svc_rqst *rqstp, struct nfsd4_compound_state *cstate,
	    union nfsd4_op_u *u)
{
	u->getfh = &cstate->current_fh;
	return nfs_ok;
}

static __be32
nfsd4_putfh(struct svc_rqst *rqstp, struct nfsd4_compound_state *cstate,
	    union nfsd4_op_u *u)
{
	struct nfsd4_putfh *putfh = &u->putfh;
	__be32 ret;

	fh_put(&cstate->current_fh);
	cstate->current_fh.fh_handle.fh_size = putfh->pf_fhlen;
	memcpy(&cstate->current_fh.fh_handle.fh_raw, putfh->pf_fhval,
	       putfh->pf_fhlen);
	ret = fh_verify(rqstp, &cstate->current_fh, 0, NFSD_MAY_BYPASS_GSS);
#ifdef CONFIG_NFSD_V4_2_INTER_SSC
	if (ret == nfserr_stale && putfh->no_verify) {
		SET_FH_FLAG(&cstate->current_fh, NFSD4_FH_FOREIGN);
		ret = 0;
	}
#endif
	return ret;
}

static __be32
nfsd4_putrootfh(struct svc_rqst *rqstp, struct nfsd4_compound_state *cstate,
		union nfsd4_op_u *u)
{
	fh_put(&cstate->current_fh);

	return exp_pseudoroot(rqstp, &cstate->current_fh);
}

static __be32
nfsd4_restorefh(struct svc_rqst *rqstp, struct nfsd4_compound_state *cstate,
		union nfsd4_op_u *u)
{
	if (!cstate->save_fh.fh_dentry)
		return nfserr_restorefh;

	fh_dup2(&cstate->current_fh, &cstate->save_fh);
	if (HAS_CSTATE_FLAG(cstate, SAVED_STATE_ID_FLAG)) {
		memcpy(&cstate->current_stateid, &cstate->save_stateid, sizeof(stateid_t));
		SET_CSTATE_FLAG(cstate, CURRENT_STATE_ID_FLAG);
	}
	return nfs_ok;
}

static __be32
nfsd4_savefh(struct svc_rqst *rqstp, struct nfsd4_compound_state *cstate,
	     union nfsd4_op_u *u)
{
	fh_dup2(&cstate->save_fh, &cstate->current_fh);
	if (HAS_CSTATE_FLAG(cstate, CURRENT_STATE_ID_FLAG)) {
		memcpy(&cstate->save_stateid, &cstate->current_stateid, sizeof(stateid_t));
		SET_CSTATE_FLAG(cstate, SAVED_STATE_ID_FLAG);
	}
	return nfs_ok;
}

/*
 * misc nfsv4 ops
 */
static __be32
nfsd4_access(struct svc_rqst *rqstp, struct nfsd4_compound_state *cstate,
	     union nfsd4_op_u *u)
{
	struct nfsd4_access *access = &u->access;
	u32 access_full;

	access_full = NFS3_ACCESS_FULL;
	if (cstate->minorversion >= 2)
		access_full |= NFS4_ACCESS_XALIST | NFS4_ACCESS_XAREAD |
			       NFS4_ACCESS_XAWRITE;

	if (access->ac_req_access & ~access_full)
		return nfserr_inval;

	access->ac_resp_access = access->ac_req_access;
	return nfsd_access(rqstp, &cstate->current_fh, &access->ac_resp_access,
			   &access->ac_supported);
}

static __be32
nfsd4_commit(struct svc_rqst *rqstp, struct nfsd4_compound_state *cstate,
	     union nfsd4_op_u *u)
{
	struct nfsd4_commit *commit = &u->commit;
	struct nfsd_file *nf;
	__be32 status;

	status = nfsd_file_acquire(rqstp, &cstate->current_fh, NFSD_MAY_WRITE |
				   NFSD_MAY_NOT_BREAK_LEASE, &nf);
	if (status != nfs_ok)
		return status;

	status = nfsd_commit(rqstp, &cstate->current_fh, nf, commit->co_offset,
			     commit->co_count,
			     (__be32 *)commit->co_verf.data);
	nfsd_file_put(nf);
	return status;
}

static __be32
nfsd4_create(struct svc_rqst *rqstp, struct nfsd4_compound_state *cstate,
	     union nfsd4_op_u *u)
{
	struct nfsd4_create *create = &u->create;
	struct nfsd_attrs attrs = {
		.na_iattr	= &create->cr_iattr,
		.na_seclabel	= &create->cr_label,
	};
	struct svc_fh resfh;
	__be32 status;
	dev_t rdev;

	fh_init(&resfh, NFS4_FHSIZE);

	status = fh_verify(rqstp, &cstate->current_fh, S_IFDIR, NFSD_MAY_NOP);
	if (status)
		return status;

	status = check_attr_support(rqstp, cstate, create->cr_bmval,
				    nfsd_attrmask);
	if (status)
		return status;

	status = nfsd4_acl_to_attr(create->cr_type, create->cr_acl, &attrs);
	current->fs->umask = create->cr_umask;
	switch (create->cr_type) {
	case NF4LNK:
		status = nfsd_symlink(rqstp, &cstate->current_fh,
				      create->cr_name, create->cr_namelen,
				      create->cr_data, &attrs, &resfh);
		break;

	case NF4BLK:
		status = nfserr_inval;
		rdev = MKDEV(create->cr_specdata1, create->cr_specdata2);
		if (MAJOR(rdev) != create->cr_specdata1 ||
		    MINOR(rdev) != create->cr_specdata2)
			goto out_umask;
		status = nfsd_create(rqstp, &cstate->current_fh,
				     create->cr_name, create->cr_namelen,
				     &attrs, S_IFBLK, rdev, &resfh);
		break;

	case NF4CHR:
		status = nfserr_inval;
		rdev = MKDEV(create->cr_specdata1, create->cr_specdata2);
		if (MAJOR(rdev) != create->cr_specdata1 ||
		    MINOR(rdev) != create->cr_specdata2)
			goto out_umask;
		status = nfsd_create(rqstp, &cstate->current_fh,
				     create->cr_name, create->cr_namelen,
				     &attrs, S_IFCHR, rdev, &resfh);
		break;

	case NF4SOCK:
		status = nfsd_create(rqstp, &cstate->current_fh,
				     create->cr_name, create->cr_namelen,
				     &attrs, S_IFSOCK, 0, &resfh);
		break;

	case NF4FIFO:
		status = nfsd_create(rqstp, &cstate->current_fh,
				     create->cr_name, create->cr_namelen,
				     &attrs, S_IFIFO, 0, &resfh);
		break;

	case NF4DIR:
		create->cr_iattr.ia_valid &= ~ATTR_SIZE;
		status = nfsd_create(rqstp, &cstate->current_fh,
				     create->cr_name, create->cr_namelen,
				     &attrs, S_IFDIR, 0, &resfh);
		break;

	default:
		status = nfserr_badtype;
	}

	if (status)
		goto out;

	if (attrs.na_labelerr)
		create->cr_bmval[2] &= ~FATTR4_WORD2_SECURITY_LABEL;
	if (attrs.na_aclerr)
		create->cr_bmval[0] &= ~FATTR4_WORD0_ACL;
	set_change_info(&create->cr_cinfo, &cstate->current_fh);
	fh_dup2(&cstate->current_fh, &resfh);
out:
	fh_put(&resfh);
out_umask:
	current->fs->umask = 0;
	nfsd_attrs_free(&attrs);
	return status;
}

static __be32
nfsd4_getattr(struct svc_rqst *rqstp, struct nfsd4_compound_state *cstate,
	      union nfsd4_op_u *u)
{
	struct nfsd4_getattr *getattr = &u->getattr;
	__be32 status;

	status = fh_verify(rqstp, &cstate->current_fh, 0, NFSD_MAY_NOP);
	if (status)
		return status;

	if (getattr->ga_bmval[1] & NFSD_WRITEONLY_ATTRS_WORD1)
		return nfserr_inval;

	getattr->ga_bmval[0] &= nfsd_suppattrs[cstate->minorversion][0];
	getattr->ga_bmval[1] &= nfsd_suppattrs[cstate->minorversion][1];
	getattr->ga_bmval[2] &= nfsd_suppattrs[cstate->minorversion][2];

	getattr->ga_fhp = &cstate->current_fh;
	return nfs_ok;
}

static __be32
nfsd4_link(struct svc_rqst *rqstp, struct nfsd4_compound_state *cstate,
	   union nfsd4_op_u *u)
{
	struct nfsd4_link *link = &u->link;
	__be32 status;

	status = nfsd_link(rqstp, &cstate->current_fh,
			   link->li_name, link->li_namelen, &cstate->save_fh);
	if (!status)
		set_change_info(&link->li_cinfo, &cstate->current_fh);
	return status;
}

static __be32 nfsd4_do_lookupp(struct svc_rqst *rqstp, struct svc_fh *fh)
{
	struct svc_fh tmp_fh;
	__be32 ret;

	fh_init(&tmp_fh, NFS4_FHSIZE);
	ret = exp_pseudoroot(rqstp, &tmp_fh);
	if (ret)
		return ret;
	if (tmp_fh.fh_dentry == fh->fh_dentry) {
		fh_put(&tmp_fh);
		return nfserr_noent;
	}
	fh_put(&tmp_fh);
	return nfsd_lookup(rqstp, fh, "..", 2, fh);
}

static __be32
nfsd4_lookupp(struct svc_rqst *rqstp, struct nfsd4_compound_state *cstate,
	      union nfsd4_op_u *u)
{
	return nfsd4_do_lookupp(rqstp, &cstate->current_fh);
}

static __be32
nfsd4_lookup(struct svc_rqst *rqstp, struct nfsd4_compound_state *cstate,
	     union nfsd4_op_u *u)
{
	return nfsd_lookup(rqstp, &cstate->current_fh,
			   u->lookup.lo_name, u->lookup.lo_len,
			   &cstate->current_fh);
}

static __be32
nfsd4_read(struct svc_rqst *rqstp, struct nfsd4_compound_state *cstate,
	   union nfsd4_op_u *u)
{
	struct nfsd4_read *read = &u->read;
	__be32 status;

	read->rd_nf = NULL;

	trace_nfsd_read_start(rqstp, &cstate->current_fh,
			      read->rd_offset, read->rd_length);

	read->rd_length = min_t(u32, read->rd_length, svc_max_payload(rqstp));
	if (read->rd_offset > (u64)OFFSET_MAX)
		read->rd_offset = (u64)OFFSET_MAX;
	if (read->rd_offset + read->rd_length > (u64)OFFSET_MAX)
		read->rd_length = (u64)OFFSET_MAX - read->rd_offset;

	/*
	 * If we do a zero copy read, then a client will see read data
	 * that reflects the state of the file *after* performing the
	 * following compound.
	 *
	 * To ensure proper ordering, we therefore turn off zero copy if
	 * the client wants us to do more in this compound:
	 */
	if (!nfsd4_last_compound_op(rqstp)) {
		struct nfsd4_compoundargs *argp = rqstp->rq_argp;

		argp->splice_ok = false;
	}

	/* check stateid */
	status = nfs4_preprocess_stateid_op(rqstp, cstate, &cstate->current_fh,
					&read->rd_stateid, RD_STATE,
					&read->rd_nf, NULL);

	read->rd_rqstp = rqstp;
	read->rd_fhp = &cstate->current_fh;
	return status;
}


static void
nfsd4_read_release(union nfsd4_op_u *u)
{
	if (u->read.rd_nf)
		nfsd_file_put(u->read.rd_nf);
	trace_nfsd_read_done(u->read.rd_rqstp, u->read.rd_fhp,
			     u->read.rd_offset, u->read.rd_length);
}

static __be32
nfsd4_readdir(struct svc_rqst *rqstp, struct nfsd4_compound_state *cstate,
	      union nfsd4_op_u *u)
{
	struct nfsd4_readdir *readdir = &u->readdir;
	u64 cookie = readdir->rd_cookie;
	static const nfs4_verifier zeroverf;

	/* no need to check permission - this will be done in nfsd_readdir() */

	if (readdir->rd_bmval[1] & NFSD_WRITEONLY_ATTRS_WORD1)
		return nfserr_inval;

	readdir->rd_bmval[0] &= nfsd_suppattrs[cstate->minorversion][0];
	readdir->rd_bmval[1] &= nfsd_suppattrs[cstate->minorversion][1];
	readdir->rd_bmval[2] &= nfsd_suppattrs[cstate->minorversion][2];

	if ((cookie == 1) || (cookie == 2) ||
	    (cookie == 0 && memcmp(readdir->rd_verf.data, zeroverf.data, NFS4_VERIFIER_SIZE)))
		return nfserr_bad_cookie;

	readdir->rd_rqstp = rqstp;
	readdir->rd_fhp = &cstate->current_fh;
	return nfs_ok;
}

static __be32
nfsd4_readlink(struct svc_rqst *rqstp, struct nfsd4_compound_state *cstate,
	       union nfsd4_op_u *u)
{
	u->readlink.rl_rqstp = rqstp;
	u->readlink.rl_fhp = &cstate->current_fh;
	return nfs_ok;
}

static __be32
nfsd4_remove(struct svc_rqst *rqstp, struct nfsd4_compound_state *cstate,
	     union nfsd4_op_u *u)
{
	struct nfsd4_remove *remove = &u->remove;
	__be32 status;

	if (opens_in_grace(SVC_NET(rqstp)))
		return nfserr_grace;
	status = nfsd_unlink(rqstp, &cstate->current_fh, 0,
			     remove->rm_name, remove->rm_namelen);
	if (!status)
		set_change_info(&remove->rm_cinfo, &cstate->current_fh);
	return status;
}

static __be32
nfsd4_rename(struct svc_rqst *rqstp, struct nfsd4_compound_state *cstate,
	     union nfsd4_op_u *u)
{
	struct nfsd4_rename *rename = &u->rename;
	__be32 status;

	if (opens_in_grace(SVC_NET(rqstp)))
		return nfserr_grace;
	status = nfsd_rename(rqstp, &cstate->save_fh, rename->rn_sname,
			     rename->rn_snamelen, &cstate->current_fh,
			     rename->rn_tname, rename->rn_tnamelen);
	if (status)
		return status;
	set_change_info(&rename->rn_sinfo, &cstate->save_fh);
	set_change_info(&rename->rn_tinfo, &cstate->current_fh);
	return nfs_ok;
}

static __be32
nfsd4_secinfo(struct svc_rqst *rqstp, struct nfsd4_compound_state *cstate,
	      union nfsd4_op_u *u)
{
	struct nfsd4_secinfo *secinfo = &u->secinfo;
	struct svc_export *exp;
	struct dentry *dentry;
	__be32 err;

	err = fh_verify(rqstp, &cstate->current_fh, S_IFDIR, NFSD_MAY_EXEC);
	if (err)
		return err;
	err = nfsd_lookup_dentry(rqstp, &cstate->current_fh,
				    secinfo->si_name, secinfo->si_namelen,
				    &exp, &dentry);
	if (err)
		return err;
	if (d_really_is_negative(dentry)) {
		exp_put(exp);
		err = nfserr_noent;
	} else
		secinfo->si_exp = exp;
	dput(dentry);
	if (cstate->minorversion)
		/* See rfc 5661 section 2.6.3.1.1.8 */
		fh_put(&cstate->current_fh);
	return err;
}

static __be32
nfsd4_secinfo_no_name(struct svc_rqst *rqstp, struct nfsd4_compound_state *cstate,
		union nfsd4_op_u *u)
{
	__be32 err;

	switch (u->secinfo_no_name.sin_style) {
	case NFS4_SECINFO_STYLE4_CURRENT_FH:
		break;
	case NFS4_SECINFO_STYLE4_PARENT:
		err = nfsd4_do_lookupp(rqstp, &cstate->current_fh);
		if (err)
			return err;
		break;
	default:
		return nfserr_inval;
	}

	u->secinfo_no_name.sin_exp = exp_get(cstate->current_fh.fh_export);
	fh_put(&cstate->current_fh);
	return nfs_ok;
}

static void
nfsd4_secinfo_release(union nfsd4_op_u *u)
{
	if (u->secinfo.si_exp)
		exp_put(u->secinfo.si_exp);
}

static void
nfsd4_secinfo_no_name_release(union nfsd4_op_u *u)
{
	if (u->secinfo_no_name.sin_exp)
		exp_put(u->secinfo_no_name.sin_exp);
}

static __be32
nfsd4_setattr(struct svc_rqst *rqstp, struct nfsd4_compound_state *cstate,
	      union nfsd4_op_u *u)
{
	struct nfsd4_setattr *setattr = &u->setattr;
	struct nfsd_attrs attrs = {
		.na_iattr	= &setattr->sa_iattr,
		.na_seclabel	= &setattr->sa_label,
	};
	struct inode *inode;
	__be32 status = nfs_ok;
	bool save_no_wcc;
	int err;

	if (setattr->sa_iattr.ia_valid & ATTR_SIZE) {
		status = nfs4_preprocess_stateid_op(rqstp, cstate,
				&cstate->current_fh, &setattr->sa_stateid,
				WR_STATE, NULL, NULL);
		if (status)
			return status;
	}
	err = fh_want_write(&cstate->current_fh);
	if (err)
		return nfserrno(err);
	status = nfs_ok;

	status = check_attr_support(rqstp, cstate, setattr->sa_bmval,
				    nfsd_attrmask);
	if (status)
		goto out;

	inode = cstate->current_fh.fh_dentry->d_inode;
	status = nfsd4_acl_to_attr(S_ISDIR(inode->i_mode) ? NF4DIR : NF4REG,
				   setattr->sa_acl, &attrs);

	if (status)
		goto out;
	save_no_wcc = cstate->current_fh.fh_no_wcc;
	cstate->current_fh.fh_no_wcc = true;
	status = nfsd_setattr(rqstp, &cstate->current_fh, &attrs, NULL);
	cstate->current_fh.fh_no_wcc = save_no_wcc;
	if (!status)
		status = nfserrno(attrs.na_labelerr);
	if (!status)
		status = nfserrno(attrs.na_aclerr);
out:
	nfsd_attrs_free(&attrs);
	fh_drop_write(&cstate->current_fh);
	return status;
}

static __be32
nfsd4_write(struct svc_rqst *rqstp, struct nfsd4_compound_state *cstate,
	    union nfsd4_op_u *u)
{
	struct nfsd4_write *write = &u->write;
	stateid_t *stateid = &write->wr_stateid;
	struct nfsd_file *nf = NULL;
	__be32 status = nfs_ok;
	unsigned long cnt;
	int nvecs;

	if (write->wr_offset > (u64)OFFSET_MAX ||
	    write->wr_offset + write->wr_buflen > (u64)OFFSET_MAX)
		return nfserr_fbig;

	cnt = write->wr_buflen;
	trace_nfsd_write_start(rqstp, &cstate->current_fh,
			       write->wr_offset, cnt);
	status = nfs4_preprocess_stateid_op(rqstp, cstate, &cstate->current_fh,
						stateid, WR_STATE, &nf, NULL);
	if (status)
		return status;

	write->wr_how_written = write->wr_stable_how;

	nvecs = svc_fill_write_vector(rqstp, &write->wr_payload);
	WARN_ON_ONCE(nvecs > ARRAY_SIZE(rqstp->rq_vec));

	status = nfsd_vfs_write(rqstp, &cstate->current_fh, nf,
				write->wr_offset, rqstp->rq_vec, nvecs, &cnt,
				write->wr_how_written,
				(__be32 *)write->wr_verifier.data);
	nfsd_file_put(nf);

	write->wr_bytes_written = cnt;
	trace_nfsd_write_done(rqstp, &cstate->current_fh,
			      write->wr_offset, cnt);
	return status;
}

static __be32
nfsd4_verify_copy(struct svc_rqst *rqstp, struct nfsd4_compound_state *cstate,
		  stateid_t *src_stateid, struct nfsd_file **src,
		  stateid_t *dst_stateid, struct nfsd_file **dst)
{
	__be32 status;

	if (!cstate->save_fh.fh_dentry)
		return nfserr_nofilehandle;

	status = nfs4_preprocess_stateid_op(rqstp, cstate, &cstate->save_fh,
					    src_stateid, RD_STATE, src, NULL);
	if (status)
		goto out;

	status = nfs4_preprocess_stateid_op(rqstp, cstate, &cstate->current_fh,
					    dst_stateid, WR_STATE, dst, NULL);
	if (status)
		goto out_put_src;

	/* fix up for NFS-specific error code */
	if (!S_ISREG(file_inode((*src)->nf_file)->i_mode) ||
	    !S_ISREG(file_inode((*dst)->nf_file)->i_mode)) {
		status = nfserr_wrong_type;
		goto out_put_dst;
	}

out:
	return status;
out_put_dst:
	nfsd_file_put(*dst);
	*dst = NULL;
out_put_src:
	nfsd_file_put(*src);
	*src = NULL;
	goto out;
}

static __be32
nfsd4_clone(struct svc_rqst *rqstp, struct nfsd4_compound_state *cstate,
		union nfsd4_op_u *u)
{
	struct nfsd4_clone *clone = &u->clone;
	struct nfsd_file *src, *dst;
	__be32 status;

	status = nfsd4_verify_copy(rqstp, cstate, &clone->cl_src_stateid, &src,
				   &clone->cl_dst_stateid, &dst);
	if (status)
		goto out;

	status = nfsd4_clone_file_range(rqstp, src, clone->cl_src_pos,
			dst, clone->cl_dst_pos, clone->cl_count,
			EX_ISSYNC(cstate->current_fh.fh_export));

	nfsd_file_put(dst);
	nfsd_file_put(src);
out:
	return status;
}

static void nfs4_put_copy(struct nfsd4_copy *copy)
{
	if (!refcount_dec_and_test(&copy->refcount))
		return;
	atomic_dec(&copy->cp_nn->pending_async_copies);
	kfree(copy->cp_src);
	kfree(copy);
}

static void nfsd4_stop_copy(struct nfsd4_copy *copy)
{
	if (!test_and_set_bit(NFSD4_COPY_F_STOPPED, &copy->cp_flags))
		kthread_stop(copy->copy_task);
	nfs4_put_copy(copy);
}

static struct nfsd4_copy *nfsd4_get_copy(struct nfs4_client *clp)
{
	struct nfsd4_copy *copy = NULL;

	spin_lock(&clp->async_lock);
	if (!list_empty(&clp->async_copies)) {
		copy = list_first_entry(&clp->async_copies, struct nfsd4_copy,
					copies);
		refcount_inc(&copy->refcount);
	}
	spin_unlock(&clp->async_lock);
	return copy;
}

void nfsd4_shutdown_copy(struct nfs4_client *clp)
{
	struct nfsd4_copy *copy;

	while ((copy = nfsd4_get_copy(clp)) != NULL)
		nfsd4_stop_copy(copy);
}
#ifdef CONFIG_NFSD_V4_2_INTER_SSC

extern struct file *nfs42_ssc_open(struct vfsmount *ss_mnt,
				   struct nfs_fh *src_fh,
				   nfs4_stateid *stateid);
extern void nfs42_ssc_close(struct file *filep);

extern void nfs_sb_deactive(struct super_block *sb);

#define NFSD42_INTERSSC_MOUNTOPS "vers=4.2,addr=%s,sec=sys"

/*
 * setup a work entry in the ssc delayed unmount list.
 */
static __be32 nfsd4_ssc_setup_dul(struct nfsd_net *nn, char *ipaddr,
				  struct nfsd4_ssc_umount_item **nsui,
				  struct svc_rqst *rqstp)
{
	struct nfsd4_ssc_umount_item *ni = NULL;
	struct nfsd4_ssc_umount_item *work = NULL;
	struct nfsd4_ssc_umount_item *tmp;
	DEFINE_WAIT(wait);
	__be32 status = 0;

	*nsui = NULL;
	work = kzalloc(sizeof(*work), GFP_KERNEL);
try_again:
	spin_lock(&nn->nfsd_ssc_lock);
	list_for_each_entry_safe(ni, tmp, &nn->nfsd_ssc_mount_list, nsui_list) {
		if (strncmp(ni->nsui_ipaddr, ipaddr, sizeof(ni->nsui_ipaddr)))
			continue;
		/* found a match */
		if (ni->nsui_busy) {
			/*  wait - and try again */
			prepare_to_wait(&nn->nfsd_ssc_waitq, &wait, TASK_IDLE);
			spin_unlock(&nn->nfsd_ssc_lock);

			/* allow 20secs for mount/unmount for now - revisit */
			if (svc_thread_should_stop(rqstp) ||
					(schedule_timeout(20*HZ) == 0)) {
				finish_wait(&nn->nfsd_ssc_waitq, &wait);
				kfree(work);
				return nfserr_eagain;
			}
			finish_wait(&nn->nfsd_ssc_waitq, &wait);
			goto try_again;
		}
		*nsui = ni;
		refcount_inc(&ni->nsui_refcnt);
		spin_unlock(&nn->nfsd_ssc_lock);
		kfree(work);

		/* return vfsmount in (*nsui)->nsui_vfsmount */
		return 0;
	}
	if (work) {
		strscpy(work->nsui_ipaddr, ipaddr, sizeof(work->nsui_ipaddr) - 1);
		refcount_set(&work->nsui_refcnt, 2);
		work->nsui_busy = true;
		list_add_tail(&work->nsui_list, &nn->nfsd_ssc_mount_list);
		*nsui = work;
	} else
		status = nfserr_resource;
	spin_unlock(&nn->nfsd_ssc_lock);
	return status;
}

static void nfsd4_ssc_update_dul(struct nfsd_net *nn,
				 struct nfsd4_ssc_umount_item *nsui,
				 struct vfsmount *ss_mnt)
{
	spin_lock(&nn->nfsd_ssc_lock);
	nsui->nsui_vfsmount = ss_mnt;
	nsui->nsui_busy = false;
	wake_up_all(&nn->nfsd_ssc_waitq);
	spin_unlock(&nn->nfsd_ssc_lock);
}

static void nfsd4_ssc_cancel_dul(struct nfsd_net *nn,
				 struct nfsd4_ssc_umount_item *nsui)
{
	spin_lock(&nn->nfsd_ssc_lock);
	list_del(&nsui->nsui_list);
	wake_up_all(&nn->nfsd_ssc_waitq);
	spin_unlock(&nn->nfsd_ssc_lock);
	kfree(nsui);
}

/*
 * Support one copy source server for now.
 */
static __be32
nfsd4_interssc_connect(struct nl4_server *nss, struct svc_rqst *rqstp,
		       struct nfsd4_ssc_umount_item **nsui)
{
	struct file_system_type *type;
	struct vfsmount *ss_mnt;
	struct nfs42_netaddr *naddr;
	struct sockaddr_storage tmp_addr;
	size_t tmp_addrlen, match_netid_len = 3;
	char *startsep = "", *endsep = "", *match_netid = "tcp";
	char *ipaddr, *dev_name, *raw_data;
	int len, raw_len;
	__be32 status = nfserr_inval;
	struct nfsd_net *nn = net_generic(SVC_NET(rqstp), nfsd_net_id);

	naddr = &nss->u.nl4_addr;
	tmp_addrlen = rpc_uaddr2sockaddr(SVC_NET(rqstp), naddr->addr,
					 naddr->addr_len,
					 (struct sockaddr *)&tmp_addr,
					 sizeof(tmp_addr));
	*nsui = NULL;
	if (tmp_addrlen == 0)
		goto out_err;

	if (tmp_addr.ss_family == AF_INET6) {
		startsep = "[";
		endsep = "]";
		match_netid = "tcp6";
		match_netid_len = 4;
	}

	if (naddr->netid_len != match_netid_len ||
		strncmp(naddr->netid, match_netid, naddr->netid_len))
		goto out_err;

	/* Construct the raw data for the vfs_kern_mount call */
	len = RPC_MAX_ADDRBUFLEN + 1;
	ipaddr = kzalloc(len, GFP_KERNEL);
	if (!ipaddr)
		goto out_err;

	rpc_ntop((struct sockaddr *)&tmp_addr, ipaddr, len);

	/* 2 for ipv6 endsep and startsep. 3 for ":/" and trailing '/0'*/

	raw_len = strlen(NFSD42_INTERSSC_MOUNTOPS) + strlen(ipaddr);
	raw_data = kzalloc(raw_len, GFP_KERNEL);
	if (!raw_data)
		goto out_free_ipaddr;

	snprintf(raw_data, raw_len, NFSD42_INTERSSC_MOUNTOPS, ipaddr);

	status = nfserr_nodev;
	type = get_fs_type("nfs");
	if (!type)
		goto out_free_rawdata;

	/* Set the server:<export> for the vfs_kern_mount call */
	dev_name = kzalloc(len + 5, GFP_KERNEL);
	if (!dev_name)
		goto out_free_rawdata;
	snprintf(dev_name, len + 5, "%s%s%s:/", startsep, ipaddr, endsep);

	status = nfsd4_ssc_setup_dul(nn, ipaddr, nsui, rqstp);
	if (status)
		goto out_free_devname;
	if ((*nsui)->nsui_vfsmount)
		goto out_done;

	/* Use an 'internal' mount: SB_KERNMOUNT -> MNT_INTERNAL */
	ss_mnt = vfs_kern_mount(type, SB_KERNMOUNT, dev_name, raw_data);
	module_put(type->owner);
	if (IS_ERR(ss_mnt)) {
		status = nfserr_nodev;
		nfsd4_ssc_cancel_dul(nn, *nsui);
		goto out_free_devname;
	}
	nfsd4_ssc_update_dul(nn, *nsui, ss_mnt);
out_done:
	status = 0;

out_free_devname:
	kfree(dev_name);
out_free_rawdata:
	kfree(raw_data);
out_free_ipaddr:
	kfree(ipaddr);
out_err:
	return status;
}

/*
 * Verify COPY destination stateid.
 *
 * Connect to the source server with NFSv4.1.
 * Create the source struct file for nfsd_copy_range.
 * Called with COPY cstate:
 *    SAVED_FH: source filehandle
 *    CURRENT_FH: destination filehandle
 */
static __be32
nfsd4_setup_inter_ssc(struct svc_rqst *rqstp,
		      struct nfsd4_compound_state *cstate,
		      struct nfsd4_copy *copy)
{
	struct svc_fh *s_fh = NULL;
	stateid_t *s_stid = &copy->cp_src_stateid;
	__be32 status = nfserr_inval;

	/* Verify the destination stateid and set dst struct file*/
	status = nfs4_preprocess_stateid_op(rqstp, cstate, &cstate->current_fh,
					    &copy->cp_dst_stateid,
					    WR_STATE, &copy->nf_dst, NULL);
	if (status)
		goto out;

	status = nfsd4_interssc_connect(copy->cp_src, rqstp, &copy->ss_nsui);
	if (status)
		goto out;

	s_fh = &cstate->save_fh;

	copy->c_fh.size = s_fh->fh_handle.fh_size;
	memcpy(copy->c_fh.data, &s_fh->fh_handle.fh_raw, copy->c_fh.size);
	copy->stateid.seqid = cpu_to_be32(s_stid->si_generation);
	memcpy(copy->stateid.other, (void *)&s_stid->si_opaque,
	       sizeof(stateid_opaque_t));

	status = 0;
out:
	return status;
}

static void
nfsd4_cleanup_inter_ssc(struct nfsd4_ssc_umount_item *nsui, struct file *filp,
			struct nfsd_file *dst)
{
	struct nfsd_net *nn = net_generic(dst->nf_net, nfsd_net_id);
	long timeout = msecs_to_jiffies(nfsd4_ssc_umount_timeout);

	nfs42_ssc_close(filp);
	fput(filp);

	spin_lock(&nn->nfsd_ssc_lock);
	list_del(&nsui->nsui_list);
	/*
	 * vfsmount can be shared by multiple exports,
	 * decrement refcnt. If the count drops to 1 it
	 * will be unmounted when nsui_expire expires.
	 */
	refcount_dec(&nsui->nsui_refcnt);
	nsui->nsui_expire = jiffies + timeout;
	list_add_tail(&nsui->nsui_list, &nn->nfsd_ssc_mount_list);
	spin_unlock(&nn->nfsd_ssc_lock);
}

#else /* CONFIG_NFSD_V4_2_INTER_SSC */

static __be32
nfsd4_setup_inter_ssc(struct svc_rqst *rqstp,
		      struct nfsd4_compound_state *cstate,
		      struct nfsd4_copy *copy)
{
	return nfserr_inval;
}

static void
nfsd4_cleanup_inter_ssc(struct nfsd4_ssc_umount_item *nsui, struct file *filp,
			struct nfsd_file *dst)
{
}

static struct file *nfs42_ssc_open(struct vfsmount *ss_mnt,
				   struct nfs_fh *src_fh,
				   nfs4_stateid *stateid)
{
	return NULL;
}
#endif /* CONFIG_NFSD_V4_2_INTER_SSC */

static __be32
nfsd4_setup_intra_ssc(struct svc_rqst *rqstp,
		      struct nfsd4_compound_state *cstate,
		      struct nfsd4_copy *copy)
{
	return nfsd4_verify_copy(rqstp, cstate, &copy->cp_src_stateid,
				 &copy->nf_src, &copy->cp_dst_stateid,
				 &copy->nf_dst);
}

static void nfsd4_cb_offload_release(struct nfsd4_callback *cb)
{
	struct nfsd4_cb_offload *cbo =
		container_of(cb, struct nfsd4_cb_offload, co_cb);

	kfree(cbo);
}

static int nfsd4_cb_offload_done(struct nfsd4_callback *cb,
				 struct rpc_task *task)
{
	struct nfsd4_cb_offload *cbo =
		container_of(cb, struct nfsd4_cb_offload, co_cb);

	trace_nfsd_cb_offload_done(&cbo->co_res.cb_stateid, task);
	return 1;
}

static const struct nfsd4_callback_ops nfsd4_cb_offload_ops = {
	.release = nfsd4_cb_offload_release,
	.done = nfsd4_cb_offload_done,
	.opcode = OP_CB_OFFLOAD,
};

static void nfsd4_init_copy_res(struct nfsd4_copy *copy, bool sync)
{
	copy->cp_res.wr_stable_how =
		test_bit(NFSD4_COPY_F_COMMITTED, &copy->cp_flags) ?
			NFS_FILE_SYNC : NFS_UNSTABLE;
	nfsd4_copy_set_sync(copy, sync);
}

static ssize_t _nfsd_copy_file_range(struct nfsd4_copy *copy,
				     struct file *dst,
				     struct file *src)
{
	errseq_t since;
	ssize_t bytes_copied = 0;
	u64 bytes_total = copy->cp_count;
	u64 src_pos = copy->cp_src_pos;
	u64 dst_pos = copy->cp_dst_pos;
	int status;
	loff_t end;

	/* See RFC 7862 p.67: */
	if (bytes_total == 0)
		bytes_total = ULLONG_MAX;
	do {
		/* Only async copies can be stopped here */
		if (kthread_should_stop())
			break;
		bytes_copied = nfsd_copy_file_range(src, src_pos, dst, dst_pos,
						    bytes_total);
		if (bytes_copied <= 0)
			break;
		bytes_total -= bytes_copied;
		copy->cp_res.wr_bytes_written += bytes_copied;
		src_pos += bytes_copied;
		dst_pos += bytes_copied;
	} while (bytes_total > 0 && nfsd4_copy_is_async(copy));
	/* for a non-zero asynchronous copy do a commit of data */
	if (nfsd4_copy_is_async(copy) && copy->cp_res.wr_bytes_written > 0) {
		since = READ_ONCE(dst->f_wb_err);
		end = copy->cp_dst_pos + copy->cp_res.wr_bytes_written - 1;
		status = vfs_fsync_range(dst, copy->cp_dst_pos, end, 0);
		if (!status)
			status = filemap_check_wb_err(dst->f_mapping, since);
		if (!status)
			set_bit(NFSD4_COPY_F_COMMITTED, &copy->cp_flags);
	}
	return bytes_copied;
}

static __be32 nfsd4_do_copy(struct nfsd4_copy *copy,
			    struct file *src, struct file *dst,
			    bool sync)
{
	__be32 status;
	ssize_t bytes;

	bytes = _nfsd_copy_file_range(copy, dst, src);

	/* for async copy, we ignore the error, client can always retry
	 * to get the error
	 */
	if (bytes < 0 && !copy->cp_res.wr_bytes_written)
		status = nfserrno(bytes);
	else {
		nfsd4_init_copy_res(copy, sync);
		status = nfs_ok;
	}
	return status;
}

static void dup_copy_fields(struct nfsd4_copy *src, struct nfsd4_copy *dst)
{
	dst->cp_src_pos = src->cp_src_pos;
	dst->cp_dst_pos = src->cp_dst_pos;
	dst->cp_count = src->cp_count;
	dst->cp_flags = src->cp_flags;
	memcpy(&dst->cp_res, &src->cp_res, sizeof(src->cp_res));
	memcpy(&dst->fh, &src->fh, sizeof(src->fh));
	dst->cp_clp = src->cp_clp;
	dst->nf_dst = nfsd_file_get(src->nf_dst);
	/* for inter, nf_src doesn't exist yet */
	if (!nfsd4_ssc_is_inter(src))
		dst->nf_src = nfsd_file_get(src->nf_src);

	memcpy(&dst->cp_stateid, &src->cp_stateid, sizeof(src->cp_stateid));
	memcpy(dst->cp_src, src->cp_src, sizeof(struct nl4_server));
	memcpy(&dst->stateid, &src->stateid, sizeof(src->stateid));
	memcpy(&dst->c_fh, &src->c_fh, sizeof(src->c_fh));
	dst->ss_nsui = src->ss_nsui;
}

static void release_copy_files(struct nfsd4_copy *copy)
{
	if (copy->nf_src)
		nfsd_file_put(copy->nf_src);
	if (copy->nf_dst)
		nfsd_file_put(copy->nf_dst);
}

static void cleanup_async_copy(struct nfsd4_copy *copy)
{
	nfs4_free_copy_state(copy);
	release_copy_files(copy);
	if (copy->cp_clp) {
		spin_lock(&copy->cp_clp->async_lock);
		if (!list_empty(&copy->copies))
			list_del_init(&copy->copies);
		spin_unlock(&copy->cp_clp->async_lock);
	}
	nfs4_put_copy(copy);
}

static void nfsd4_send_cb_offload(struct nfsd4_copy *copy)
{
	struct nfsd4_cb_offload *cbo;

	cbo = kzalloc(sizeof(*cbo), GFP_KERNEL);
	if (!cbo)
		return;

	memcpy(&cbo->co_res, &copy->cp_res, sizeof(copy->cp_res));
	memcpy(&cbo->co_fh, &copy->fh, sizeof(copy->fh));
	cbo->co_nfserr = copy->nfserr;

	nfsd4_init_cb(&cbo->co_cb, copy->cp_clp, &nfsd4_cb_offload_ops,
		      NFSPROC4_CLNT_CB_OFFLOAD);
	trace_nfsd_cb_offload(copy->cp_clp, &cbo->co_res.cb_stateid,
			      &cbo->co_fh, copy->cp_count, copy->nfserr);
	nfsd4_run_cb(&cbo->co_cb);
}

/**
 * nfsd4_do_async_copy - kthread function for background server-side COPY
 * @data: arguments for COPY operation
 *
 * Return values:
 *   %0: Copy operation is done.
 */
static int nfsd4_do_async_copy(void *data)
{
	struct nfsd4_copy *copy = (struct nfsd4_copy *)data;

	trace_nfsd_copy_async(copy);
	if (nfsd4_ssc_is_inter(copy)) {
		struct file *filp;

		filp = nfs42_ssc_open(copy->ss_nsui->nsui_vfsmount,
				      &copy->c_fh, &copy->stateid);
		if (IS_ERR(filp)) {
			switch (PTR_ERR(filp)) {
			case -EBADF:
				copy->nfserr = nfserr_wrong_type;
				break;
			default:
				copy->nfserr = nfserr_offload_denied;
			}
			/* ss_mnt will be unmounted by the laundromat */
			goto do_callback;
		}
		copy->nfserr = nfsd4_do_copy(copy, filp, copy->nf_dst->nf_file,
					     false);
		nfsd4_cleanup_inter_ssc(copy->ss_nsui, filp, copy->nf_dst);
	} else {
		copy->nfserr = nfsd4_do_copy(copy, copy->nf_src->nf_file,
					     copy->nf_dst->nf_file, false);
	}

do_callback:
	set_bit(NFSD4_COPY_F_COMPLETED, &copy->cp_flags);
	trace_nfsd_copy_async_done(copy);
	nfsd4_send_cb_offload(copy);
	cleanup_async_copy(copy);
	return 0;
}

static __be32
nfsd4_copy(struct svc_rqst *rqstp, struct nfsd4_compound_state *cstate,
		union nfsd4_op_u *u)
{
	struct nfsd_net *nn = net_generic(SVC_NET(rqstp), nfsd_net_id);
	struct nfsd4_copy *async_copy = NULL;
	struct nfsd4_copy *copy = &u->copy;
	struct nfsd42_write_res *result;
	__be32 status;

	/*
	 * Currently, async COPY is not reliable. Force all COPY
	 * requests to be synchronous to avoid client application
	 * hangs waiting for COPY completion.
	 */
	nfsd4_copy_set_sync(copy, true);

	result = &copy->cp_res;
	nfsd_copy_write_verifier((__be32 *)&result->wr_verifier.data, nn);

	copy->cp_clp = cstate->clp;
	if (nfsd4_ssc_is_inter(copy)) {
		trace_nfsd_copy_inter(copy);
		if (!inter_copy_offload_enable || nfsd4_copy_is_sync(copy)) {
			status = nfserr_notsupp;
			goto out;
		}
		status = nfsd4_setup_inter_ssc(rqstp, cstate, copy);
		if (status) {
			trace_nfsd_copy_done(copy, status);
			return nfserr_offload_denied;
		}
	} else {
		trace_nfsd_copy_intra(copy);
		status = nfsd4_setup_intra_ssc(rqstp, cstate, copy);
		if (status) {
			trace_nfsd_copy_done(copy, status);
			return status;
		}
	}

	memcpy(&copy->fh, &cstate->current_fh.fh_handle,
		sizeof(struct knfsd_fh));
	if (nfsd4_copy_is_async(copy)) {
		async_copy = kzalloc(sizeof(struct nfsd4_copy), GFP_KERNEL);
		if (!async_copy)
			goto out_err;
		async_copy->cp_nn = nn;
<<<<<<< HEAD
		/* Arbitrary cap on number of pending async copy operations */
		if (atomic_inc_return(&nn->pending_async_copies) >
				(int)rqstp->rq_pool->sp_nrthreads) {
			atomic_dec(&nn->pending_async_copies);
			goto out_err;
		}
=======
>>>>>>> e8a05819
		INIT_LIST_HEAD(&async_copy->copies);
		refcount_set(&async_copy->refcount, 1);
		/* Arbitrary cap on number of pending async copy operations */
		if (atomic_inc_return(&nn->pending_async_copies) >
				(int)rqstp->rq_pool->sp_nrthreads)
			goto out_err;
		async_copy->cp_src = kmalloc(sizeof(*async_copy->cp_src), GFP_KERNEL);
		if (!async_copy->cp_src)
			goto out_err;
		if (!nfs4_init_copy_state(nn, copy))
			goto out_err;
		memcpy(&result->cb_stateid, &copy->cp_stateid.cs_stid,
			sizeof(result->cb_stateid));
		dup_copy_fields(copy, async_copy);
		async_copy->copy_task = kthread_create(nfsd4_do_async_copy,
				async_copy, "%s", "copy thread");
		if (IS_ERR(async_copy->copy_task))
			goto out_err;
		spin_lock(&async_copy->cp_clp->async_lock);
		list_add(&async_copy->copies,
				&async_copy->cp_clp->async_copies);
		spin_unlock(&async_copy->cp_clp->async_lock);
		wake_up_process(async_copy->copy_task);
		status = nfs_ok;
	} else {
		status = nfsd4_do_copy(copy, copy->nf_src->nf_file,
				       copy->nf_dst->nf_file, true);
	}
out:
	trace_nfsd_copy_done(copy, status);
	release_copy_files(copy);
	return status;
out_err:
	if (nfsd4_ssc_is_inter(copy)) {
		/*
		 * Source's vfsmount of inter-copy will be unmounted
		 * by the laundromat. Use copy instead of async_copy
		 * since async_copy->ss_nsui might not be set yet.
		 */
		refcount_dec(&copy->ss_nsui->nsui_refcnt);
	}
	if (async_copy)
		cleanup_async_copy(async_copy);
	status = nfserr_jukebox;
	goto out;
}

static struct nfsd4_copy *
find_async_copy_locked(struct nfs4_client *clp, stateid_t *stateid)
{
	struct nfsd4_copy *copy;

	lockdep_assert_held(&clp->async_lock);

	list_for_each_entry(copy, &clp->async_copies, copies) {
		if (memcmp(&copy->cp_stateid.cs_stid, stateid, NFS4_STATEID_SIZE))
			continue;
		return copy;
	}
	return NULL;
}

static struct nfsd4_copy *
find_async_copy(struct nfs4_client *clp, stateid_t *stateid)
{
	struct nfsd4_copy *copy;

	spin_lock(&clp->async_lock);
	copy = find_async_copy_locked(clp, stateid);
	if (copy)
		refcount_inc(&copy->refcount);
	spin_unlock(&clp->async_lock);
	return copy;
}

static __be32
nfsd4_offload_cancel(struct svc_rqst *rqstp,
		     struct nfsd4_compound_state *cstate,
		     union nfsd4_op_u *u)
{
	struct nfsd4_offload_status *os = &u->offload_status;
	struct nfsd4_copy *copy;
	struct nfs4_client *clp = cstate->clp;

	copy = find_async_copy(clp, &os->stateid);
	if (!copy) {
		struct nfsd_net *nn = net_generic(SVC_NET(rqstp), nfsd_net_id);

		return manage_cpntf_state(nn, &os->stateid, clp, NULL);
	} else
		nfsd4_stop_copy(copy);

	return nfs_ok;
}

static __be32
nfsd4_copy_notify(struct svc_rqst *rqstp, struct nfsd4_compound_state *cstate,
		  union nfsd4_op_u *u)
{
	struct nfsd4_copy_notify *cn = &u->copy_notify;
	__be32 status;
	struct nfsd_net *nn = net_generic(SVC_NET(rqstp), nfsd_net_id);
	struct nfs4_stid *stid = NULL;
	struct nfs4_cpntf_state *cps;
	struct nfs4_client *clp = cstate->clp;

	status = nfs4_preprocess_stateid_op(rqstp, cstate, &cstate->current_fh,
					&cn->cpn_src_stateid, RD_STATE, NULL,
					&stid);
	if (status)
		return status;
	if (!stid)
		return nfserr_bad_stateid;

	cn->cpn_lease_time.tv_sec = nn->nfsd4_lease;
	cn->cpn_lease_time.tv_nsec = 0;

	status = nfserrno(-ENOMEM);
	cps = nfs4_alloc_init_cpntf_state(nn, stid);
	if (!cps)
		goto out;
	memcpy(&cn->cpn_cnr_stateid, &cps->cp_stateid.cs_stid, sizeof(stateid_t));
	memcpy(&cps->cp_p_stateid, &stid->sc_stateid, sizeof(stateid_t));
	memcpy(&cps->cp_p_clid, &clp->cl_clientid, sizeof(clientid_t));

	/* For now, only return one server address in cpn_src, the
	 * address used by the client to connect to this server.
	 */
	cn->cpn_src->nl4_type = NL4_NETADDR;
	status = nfsd4_set_netaddr((struct sockaddr *)&rqstp->rq_daddr,
				 &cn->cpn_src->u.nl4_addr);
	WARN_ON_ONCE(status);
	if (status) {
		nfs4_put_cpntf_state(nn, cps);
		goto out;
	}
out:
	nfs4_put_stid(stid);
	return status;
}

static __be32
nfsd4_fallocate(struct svc_rqst *rqstp, struct nfsd4_compound_state *cstate,
		struct nfsd4_fallocate *fallocate, int flags)
{
	__be32 status;
	struct nfsd_file *nf;

	status = nfs4_preprocess_stateid_op(rqstp, cstate, &cstate->current_fh,
					    &fallocate->falloc_stateid,
					    WR_STATE, &nf, NULL);
	if (status != nfs_ok)
		return status;

	status = nfsd4_vfs_fallocate(rqstp, &cstate->current_fh, nf->nf_file,
				     fallocate->falloc_offset,
				     fallocate->falloc_length,
				     flags);
	nfsd_file_put(nf);
	return status;
}

static __be32
nfsd4_offload_status(struct svc_rqst *rqstp,
		     struct nfsd4_compound_state *cstate,
		     union nfsd4_op_u *u)
{
	struct nfsd4_offload_status *os = &u->offload_status;
	__be32 status = nfs_ok;
	struct nfsd4_copy *copy;
	struct nfs4_client *clp = cstate->clp;

	os->completed = false;
	spin_lock(&clp->async_lock);
	copy = find_async_copy_locked(clp, &os->stateid);
	if (copy) {
		os->count = copy->cp_res.wr_bytes_written;
		if (test_bit(NFSD4_COPY_F_COMPLETED, &copy->cp_flags)) {
			os->completed = true;
			os->status = copy->nfserr;
		}
	} else
		status = nfserr_bad_stateid;
	spin_unlock(&clp->async_lock);

	return status;
}

static __be32
nfsd4_allocate(struct svc_rqst *rqstp, struct nfsd4_compound_state *cstate,
	       union nfsd4_op_u *u)
{
	return nfsd4_fallocate(rqstp, cstate, &u->allocate, 0);
}

static __be32
nfsd4_deallocate(struct svc_rqst *rqstp, struct nfsd4_compound_state *cstate,
		 union nfsd4_op_u *u)
{
	return nfsd4_fallocate(rqstp, cstate, &u->deallocate,
			       FALLOC_FL_PUNCH_HOLE | FALLOC_FL_KEEP_SIZE);
}

static __be32
nfsd4_seek(struct svc_rqst *rqstp, struct nfsd4_compound_state *cstate,
	   union nfsd4_op_u *u)
{
	struct nfsd4_seek *seek = &u->seek;
	int whence;
	__be32 status;
	struct nfsd_file *nf;

	status = nfs4_preprocess_stateid_op(rqstp, cstate, &cstate->current_fh,
					    &seek->seek_stateid,
					    RD_STATE, &nf, NULL);
	if (status)
		return status;

	switch (seek->seek_whence) {
	case NFS4_CONTENT_DATA:
		whence = SEEK_DATA;
		break;
	case NFS4_CONTENT_HOLE:
		whence = SEEK_HOLE;
		break;
	default:
		status = nfserr_union_notsupp;
		goto out;
	}

	/*
	 * Note:  This call does change file->f_pos, but nothing in NFSD
	 *        should ever file->f_pos.
	 */
	seek->seek_pos = vfs_llseek(nf->nf_file, seek->seek_offset, whence);
	if (seek->seek_pos < 0)
		status = nfserrno(seek->seek_pos);
	else if (seek->seek_pos >= i_size_read(file_inode(nf->nf_file)))
		seek->seek_eof = true;

out:
	nfsd_file_put(nf);
	return status;
}

/* This routine never returns NFS_OK!  If there are no other errors, it
 * will return NFSERR_SAME or NFSERR_NOT_SAME depending on whether the
 * attributes matched.  VERIFY is implemented by mapping NFSERR_SAME
 * to NFS_OK after the call; NVERIFY by mapping NFSERR_NOT_SAME to NFS_OK.
 */
static __be32
_nfsd4_verify(struct svc_rqst *rqstp, struct nfsd4_compound_state *cstate,
	     struct nfsd4_verify *verify)
{
	__be32 *buf, *p;
	int count;
	__be32 status;

	status = fh_verify(rqstp, &cstate->current_fh, 0, NFSD_MAY_NOP);
	if (status)
		return status;

	status = check_attr_support(rqstp, cstate, verify->ve_bmval, NULL);
	if (status)
		return status;

	if ((verify->ve_bmval[0] & FATTR4_WORD0_RDATTR_ERROR)
	    || (verify->ve_bmval[1] & NFSD_WRITEONLY_ATTRS_WORD1))
		return nfserr_inval;
	if (verify->ve_attrlen & 3)
		return nfserr_inval;

	/* count in words:
	 *   bitmap_len(1) + bitmap(2) + attr_len(1) = 4
	 */
	count = 4 + (verify->ve_attrlen >> 2);
	buf = kmalloc(count << 2, GFP_KERNEL);
	if (!buf)
		return nfserr_jukebox;

	p = buf;
	status = nfsd4_encode_fattr_to_buf(&p, count, &cstate->current_fh,
				    cstate->current_fh.fh_export,
				    cstate->current_fh.fh_dentry,
				    verify->ve_bmval,
				    rqstp, 0);
	/*
	 * If nfsd4_encode_fattr() ran out of space, assume that's because
	 * the attributes are longer (hence different) than those given:
	 */
	if (status == nfserr_resource)
		status = nfserr_not_same;
	if (status)
		goto out_kfree;

	/* skip bitmap */
	p = buf + 1 + ntohl(buf[0]);
	status = nfserr_not_same;
	if (ntohl(*p++) != verify->ve_attrlen)
		goto out_kfree;
	if (!memcmp(p, verify->ve_attrval, verify->ve_attrlen))
		status = nfserr_same;

out_kfree:
	kfree(buf);
	return status;
}

static __be32
nfsd4_nverify(struct svc_rqst *rqstp, struct nfsd4_compound_state *cstate,
	      union nfsd4_op_u *u)
{
	__be32 status;

	status = _nfsd4_verify(rqstp, cstate, &u->verify);
	return status == nfserr_not_same ? nfs_ok : status;
}

static __be32
nfsd4_verify(struct svc_rqst *rqstp, struct nfsd4_compound_state *cstate,
	     union nfsd4_op_u *u)
{
	__be32 status;

	status = _nfsd4_verify(rqstp, cstate, &u->nverify);
	return status == nfserr_same ? nfs_ok : status;
}

static __be32
nfsd4_get_dir_delegation(struct svc_rqst *rqstp,
			 struct nfsd4_compound_state *cstate,
			 union nfsd4_op_u *u)
{
	struct nfsd4_get_dir_delegation *gdd = &u->get_dir_delegation;

	/*
	 * RFC 8881, section 18.39.3 says:
	 *
	 * "The server may refuse to grant the delegation. In that case, the
	 *  server will return NFS4ERR_DIRDELEG_UNAVAIL."
	 *
	 * This is sub-optimal, since it means that the server would need to
	 * abort compound processing just because the delegation wasn't
	 * available. RFC8881bis should change this to allow the server to
	 * return NFS4_OK with a non-fatal status of GDD4_UNAVAIL in this
	 * situation.
	 */
	gdd->gddrnf_status = GDD4_UNAVAIL;
	return nfs_ok;
}

#ifdef CONFIG_NFSD_PNFS
static const struct nfsd4_layout_ops *
nfsd4_layout_verify(struct svc_export *exp, unsigned int layout_type)
{
	if (!exp->ex_layout_types) {
		dprintk("%s: export does not support pNFS\n", __func__);
		return NULL;
	}

	if (layout_type >= LAYOUT_TYPE_MAX ||
	    !(exp->ex_layout_types & (1 << layout_type))) {
		dprintk("%s: layout type %d not supported\n",
			__func__, layout_type);
		return NULL;
	}

	return nfsd4_layout_ops[layout_type];
}

static __be32
nfsd4_getdeviceinfo(struct svc_rqst *rqstp,
		struct nfsd4_compound_state *cstate, union nfsd4_op_u *u)
{
	struct nfsd4_getdeviceinfo *gdp = &u->getdeviceinfo;
	const struct nfsd4_layout_ops *ops;
	struct nfsd4_deviceid_map *map;
	struct svc_export *exp;
	__be32 nfserr;

	dprintk("%s: layout_type %u dev_id [0x%llx:0x%x] maxcnt %u\n",
	       __func__,
	       gdp->gd_layout_type,
	       gdp->gd_devid.fsid_idx, gdp->gd_devid.generation,
	       gdp->gd_maxcount);

	map = nfsd4_find_devid_map(gdp->gd_devid.fsid_idx);
	if (!map) {
		dprintk("%s: couldn't find device ID to export mapping!\n",
			__func__);
		return nfserr_noent;
	}

	exp = rqst_exp_find(&rqstp->rq_chandle, SVC_NET(rqstp),
			    rqstp->rq_client, rqstp->rq_gssclient,
			    map->fsid_type, map->fsid);
	if (IS_ERR(exp)) {
		dprintk("%s: could not find device id\n", __func__);
		return nfserr_noent;
	}

	nfserr = nfserr_layoutunavailable;
	ops = nfsd4_layout_verify(exp, gdp->gd_layout_type);
	if (!ops)
		goto out;

	nfserr = nfs_ok;
	if (gdp->gd_maxcount != 0) {
		nfserr = ops->proc_getdeviceinfo(exp->ex_path.mnt->mnt_sb,
				rqstp, cstate->clp, gdp);
	}

	gdp->gd_notify_types &= ops->notify_types;
out:
	exp_put(exp);
	return nfserr;
}

static void
nfsd4_getdeviceinfo_release(union nfsd4_op_u *u)
{
	kfree(u->getdeviceinfo.gd_device);
}

static __be32
nfsd4_layoutget(struct svc_rqst *rqstp,
		struct nfsd4_compound_state *cstate, union nfsd4_op_u *u)
{
	struct nfsd4_layoutget *lgp = &u->layoutget;
	struct svc_fh *current_fh = &cstate->current_fh;
	const struct nfsd4_layout_ops *ops;
	struct nfs4_layout_stateid *ls;
	__be32 nfserr;
	int accmode = NFSD_MAY_READ_IF_EXEC | NFSD_MAY_OWNER_OVERRIDE;

	switch (lgp->lg_seg.iomode) {
	case IOMODE_READ:
		accmode |= NFSD_MAY_READ;
		break;
	case IOMODE_RW:
		accmode |= NFSD_MAY_READ | NFSD_MAY_WRITE;
		break;
	default:
		dprintk("%s: invalid iomode %d\n",
			__func__, lgp->lg_seg.iomode);
		nfserr = nfserr_badiomode;
		goto out;
	}

	nfserr = fh_verify(rqstp, current_fh, 0, accmode);
	if (nfserr)
		goto out;

	nfserr = nfserr_layoutunavailable;
	ops = nfsd4_layout_verify(current_fh->fh_export, lgp->lg_layout_type);
	if (!ops)
		goto out;

	/*
	 * Verify minlength and range as per RFC5661:
	 *  o  If loga_length is less than loga_minlength,
	 *     the metadata server MUST return NFS4ERR_INVAL.
	 *  o  If the sum of loga_offset and loga_minlength exceeds
	 *     NFS4_UINT64_MAX, and loga_minlength is not
	 *     NFS4_UINT64_MAX, the error NFS4ERR_INVAL MUST result.
	 *  o  If the sum of loga_offset and loga_length exceeds
	 *     NFS4_UINT64_MAX, and loga_length is not NFS4_UINT64_MAX,
	 *     the error NFS4ERR_INVAL MUST result.
	 */
	nfserr = nfserr_inval;
	if (lgp->lg_seg.length < lgp->lg_minlength ||
	    (lgp->lg_minlength != NFS4_MAX_UINT64 &&
	     lgp->lg_minlength > NFS4_MAX_UINT64 - lgp->lg_seg.offset) ||
	    (lgp->lg_seg.length != NFS4_MAX_UINT64 &&
	     lgp->lg_seg.length > NFS4_MAX_UINT64 - lgp->lg_seg.offset))
		goto out;
	if (lgp->lg_seg.length == 0)
		goto out;

	nfserr = nfsd4_preprocess_layout_stateid(rqstp, cstate, &lgp->lg_sid,
						true, lgp->lg_layout_type, &ls);
	if (nfserr) {
		trace_nfsd_layout_get_lookup_fail(&lgp->lg_sid);
		goto out;
	}

	nfserr = nfserr_recallconflict;
	if (atomic_read(&ls->ls_stid.sc_file->fi_lo_recalls))
		goto out_put_stid;

	nfserr = ops->proc_layoutget(d_inode(current_fh->fh_dentry),
				     current_fh, lgp);
	if (nfserr)
		goto out_put_stid;

	nfserr = nfsd4_insert_layout(lgp, ls);

out_put_stid:
	mutex_unlock(&ls->ls_mutex);
	nfs4_put_stid(&ls->ls_stid);
out:
	return nfserr;
}

static void
nfsd4_layoutget_release(union nfsd4_op_u *u)
{
	kfree(u->layoutget.lg_content);
}

static __be32
nfsd4_layoutcommit(struct svc_rqst *rqstp,
		struct nfsd4_compound_state *cstate, union nfsd4_op_u *u)
{
	struct nfsd4_layoutcommit *lcp = &u->layoutcommit;
	const struct nfsd4_layout_seg *seg = &lcp->lc_seg;
	struct svc_fh *current_fh = &cstate->current_fh;
	const struct nfsd4_layout_ops *ops;
	loff_t new_size = lcp->lc_last_wr + 1;
	struct inode *inode;
	struct nfs4_layout_stateid *ls;
	__be32 nfserr;

	nfserr = fh_verify(rqstp, current_fh, 0,
			   NFSD_MAY_WRITE | NFSD_MAY_OWNER_OVERRIDE);
	if (nfserr)
		goto out;

	nfserr = nfserr_layoutunavailable;
	ops = nfsd4_layout_verify(current_fh->fh_export, lcp->lc_layout_type);
	if (!ops)
		goto out;
	inode = d_inode(current_fh->fh_dentry);

	nfserr = nfserr_inval;
	if (new_size <= seg->offset) {
		dprintk("pnfsd: last write before layout segment\n");
		goto out;
	}
	if (new_size > seg->offset + seg->length) {
		dprintk("pnfsd: last write beyond layout segment\n");
		goto out;
	}
	if (!lcp->lc_newoffset && new_size > i_size_read(inode)) {
		dprintk("pnfsd: layoutcommit beyond EOF\n");
		goto out;
	}

	nfserr = nfsd4_preprocess_layout_stateid(rqstp, cstate, &lcp->lc_sid,
						false, lcp->lc_layout_type,
						&ls);
	if (nfserr) {
		trace_nfsd_layout_commit_lookup_fail(&lcp->lc_sid);
		/* fixup error code as per RFC5661 */
		if (nfserr == nfserr_bad_stateid)
			nfserr = nfserr_badlayout;
		goto out;
	}

	/* LAYOUTCOMMIT does not require any serialization */
	mutex_unlock(&ls->ls_mutex);

	if (new_size > i_size_read(inode)) {
		lcp->lc_size_chg = true;
		lcp->lc_newsize = new_size;
	} else {
		lcp->lc_size_chg = false;
	}

	nfserr = ops->proc_layoutcommit(inode, lcp);
	nfs4_put_stid(&ls->ls_stid);
out:
	return nfserr;
}

static __be32
nfsd4_layoutreturn(struct svc_rqst *rqstp,
		struct nfsd4_compound_state *cstate, union nfsd4_op_u *u)
{
	struct nfsd4_layoutreturn *lrp = &u->layoutreturn;
	struct svc_fh *current_fh = &cstate->current_fh;
	__be32 nfserr;

	nfserr = fh_verify(rqstp, current_fh, 0, NFSD_MAY_NOP);
	if (nfserr)
		goto out;

	nfserr = nfserr_layoutunavailable;
	if (!nfsd4_layout_verify(current_fh->fh_export, lrp->lr_layout_type))
		goto out;

	switch (lrp->lr_seg.iomode) {
	case IOMODE_READ:
	case IOMODE_RW:
	case IOMODE_ANY:
		break;
	default:
		dprintk("%s: invalid iomode %d\n", __func__,
			lrp->lr_seg.iomode);
		nfserr = nfserr_inval;
		goto out;
	}

	switch (lrp->lr_return_type) {
	case RETURN_FILE:
		nfserr = nfsd4_return_file_layouts(rqstp, cstate, lrp);
		break;
	case RETURN_FSID:
	case RETURN_ALL:
		nfserr = nfsd4_return_client_layouts(rqstp, cstate, lrp);
		break;
	default:
		dprintk("%s: invalid return_type %d\n", __func__,
			lrp->lr_return_type);
		nfserr = nfserr_inval;
		break;
	}
out:
	return nfserr;
}
#endif /* CONFIG_NFSD_PNFS */

static __be32
nfsd4_getxattr(struct svc_rqst *rqstp, struct nfsd4_compound_state *cstate,
	       union nfsd4_op_u *u)
{
	struct nfsd4_getxattr *getxattr = &u->getxattr;

	return nfsd_getxattr(rqstp, &cstate->current_fh,
			     getxattr->getxa_name, &getxattr->getxa_buf,
			     &getxattr->getxa_len);
}

static __be32
nfsd4_setxattr(struct svc_rqst *rqstp, struct nfsd4_compound_state *cstate,
	   union nfsd4_op_u *u)
{
	struct nfsd4_setxattr *setxattr = &u->setxattr;
	__be32 ret;

	if (opens_in_grace(SVC_NET(rqstp)))
		return nfserr_grace;

	ret = nfsd_setxattr(rqstp, &cstate->current_fh, setxattr->setxa_name,
			    setxattr->setxa_buf, setxattr->setxa_len,
			    setxattr->setxa_flags);

	if (!ret)
		set_change_info(&setxattr->setxa_cinfo, &cstate->current_fh);

	return ret;
}

static __be32
nfsd4_listxattrs(struct svc_rqst *rqstp, struct nfsd4_compound_state *cstate,
	   union nfsd4_op_u *u)
{
	/*
	 * Get the entire list, then copy out only the user attributes
	 * in the encode function.
	 */
	return nfsd_listxattr(rqstp, &cstate->current_fh,
			     &u->listxattrs.lsxa_buf, &u->listxattrs.lsxa_len);
}

static __be32
nfsd4_removexattr(struct svc_rqst *rqstp, struct nfsd4_compound_state *cstate,
	   union nfsd4_op_u *u)
{
	struct nfsd4_removexattr *removexattr = &u->removexattr;
	__be32 ret;

	if (opens_in_grace(SVC_NET(rqstp)))
		return nfserr_grace;

	ret = nfsd_removexattr(rqstp, &cstate->current_fh,
	    removexattr->rmxa_name);

	if (!ret)
		set_change_info(&removexattr->rmxa_cinfo, &cstate->current_fh);

	return ret;
}

/*
 * NULL call.
 */
static __be32
nfsd4_proc_null(struct svc_rqst *rqstp)
{
	return rpc_success;
}

static inline void nfsd4_increment_op_stats(struct nfsd_net *nn, u32 opnum)
{
	if (opnum >= FIRST_NFS4_OP && opnum <= LAST_NFS4_OP)
		percpu_counter_inc(&nn->counter[NFSD_STATS_NFS4_OP(opnum)]);
}

static const struct nfsd4_operation nfsd4_ops[];

static const char *nfsd4_op_name(unsigned opnum);

/*
 * Enforce NFSv4.1 COMPOUND ordering rules:
 *
 * Also note, enforced elsewhere:
 *	- SEQUENCE other than as first op results in
 *	  NFS4ERR_SEQUENCE_POS. (Enforced in nfsd4_sequence().)
 *	- BIND_CONN_TO_SESSION must be the only op in its compound.
 *	  (Enforced in nfsd4_bind_conn_to_session().)
 *	- DESTROY_SESSION must be the final operation in a compound, if
 *	  sessionid's in SEQUENCE and DESTROY_SESSION are the same.
 *	  (Enforced in nfsd4_destroy_session().)
 */
static __be32 nfs41_check_op_ordering(struct nfsd4_compoundargs *args)
{
	struct nfsd4_op *first_op = &args->ops[0];

	/* These ordering requirements don't apply to NFSv4.0: */
	if (args->minorversion == 0)
		return nfs_ok;
	/* This is weird, but OK, not our problem: */
	if (args->opcnt == 0)
		return nfs_ok;
	if (first_op->status == nfserr_op_illegal)
		return nfs_ok;
	if (!(nfsd4_ops[first_op->opnum].op_flags & ALLOWED_AS_FIRST_OP))
		return nfserr_op_not_in_session;
	if (first_op->opnum == OP_SEQUENCE)
		return nfs_ok;
	/*
	 * So first_op is something allowed outside a session, like
	 * EXCHANGE_ID; but then it has to be the only op in the
	 * compound:
	 */
	if (args->opcnt != 1)
		return nfserr_not_only_op;
	return nfs_ok;
}

const struct nfsd4_operation *OPDESC(struct nfsd4_op *op)
{
	return &nfsd4_ops[op->opnum];
}

bool nfsd4_cache_this_op(struct nfsd4_op *op)
{
	if (op->opnum == OP_ILLEGAL)
		return false;
	return OPDESC(op)->op_flags & OP_CACHEME;
}

static bool need_wrongsec_check(struct svc_rqst *rqstp)
{
	struct nfsd4_compoundres *resp = rqstp->rq_resp;
	struct nfsd4_compoundargs *argp = rqstp->rq_argp;
	struct nfsd4_op *this = &argp->ops[resp->opcnt - 1];
	struct nfsd4_op *next = &argp->ops[resp->opcnt];
	const struct nfsd4_operation *thisd = OPDESC(this);
	const struct nfsd4_operation *nextd;

	/*
	 * Most ops check wronsec on our own; only the putfh-like ops
	 * have special rules.
	 */
	if (!(thisd->op_flags & OP_IS_PUTFH_LIKE))
		return false;
	/*
	 * rfc 5661 2.6.3.1.1.6: don't bother erroring out a
	 * put-filehandle operation if we're not going to use the
	 * result:
	 */
	if (argp->opcnt == resp->opcnt)
		return false;
	if (next->opnum == OP_ILLEGAL)
		return false;
	nextd = OPDESC(next);
	/*
	 * Rest of 2.6.3.1.1: certain operations will return WRONGSEC
	 * errors themselves as necessary; others should check for them
	 * now:
	 */
	return !(nextd->op_flags & OP_HANDLES_WRONGSEC);
}

#ifdef CONFIG_NFSD_V4_2_INTER_SSC
static void
check_if_stalefh_allowed(struct nfsd4_compoundargs *args)
{
	struct nfsd4_op	*op, *current_op = NULL, *saved_op = NULL;
	struct nfsd4_copy *copy;
	struct nfsd4_putfh *putfh;
	int i;

	/* traverse all operation and if it's a COPY compound, mark the
	 * source filehandle to skip verification
	 */
	for (i = 0; i < args->opcnt; i++) {
		op = &args->ops[i];
		if (op->opnum == OP_PUTFH)
			current_op = op;
		else if (op->opnum == OP_SAVEFH)
			saved_op = current_op;
		else if (op->opnum == OP_RESTOREFH)
			current_op = saved_op;
		else if (op->opnum == OP_COPY) {
			copy = (struct nfsd4_copy *)&op->u;
			if (!saved_op) {
				op->status = nfserr_nofilehandle;
				return;
			}
			putfh = (struct nfsd4_putfh *)&saved_op->u;
			if (nfsd4_ssc_is_inter(copy))
				putfh->no_verify = true;
		}
	}
}
#else
static void
check_if_stalefh_allowed(struct nfsd4_compoundargs *args)
{
}
#endif

/*
 * COMPOUND call.
 */
static __be32
nfsd4_proc_compound(struct svc_rqst *rqstp)
{
	struct nfsd4_compoundargs *args = rqstp->rq_argp;
	struct nfsd4_compoundres *resp = rqstp->rq_resp;
	struct nfsd4_op	*op;
	struct nfsd4_compound_state *cstate = &resp->cstate;
	struct svc_fh *current_fh = &cstate->current_fh;
	struct svc_fh *save_fh = &cstate->save_fh;
	struct nfsd_net *nn = net_generic(SVC_NET(rqstp), nfsd_net_id);
	__be32		status;

	resp->xdr = &rqstp->rq_res_stream;
	resp->statusp = resp->xdr->p;

	/* reserve space for: NFS status code */
	xdr_reserve_space(resp->xdr, XDR_UNIT);

	/* reserve space for: taglen, tag, and opcnt */
	xdr_reserve_space(resp->xdr, XDR_UNIT * 2 + args->taglen);
	resp->taglen = args->taglen;
	resp->tag = args->tag;
	resp->rqstp = rqstp;
	cstate->minorversion = args->minorversion;
	fh_init(current_fh, NFS4_FHSIZE);
	fh_init(save_fh, NFS4_FHSIZE);
	/*
	 * Don't use the deferral mechanism for NFSv4; compounds make it
	 * too hard to avoid non-idempotency problems.
	 */
	clear_bit(RQ_USEDEFERRAL, &rqstp->rq_flags);

	/*
	 * According to RFC3010, this takes precedence over all other errors.
	 */
	status = nfserr_minor_vers_mismatch;
	if (nfsd_minorversion(nn, args->minorversion, NFSD_TEST) <= 0)
		goto out;

	status = nfs41_check_op_ordering(args);
	if (status) {
		op = &args->ops[0];
		op->status = status;
		resp->opcnt = 1;
		goto encode_op;
	}
	check_if_stalefh_allowed(args);

	rqstp->rq_lease_breaker = (void **)&cstate->clp;

	trace_nfsd_compound(rqstp, args->tag, args->taglen, args->client_opcnt);
	while (!status && resp->opcnt < args->opcnt) {
		op = &args->ops[resp->opcnt++];

		if (unlikely(resp->opcnt == NFSD_MAX_OPS_PER_COMPOUND)) {
			/* If there are still more operations to process,
			 * stop here and report NFS4ERR_RESOURCE. */
			if (cstate->minorversion == 0 &&
			    args->client_opcnt > resp->opcnt) {
				op->status = nfserr_resource;
				goto encode_op;
			}
		}

		/*
		 * The XDR decode routines may have pre-set op->status;
		 * for example, if there is a miscellaneous XDR error
		 * it will be set to nfserr_bad_xdr.
		 */
		if (op->status) {
			if (op->opnum == OP_OPEN)
				op->status = nfsd4_open_omfg(rqstp, cstate, op);
			goto encode_op;
		}
		if (!current_fh->fh_dentry &&
				!HAS_FH_FLAG(current_fh, NFSD4_FH_FOREIGN)) {
			if (!(op->opdesc->op_flags & ALLOWED_WITHOUT_FH)) {
				op->status = nfserr_nofilehandle;
				goto encode_op;
			}
		} else if (current_fh->fh_export &&
			   current_fh->fh_export->ex_fslocs.migrated &&
			  !(op->opdesc->op_flags & ALLOWED_ON_ABSENT_FS)) {
			op->status = nfserr_moved;
			goto encode_op;
		}

		fh_clear_pre_post_attrs(current_fh);

		/* If op is non-idempotent */
		if (op->opdesc->op_flags & OP_MODIFIES_SOMETHING) {
			/*
			 * Don't execute this op if we couldn't encode a
			 * successful reply:
			 */
			u32 plen = op->opdesc->op_rsize_bop(rqstp, op);
			/*
			 * Plus if there's another operation, make sure
			 * we'll have space to at least encode an error:
			 */
			if (resp->opcnt < args->opcnt)
				plen += COMPOUND_ERR_SLACK_SPACE;
			op->status = nfsd4_check_resp_size(resp, plen);
		}

		if (op->status)
			goto encode_op;

		if (op->opdesc->op_get_currentstateid)
			op->opdesc->op_get_currentstateid(cstate, &op->u);
		op->status = op->opdesc->op_func(rqstp, cstate, &op->u);

		/* Only from SEQUENCE */
		if (cstate->status == nfserr_replay_cache) {
			dprintk("%s NFS4.1 replay from cache\n", __func__);
			status = op->status;
			goto out;
		}
		if (!op->status) {
			if (op->opdesc->op_set_currentstateid)
				op->opdesc->op_set_currentstateid(cstate, &op->u);

			if (op->opdesc->op_flags & OP_CLEAR_STATEID)
				clear_current_stateid(cstate);

			if (current_fh->fh_export &&
					need_wrongsec_check(rqstp))
				op->status = check_nfsd_access(current_fh->fh_export, rqstp);
		}
encode_op:
		if (op->status == nfserr_replay_me) {
			op->replay = &cstate->replay_owner->so_replay;
			nfsd4_encode_replay(resp->xdr, op);
			status = op->status = op->replay->rp_status;
		} else {
			nfsd4_encode_operation(resp, op);
			status = op->status;
		}

		trace_nfsd_compound_status(args->client_opcnt, resp->opcnt,
					   status, nfsd4_op_name(op->opnum));

		nfsd4_cstate_clear_replay(cstate);
		nfsd4_increment_op_stats(nn, op->opnum);
	}

	fh_put(current_fh);
	fh_put(save_fh);
	BUG_ON(cstate->replay_owner);
out:
	cstate->status = status;
	/* Reset deferral mechanism for RPC deferrals */
	set_bit(RQ_USEDEFERRAL, &rqstp->rq_flags);
	return rpc_success;
}

#define op_encode_hdr_size		(2)
#define op_encode_stateid_maxsz		(XDR_QUADLEN(NFS4_STATEID_SIZE))
#define op_encode_verifier_maxsz	(XDR_QUADLEN(NFS4_VERIFIER_SIZE))
#define op_encode_change_info_maxsz	(5)
#define nfs4_fattr_bitmap_maxsz		(4)

/* We'll fall back on returning no lockowner if run out of space: */
#define op_encode_lockowner_maxsz	(0)
#define op_encode_lock_denied_maxsz	(8 + op_encode_lockowner_maxsz)

#define nfs4_owner_maxsz		(1 + XDR_QUADLEN(IDMAP_NAMESZ))

#define op_encode_ace_maxsz		(3 + nfs4_owner_maxsz)
#define op_encode_delegation_maxsz	(1 + op_encode_stateid_maxsz + 1 + \
					 op_encode_ace_maxsz)

#define op_encode_channel_attrs_maxsz	(6 + 1 + 1)

/*
 * The _rsize() helpers are invoked by the NFSv4 COMPOUND decoder, which
 * is called before sunrpc sets rq_res.buflen. Thus we have to compute
 * the maximum payload size here, based on transport limits and the size
 * of the remaining space in the rq_pages array.
 */
static u32 nfsd4_max_payload(const struct svc_rqst *rqstp)
{
	u32 buflen;

	buflen = (rqstp->rq_page_end - rqstp->rq_next_page) * PAGE_SIZE;
	buflen -= rqstp->rq_auth_slack;
	buflen -= rqstp->rq_res.head[0].iov_len;
	return min_t(u32, buflen, svc_max_payload(rqstp));
}

static u32 nfsd4_only_status_rsize(const struct svc_rqst *rqstp,
				   const struct nfsd4_op *op)
{
	return (op_encode_hdr_size) * sizeof(__be32);
}

static u32 nfsd4_status_stateid_rsize(const struct svc_rqst *rqstp,
				      const struct nfsd4_op *op)
{
	return (op_encode_hdr_size + op_encode_stateid_maxsz)* sizeof(__be32);
}

static u32 nfsd4_access_rsize(const struct svc_rqst *rqstp,
			      const struct nfsd4_op *op)
{
	/* ac_supported, ac_resp_access */
	return (op_encode_hdr_size + 2)* sizeof(__be32);
}

static u32 nfsd4_commit_rsize(const struct svc_rqst *rqstp,
			      const struct nfsd4_op *op)
{
	return (op_encode_hdr_size + op_encode_verifier_maxsz) * sizeof(__be32);
}

static u32 nfsd4_create_rsize(const struct svc_rqst *rqstp,
			      const struct nfsd4_op *op)
{
	return (op_encode_hdr_size + op_encode_change_info_maxsz
		+ nfs4_fattr_bitmap_maxsz) * sizeof(__be32);
}

/*
 * Note since this is an idempotent operation we won't insist on failing
 * the op prematurely if the estimate is too large.  We may turn off splice
 * reads unnecessarily.
 */
static u32 nfsd4_getattr_rsize(const struct svc_rqst *rqstp,
			       const struct nfsd4_op *op)
{
	const u32 *bmap = op->u.getattr.ga_bmval;
	u32 bmap0 = bmap[0], bmap1 = bmap[1], bmap2 = bmap[2];
	u32 ret = 0;

	if (bmap0 & FATTR4_WORD0_ACL)
		return nfsd4_max_payload(rqstp);
	if (bmap0 & FATTR4_WORD0_FS_LOCATIONS)
		return nfsd4_max_payload(rqstp);

	if (bmap1 & FATTR4_WORD1_OWNER) {
		ret += IDMAP_NAMESZ + 4;
		bmap1 &= ~FATTR4_WORD1_OWNER;
	}
	if (bmap1 & FATTR4_WORD1_OWNER_GROUP) {
		ret += IDMAP_NAMESZ + 4;
		bmap1 &= ~FATTR4_WORD1_OWNER_GROUP;
	}
	if (bmap0 & FATTR4_WORD0_FILEHANDLE) {
		ret += NFS4_FHSIZE + 4;
		bmap0 &= ~FATTR4_WORD0_FILEHANDLE;
	}
	if (bmap2 & FATTR4_WORD2_SECURITY_LABEL) {
		ret += NFS4_MAXLABELLEN + 12;
		bmap2 &= ~FATTR4_WORD2_SECURITY_LABEL;
	}
	/*
	 * Largest of remaining attributes are 16 bytes (e.g.,
	 * supported_attributes)
	 */
	ret += 16 * (hweight32(bmap0) + hweight32(bmap1) + hweight32(bmap2));
	/* bitmask, length */
	ret += 20;
	return ret;
}

static u32 nfsd4_getfh_rsize(const struct svc_rqst *rqstp,
			     const struct nfsd4_op *op)
{
	return (op_encode_hdr_size + 1) * sizeof(__be32) + NFS4_FHSIZE;
}

static u32 nfsd4_link_rsize(const struct svc_rqst *rqstp,
			    const struct nfsd4_op *op)
{
	return (op_encode_hdr_size + op_encode_change_info_maxsz)
		* sizeof(__be32);
}

static u32 nfsd4_lock_rsize(const struct svc_rqst *rqstp,
			    const struct nfsd4_op *op)
{
	return (op_encode_hdr_size + op_encode_lock_denied_maxsz)
		* sizeof(__be32);
}

static u32 nfsd4_open_rsize(const struct svc_rqst *rqstp,
			    const struct nfsd4_op *op)
{
	return (op_encode_hdr_size + op_encode_stateid_maxsz
		+ op_encode_change_info_maxsz + 1
		+ nfs4_fattr_bitmap_maxsz
		+ op_encode_delegation_maxsz) * sizeof(__be32);
}

static u32 nfsd4_read_rsize(const struct svc_rqst *rqstp,
			    const struct nfsd4_op *op)
{
	u32 rlen = min(op->u.read.rd_length, nfsd4_max_payload(rqstp));

	return (op_encode_hdr_size + 2 + XDR_QUADLEN(rlen)) * sizeof(__be32);
}

static u32 nfsd4_read_plus_rsize(const struct svc_rqst *rqstp,
				 const struct nfsd4_op *op)
{
	u32 rlen = min(op->u.read.rd_length, nfsd4_max_payload(rqstp));
	/*
	 * If we detect that the file changed during hole encoding, then we
	 * recover by encoding the remaining reply as data. This means we need
	 * to set aside enough room to encode two data segments.
	 */
	u32 seg_len = 2 * (1 + 2 + 1);

	return (op_encode_hdr_size + 2 + seg_len + XDR_QUADLEN(rlen)) * sizeof(__be32);
}

static u32 nfsd4_readdir_rsize(const struct svc_rqst *rqstp,
			       const struct nfsd4_op *op)
{
	u32 rlen = min(op->u.readdir.rd_maxcount, nfsd4_max_payload(rqstp));

	return (op_encode_hdr_size + op_encode_verifier_maxsz +
		XDR_QUADLEN(rlen)) * sizeof(__be32);
}

static u32 nfsd4_readlink_rsize(const struct svc_rqst *rqstp,
				const struct nfsd4_op *op)
{
	return (op_encode_hdr_size + 1) * sizeof(__be32) + PAGE_SIZE;
}

static u32 nfsd4_remove_rsize(const struct svc_rqst *rqstp,
			      const struct nfsd4_op *op)
{
	return (op_encode_hdr_size + op_encode_change_info_maxsz)
		* sizeof(__be32);
}

static u32 nfsd4_rename_rsize(const struct svc_rqst *rqstp,
			      const struct nfsd4_op *op)
{
	return (op_encode_hdr_size + op_encode_change_info_maxsz
		+ op_encode_change_info_maxsz) * sizeof(__be32);
}

static u32 nfsd4_sequence_rsize(const struct svc_rqst *rqstp,
				const struct nfsd4_op *op)
{
	return (op_encode_hdr_size
		+ XDR_QUADLEN(NFS4_MAX_SESSIONID_LEN) + 5) * sizeof(__be32);
}

static u32 nfsd4_test_stateid_rsize(const struct svc_rqst *rqstp,
				    const struct nfsd4_op *op)
{
	return (op_encode_hdr_size + 1 + op->u.test_stateid.ts_num_ids)
		* sizeof(__be32);
}

static u32 nfsd4_setattr_rsize(const struct svc_rqst *rqstp,
			       const struct nfsd4_op *op)
{
	return (op_encode_hdr_size + nfs4_fattr_bitmap_maxsz) * sizeof(__be32);
}

static u32 nfsd4_secinfo_rsize(const struct svc_rqst *rqstp,
			       const struct nfsd4_op *op)
{
	return (op_encode_hdr_size + RPC_AUTH_MAXFLAVOR *
		(4 + XDR_QUADLEN(GSS_OID_MAX_LEN))) * sizeof(__be32);
}

static u32 nfsd4_setclientid_rsize(const struct svc_rqst *rqstp,
				   const struct nfsd4_op *op)
{
	return (op_encode_hdr_size + 2 + XDR_QUADLEN(NFS4_VERIFIER_SIZE)) *
								sizeof(__be32);
}

static u32 nfsd4_write_rsize(const struct svc_rqst *rqstp,
			     const struct nfsd4_op *op)
{
	return (op_encode_hdr_size + 2 + op_encode_verifier_maxsz) * sizeof(__be32);
}

static u32 nfsd4_exchange_id_rsize(const struct svc_rqst *rqstp,
				   const struct nfsd4_op *op)
{
	return (op_encode_hdr_size + 2 + 1 + /* eir_clientid, eir_sequenceid */\
		1 + 1 + /* eir_flags, spr_how */\
		4 + /* spo_must_enforce & _allow with bitmap */\
		2 + /*eir_server_owner.so_minor_id */\
		/* eir_server_owner.so_major_id<> */\
		XDR_QUADLEN(NFS4_OPAQUE_LIMIT) + 1 +\
		/* eir_server_scope<> */\
		XDR_QUADLEN(NFS4_OPAQUE_LIMIT) + 1 +\
		1 + /* eir_server_impl_id array length */\
		0 /* ignored eir_server_impl_id contents */) * sizeof(__be32);
}

static u32 nfsd4_bind_conn_to_session_rsize(const struct svc_rqst *rqstp,
					    const struct nfsd4_op *op)
{
	return (op_encode_hdr_size + \
		XDR_QUADLEN(NFS4_MAX_SESSIONID_LEN) + /* bctsr_sessid */\
		2 /* bctsr_dir, use_conn_in_rdma_mode */) * sizeof(__be32);
}

static u32 nfsd4_create_session_rsize(const struct svc_rqst *rqstp,
				      const struct nfsd4_op *op)
{
	return (op_encode_hdr_size + \
		XDR_QUADLEN(NFS4_MAX_SESSIONID_LEN) + /* sessionid */\
		2 + /* csr_sequence, csr_flags */\
		op_encode_channel_attrs_maxsz + \
		op_encode_channel_attrs_maxsz) * sizeof(__be32);
}

static u32 nfsd4_copy_rsize(const struct svc_rqst *rqstp,
			    const struct nfsd4_op *op)
{
	return (op_encode_hdr_size +
		1 /* wr_callback */ +
		op_encode_stateid_maxsz /* wr_callback */ +
		2 /* wr_count */ +
		1 /* wr_committed */ +
		op_encode_verifier_maxsz +
		1 /* cr_consecutive */ +
		1 /* cr_synchronous */) * sizeof(__be32);
}

static u32 nfsd4_offload_status_rsize(const struct svc_rqst *rqstp,
				      const struct nfsd4_op *op)
{
	return (op_encode_hdr_size +
		2 /* osr_count */ +
		1 /* osr_complete<1> optional 0 for now */) * sizeof(__be32);
}

static u32 nfsd4_copy_notify_rsize(const struct svc_rqst *rqstp,
				   const struct nfsd4_op *op)
{
	return (op_encode_hdr_size +
		3 /* cnr_lease_time */ +
		1 /* We support one cnr_source_server */ +
		1 /* cnr_stateid seq */ +
		op_encode_stateid_maxsz /* cnr_stateid */ +
		1 /* num cnr_source_server*/ +
		1 /* nl4_type */ +
		1 /* nl4 size */ +
		XDR_QUADLEN(NFS4_OPAQUE_LIMIT) /*nl4_loc + nl4_loc_sz */)
		* sizeof(__be32);
}

static u32 nfsd4_get_dir_delegation_rsize(const struct svc_rqst *rqstp,
					  const struct nfsd4_op *op)
{
	return (op_encode_hdr_size +
		1 /* gddr_status */ +
		op_encode_verifier_maxsz +
		op_encode_stateid_maxsz +
		2 /* gddr_notification */ +
		2 /* gddr_child_attributes */ +
		2 /* gddr_dir_attributes */);
}

#ifdef CONFIG_NFSD_PNFS
static u32 nfsd4_getdeviceinfo_rsize(const struct svc_rqst *rqstp,
				     const struct nfsd4_op *op)
{
	u32 rlen = min(op->u.getdeviceinfo.gd_maxcount, nfsd4_max_payload(rqstp));

	return (op_encode_hdr_size +
		1 /* gd_layout_type*/ +
		XDR_QUADLEN(rlen) +
		2 /* gd_notify_types */) * sizeof(__be32);
}

/*
 * At this stage we don't really know what layout driver will handle the request,
 * so we need to define an arbitrary upper bound here.
 */
#define MAX_LAYOUT_SIZE		128
static u32 nfsd4_layoutget_rsize(const struct svc_rqst *rqstp,
				 const struct nfsd4_op *op)
{
	return (op_encode_hdr_size +
		1 /* logr_return_on_close */ +
		op_encode_stateid_maxsz +
		1 /* nr of layouts */ +
		MAX_LAYOUT_SIZE) * sizeof(__be32);
}

static u32 nfsd4_layoutcommit_rsize(const struct svc_rqst *rqstp,
				    const struct nfsd4_op *op)
{
	return (op_encode_hdr_size +
		1 /* locr_newsize */ +
		2 /* ns_size */) * sizeof(__be32);
}

static u32 nfsd4_layoutreturn_rsize(const struct svc_rqst *rqstp,
				    const struct nfsd4_op *op)
{
	return (op_encode_hdr_size +
		1 /* lrs_stateid */ +
		op_encode_stateid_maxsz) * sizeof(__be32);
}
#endif /* CONFIG_NFSD_PNFS */


static u32 nfsd4_seek_rsize(const struct svc_rqst *rqstp,
			    const struct nfsd4_op *op)
{
	return (op_encode_hdr_size + 3) * sizeof(__be32);
}

static u32 nfsd4_getxattr_rsize(const struct svc_rqst *rqstp,
				const struct nfsd4_op *op)
{
	u32 rlen = min_t(u32, XATTR_SIZE_MAX, nfsd4_max_payload(rqstp));

	return (op_encode_hdr_size + 1 + XDR_QUADLEN(rlen)) * sizeof(__be32);
}

static u32 nfsd4_setxattr_rsize(const struct svc_rqst *rqstp,
				const struct nfsd4_op *op)
{
	return (op_encode_hdr_size + op_encode_change_info_maxsz)
		* sizeof(__be32);
}
static u32 nfsd4_listxattrs_rsize(const struct svc_rqst *rqstp,
				  const struct nfsd4_op *op)
{
	u32 rlen = min(op->u.listxattrs.lsxa_maxcount, nfsd4_max_payload(rqstp));

	return (op_encode_hdr_size + 4 + XDR_QUADLEN(rlen)) * sizeof(__be32);
}

static u32 nfsd4_removexattr_rsize(const struct svc_rqst *rqstp,
				   const struct nfsd4_op *op)
{
	return (op_encode_hdr_size + op_encode_change_info_maxsz)
		* sizeof(__be32);
}


static const struct nfsd4_operation nfsd4_ops[] = {
	[OP_ACCESS] = {
		.op_func = nfsd4_access,
		.op_name = "OP_ACCESS",
		.op_rsize_bop = nfsd4_access_rsize,
	},
	[OP_CLOSE] = {
		.op_func = nfsd4_close,
		.op_flags = OP_MODIFIES_SOMETHING,
		.op_name = "OP_CLOSE",
		.op_rsize_bop = nfsd4_status_stateid_rsize,
		.op_get_currentstateid = nfsd4_get_closestateid,
		.op_set_currentstateid = nfsd4_set_closestateid,
	},
	[OP_COMMIT] = {
		.op_func = nfsd4_commit,
		.op_flags = OP_MODIFIES_SOMETHING,
		.op_name = "OP_COMMIT",
		.op_rsize_bop = nfsd4_commit_rsize,
	},
	[OP_CREATE] = {
		.op_func = nfsd4_create,
		.op_flags = OP_MODIFIES_SOMETHING | OP_CACHEME | OP_CLEAR_STATEID,
		.op_name = "OP_CREATE",
		.op_rsize_bop = nfsd4_create_rsize,
	},
	[OP_DELEGRETURN] = {
		.op_func = nfsd4_delegreturn,
		.op_flags = OP_MODIFIES_SOMETHING,
		.op_name = "OP_DELEGRETURN",
		.op_rsize_bop = nfsd4_only_status_rsize,
		.op_get_currentstateid = nfsd4_get_delegreturnstateid,
	},
	[OP_GETATTR] = {
		.op_func = nfsd4_getattr,
		.op_flags = ALLOWED_ON_ABSENT_FS,
		.op_rsize_bop = nfsd4_getattr_rsize,
		.op_name = "OP_GETATTR",
	},
	[OP_GETFH] = {
		.op_func = nfsd4_getfh,
		.op_name = "OP_GETFH",
		.op_rsize_bop = nfsd4_getfh_rsize,
	},
	[OP_LINK] = {
		.op_func = nfsd4_link,
		.op_flags = ALLOWED_ON_ABSENT_FS | OP_MODIFIES_SOMETHING
				| OP_CACHEME,
		.op_name = "OP_LINK",
		.op_rsize_bop = nfsd4_link_rsize,
	},
	[OP_LOCK] = {
		.op_func = nfsd4_lock,
		.op_release = nfsd4_lock_release,
		.op_flags = OP_MODIFIES_SOMETHING |
				OP_NONTRIVIAL_ERROR_ENCODE,
		.op_name = "OP_LOCK",
		.op_rsize_bop = nfsd4_lock_rsize,
		.op_set_currentstateid = nfsd4_set_lockstateid,
	},
	[OP_LOCKT] = {
		.op_func = nfsd4_lockt,
		.op_release = nfsd4_lockt_release,
		.op_flags = OP_NONTRIVIAL_ERROR_ENCODE,
		.op_name = "OP_LOCKT",
		.op_rsize_bop = nfsd4_lock_rsize,
	},
	[OP_LOCKU] = {
		.op_func = nfsd4_locku,
		.op_flags = OP_MODIFIES_SOMETHING,
		.op_name = "OP_LOCKU",
		.op_rsize_bop = nfsd4_status_stateid_rsize,
		.op_get_currentstateid = nfsd4_get_lockustateid,
	},
	[OP_LOOKUP] = {
		.op_func = nfsd4_lookup,
		.op_flags = OP_HANDLES_WRONGSEC | OP_CLEAR_STATEID,
		.op_name = "OP_LOOKUP",
		.op_rsize_bop = nfsd4_only_status_rsize,
	},
	[OP_LOOKUPP] = {
		.op_func = nfsd4_lookupp,
		.op_flags = OP_HANDLES_WRONGSEC | OP_CLEAR_STATEID,
		.op_name = "OP_LOOKUPP",
		.op_rsize_bop = nfsd4_only_status_rsize,
	},
	[OP_NVERIFY] = {
		.op_func = nfsd4_nverify,
		.op_name = "OP_NVERIFY",
		.op_rsize_bop = nfsd4_only_status_rsize,
	},
	[OP_OPEN] = {
		.op_func = nfsd4_open,
		.op_flags = OP_HANDLES_WRONGSEC | OP_MODIFIES_SOMETHING,
		.op_name = "OP_OPEN",
		.op_rsize_bop = nfsd4_open_rsize,
		.op_set_currentstateid = nfsd4_set_openstateid,
	},
	[OP_OPEN_CONFIRM] = {
		.op_func = nfsd4_open_confirm,
		.op_flags = OP_MODIFIES_SOMETHING,
		.op_name = "OP_OPEN_CONFIRM",
		.op_rsize_bop = nfsd4_status_stateid_rsize,
	},
	[OP_OPEN_DOWNGRADE] = {
		.op_func = nfsd4_open_downgrade,
		.op_flags = OP_MODIFIES_SOMETHING,
		.op_name = "OP_OPEN_DOWNGRADE",
		.op_rsize_bop = nfsd4_status_stateid_rsize,
		.op_get_currentstateid = nfsd4_get_opendowngradestateid,
		.op_set_currentstateid = nfsd4_set_opendowngradestateid,
	},
	[OP_PUTFH] = {
		.op_func = nfsd4_putfh,
		.op_flags = ALLOWED_WITHOUT_FH | ALLOWED_ON_ABSENT_FS
				| OP_IS_PUTFH_LIKE | OP_CLEAR_STATEID,
		.op_name = "OP_PUTFH",
		.op_rsize_bop = nfsd4_only_status_rsize,
	},
	[OP_PUTPUBFH] = {
		.op_func = nfsd4_putrootfh,
		.op_flags = ALLOWED_WITHOUT_FH | ALLOWED_ON_ABSENT_FS
				| OP_IS_PUTFH_LIKE | OP_CLEAR_STATEID,
		.op_name = "OP_PUTPUBFH",
		.op_rsize_bop = nfsd4_only_status_rsize,
	},
	[OP_PUTROOTFH] = {
		.op_func = nfsd4_putrootfh,
		.op_flags = ALLOWED_WITHOUT_FH | ALLOWED_ON_ABSENT_FS
				| OP_IS_PUTFH_LIKE | OP_CLEAR_STATEID,
		.op_name = "OP_PUTROOTFH",
		.op_rsize_bop = nfsd4_only_status_rsize,
	},
	[OP_READ] = {
		.op_func = nfsd4_read,
		.op_release = nfsd4_read_release,
		.op_name = "OP_READ",
		.op_rsize_bop = nfsd4_read_rsize,
		.op_get_currentstateid = nfsd4_get_readstateid,
	},
	[OP_READDIR] = {
		.op_func = nfsd4_readdir,
		.op_name = "OP_READDIR",
		.op_rsize_bop = nfsd4_readdir_rsize,
	},
	[OP_READLINK] = {
		.op_func = nfsd4_readlink,
		.op_name = "OP_READLINK",
		.op_rsize_bop = nfsd4_readlink_rsize,
	},
	[OP_REMOVE] = {
		.op_func = nfsd4_remove,
		.op_flags = OP_MODIFIES_SOMETHING | OP_CACHEME,
		.op_name = "OP_REMOVE",
		.op_rsize_bop = nfsd4_remove_rsize,
	},
	[OP_RENAME] = {
		.op_func = nfsd4_rename,
		.op_flags = OP_MODIFIES_SOMETHING | OP_CACHEME,
		.op_name = "OP_RENAME",
		.op_rsize_bop = nfsd4_rename_rsize,
	},
	[OP_RENEW] = {
		.op_func = nfsd4_renew,
		.op_flags = ALLOWED_WITHOUT_FH | ALLOWED_ON_ABSENT_FS
				| OP_MODIFIES_SOMETHING,
		.op_name = "OP_RENEW",
		.op_rsize_bop = nfsd4_only_status_rsize,

	},
	[OP_RESTOREFH] = {
		.op_func = nfsd4_restorefh,
		.op_flags = ALLOWED_WITHOUT_FH | ALLOWED_ON_ABSENT_FS
				| OP_IS_PUTFH_LIKE | OP_MODIFIES_SOMETHING,
		.op_name = "OP_RESTOREFH",
		.op_rsize_bop = nfsd4_only_status_rsize,
	},
	[OP_SAVEFH] = {
		.op_func = nfsd4_savefh,
		.op_flags = OP_HANDLES_WRONGSEC | OP_MODIFIES_SOMETHING,
		.op_name = "OP_SAVEFH",
		.op_rsize_bop = nfsd4_only_status_rsize,
	},
	[OP_SECINFO] = {
		.op_func = nfsd4_secinfo,
		.op_release = nfsd4_secinfo_release,
		.op_flags = OP_HANDLES_WRONGSEC,
		.op_name = "OP_SECINFO",
		.op_rsize_bop = nfsd4_secinfo_rsize,
	},
	[OP_SETATTR] = {
		.op_func = nfsd4_setattr,
		.op_name = "OP_SETATTR",
		.op_flags = OP_MODIFIES_SOMETHING | OP_CACHEME
				| OP_NONTRIVIAL_ERROR_ENCODE,
		.op_rsize_bop = nfsd4_setattr_rsize,
		.op_get_currentstateid = nfsd4_get_setattrstateid,
	},
	[OP_SETCLIENTID] = {
		.op_func = nfsd4_setclientid,
		.op_flags = ALLOWED_WITHOUT_FH | ALLOWED_ON_ABSENT_FS
				| OP_MODIFIES_SOMETHING | OP_CACHEME
				| OP_NONTRIVIAL_ERROR_ENCODE,
		.op_name = "OP_SETCLIENTID",
		.op_rsize_bop = nfsd4_setclientid_rsize,
	},
	[OP_SETCLIENTID_CONFIRM] = {
		.op_func = nfsd4_setclientid_confirm,
		.op_flags = ALLOWED_WITHOUT_FH | ALLOWED_ON_ABSENT_FS
				| OP_MODIFIES_SOMETHING | OP_CACHEME,
		.op_name = "OP_SETCLIENTID_CONFIRM",
		.op_rsize_bop = nfsd4_only_status_rsize,
	},
	[OP_VERIFY] = {
		.op_func = nfsd4_verify,
		.op_name = "OP_VERIFY",
		.op_rsize_bop = nfsd4_only_status_rsize,
	},
	[OP_WRITE] = {
		.op_func = nfsd4_write,
		.op_flags = OP_MODIFIES_SOMETHING | OP_CACHEME,
		.op_name = "OP_WRITE",
		.op_rsize_bop = nfsd4_write_rsize,
		.op_get_currentstateid = nfsd4_get_writestateid,
	},
	[OP_RELEASE_LOCKOWNER] = {
		.op_func = nfsd4_release_lockowner,
		.op_flags = ALLOWED_WITHOUT_FH | ALLOWED_ON_ABSENT_FS
				| OP_MODIFIES_SOMETHING,
		.op_name = "OP_RELEASE_LOCKOWNER",
		.op_rsize_bop = nfsd4_only_status_rsize,
	},

	/* NFSv4.1 operations */
	[OP_EXCHANGE_ID] = {
		.op_func = nfsd4_exchange_id,
		.op_flags = ALLOWED_WITHOUT_FH | ALLOWED_AS_FIRST_OP
				| OP_MODIFIES_SOMETHING,
		.op_name = "OP_EXCHANGE_ID",
		.op_rsize_bop = nfsd4_exchange_id_rsize,
	},
	[OP_BACKCHANNEL_CTL] = {
		.op_func = nfsd4_backchannel_ctl,
		.op_flags = ALLOWED_WITHOUT_FH | OP_MODIFIES_SOMETHING,
		.op_name = "OP_BACKCHANNEL_CTL",
		.op_rsize_bop = nfsd4_only_status_rsize,
	},
	[OP_BIND_CONN_TO_SESSION] = {
		.op_func = nfsd4_bind_conn_to_session,
		.op_flags = ALLOWED_WITHOUT_FH | ALLOWED_AS_FIRST_OP
				| OP_MODIFIES_SOMETHING,
		.op_name = "OP_BIND_CONN_TO_SESSION",
		.op_rsize_bop = nfsd4_bind_conn_to_session_rsize,
	},
	[OP_CREATE_SESSION] = {
		.op_func = nfsd4_create_session,
		.op_flags = ALLOWED_WITHOUT_FH | ALLOWED_AS_FIRST_OP
				| OP_MODIFIES_SOMETHING,
		.op_name = "OP_CREATE_SESSION",
		.op_rsize_bop = nfsd4_create_session_rsize,
	},
	[OP_DESTROY_SESSION] = {
		.op_func = nfsd4_destroy_session,
		.op_flags = ALLOWED_WITHOUT_FH | ALLOWED_AS_FIRST_OP
				| OP_MODIFIES_SOMETHING,
		.op_name = "OP_DESTROY_SESSION",
		.op_rsize_bop = nfsd4_only_status_rsize,
	},
	[OP_SEQUENCE] = {
		.op_func = nfsd4_sequence,
		.op_flags = ALLOWED_WITHOUT_FH | ALLOWED_AS_FIRST_OP,
		.op_name = "OP_SEQUENCE",
		.op_rsize_bop = nfsd4_sequence_rsize,
	},
	[OP_DESTROY_CLIENTID] = {
		.op_func = nfsd4_destroy_clientid,
		.op_flags = ALLOWED_WITHOUT_FH | ALLOWED_AS_FIRST_OP
				| OP_MODIFIES_SOMETHING,
		.op_name = "OP_DESTROY_CLIENTID",
		.op_rsize_bop = nfsd4_only_status_rsize,
	},
	[OP_RECLAIM_COMPLETE] = {
		.op_func = nfsd4_reclaim_complete,
		.op_flags = ALLOWED_WITHOUT_FH | OP_MODIFIES_SOMETHING,
		.op_name = "OP_RECLAIM_COMPLETE",
		.op_rsize_bop = nfsd4_only_status_rsize,
	},
	[OP_SECINFO_NO_NAME] = {
		.op_func = nfsd4_secinfo_no_name,
		.op_release = nfsd4_secinfo_no_name_release,
		.op_flags = OP_HANDLES_WRONGSEC,
		.op_name = "OP_SECINFO_NO_NAME",
		.op_rsize_bop = nfsd4_secinfo_rsize,
	},
	[OP_TEST_STATEID] = {
		.op_func = nfsd4_test_stateid,
		.op_flags = ALLOWED_WITHOUT_FH,
		.op_name = "OP_TEST_STATEID",
		.op_rsize_bop = nfsd4_test_stateid_rsize,
	},
	[OP_FREE_STATEID] = {
		.op_func = nfsd4_free_stateid,
		.op_flags = ALLOWED_WITHOUT_FH | OP_MODIFIES_SOMETHING,
		.op_name = "OP_FREE_STATEID",
		.op_get_currentstateid = nfsd4_get_freestateid,
		.op_rsize_bop = nfsd4_only_status_rsize,
	},
	[OP_GET_DIR_DELEGATION] = {
		.op_func = nfsd4_get_dir_delegation,
		.op_flags = OP_MODIFIES_SOMETHING,
		.op_name = "OP_GET_DIR_DELEGATION",
		.op_rsize_bop = nfsd4_get_dir_delegation_rsize,
	},
#ifdef CONFIG_NFSD_PNFS
	[OP_GETDEVICEINFO] = {
		.op_func = nfsd4_getdeviceinfo,
		.op_release = nfsd4_getdeviceinfo_release,
		.op_flags = ALLOWED_WITHOUT_FH,
		.op_name = "OP_GETDEVICEINFO",
		.op_rsize_bop = nfsd4_getdeviceinfo_rsize,
	},
	[OP_LAYOUTGET] = {
		.op_func = nfsd4_layoutget,
		.op_release = nfsd4_layoutget_release,
		.op_flags = OP_MODIFIES_SOMETHING,
		.op_name = "OP_LAYOUTGET",
		.op_rsize_bop = nfsd4_layoutget_rsize,
	},
	[OP_LAYOUTCOMMIT] = {
		.op_func = nfsd4_layoutcommit,
		.op_flags = OP_MODIFIES_SOMETHING,
		.op_name = "OP_LAYOUTCOMMIT",
		.op_rsize_bop = nfsd4_layoutcommit_rsize,
	},
	[OP_LAYOUTRETURN] = {
		.op_func = nfsd4_layoutreturn,
		.op_flags = OP_MODIFIES_SOMETHING,
		.op_name = "OP_LAYOUTRETURN",
		.op_rsize_bop = nfsd4_layoutreturn_rsize,
	},
#endif /* CONFIG_NFSD_PNFS */

	/* NFSv4.2 operations */
	[OP_ALLOCATE] = {
		.op_func = nfsd4_allocate,
		.op_flags = OP_MODIFIES_SOMETHING,
		.op_name = "OP_ALLOCATE",
		.op_rsize_bop = nfsd4_only_status_rsize,
	},
	[OP_DEALLOCATE] = {
		.op_func = nfsd4_deallocate,
		.op_flags = OP_MODIFIES_SOMETHING,
		.op_name = "OP_DEALLOCATE",
		.op_rsize_bop = nfsd4_only_status_rsize,
	},
	[OP_CLONE] = {
		.op_func = nfsd4_clone,
		.op_flags = OP_MODIFIES_SOMETHING,
		.op_name = "OP_CLONE",
		.op_rsize_bop = nfsd4_only_status_rsize,
	},
	[OP_COPY] = {
		.op_func = nfsd4_copy,
		.op_flags = OP_MODIFIES_SOMETHING,
		.op_name = "OP_COPY",
		.op_rsize_bop = nfsd4_copy_rsize,
	},
	[OP_READ_PLUS] = {
		.op_func = nfsd4_read,
		.op_release = nfsd4_read_release,
		.op_name = "OP_READ_PLUS",
		.op_rsize_bop = nfsd4_read_plus_rsize,
		.op_get_currentstateid = nfsd4_get_readstateid,
	},
	[OP_SEEK] = {
		.op_func = nfsd4_seek,
		.op_name = "OP_SEEK",
		.op_rsize_bop = nfsd4_seek_rsize,
	},
	[OP_OFFLOAD_STATUS] = {
		.op_func = nfsd4_offload_status,
		.op_name = "OP_OFFLOAD_STATUS",
		.op_rsize_bop = nfsd4_offload_status_rsize,
	},
	[OP_OFFLOAD_CANCEL] = {
		.op_func = nfsd4_offload_cancel,
		.op_flags = OP_MODIFIES_SOMETHING,
		.op_name = "OP_OFFLOAD_CANCEL",
		.op_rsize_bop = nfsd4_only_status_rsize,
	},
	[OP_COPY_NOTIFY] = {
		.op_func = nfsd4_copy_notify,
		.op_flags = OP_MODIFIES_SOMETHING,
		.op_name = "OP_COPY_NOTIFY",
		.op_rsize_bop = nfsd4_copy_notify_rsize,
	},
	[OP_GETXATTR] = {
		.op_func = nfsd4_getxattr,
		.op_name = "OP_GETXATTR",
		.op_rsize_bop = nfsd4_getxattr_rsize,
	},
	[OP_SETXATTR] = {
		.op_func = nfsd4_setxattr,
		.op_flags = OP_MODIFIES_SOMETHING | OP_CACHEME,
		.op_name = "OP_SETXATTR",
		.op_rsize_bop = nfsd4_setxattr_rsize,
	},
	[OP_LISTXATTRS] = {
		.op_func = nfsd4_listxattrs,
		.op_name = "OP_LISTXATTRS",
		.op_rsize_bop = nfsd4_listxattrs_rsize,
	},
	[OP_REMOVEXATTR] = {
		.op_func = nfsd4_removexattr,
		.op_flags = OP_MODIFIES_SOMETHING | OP_CACHEME,
		.op_name = "OP_REMOVEXATTR",
		.op_rsize_bop = nfsd4_removexattr_rsize,
	},
};

/**
 * nfsd4_spo_must_allow - Determine if the compound op contains an
 * operation that is allowed to be sent with machine credentials
 *
 * @rqstp: a pointer to the struct svc_rqst
 *
 * Checks to see if the compound contains a spo_must_allow op
 * and confirms that it was sent with the proper machine creds.
 */

bool nfsd4_spo_must_allow(struct svc_rqst *rqstp)
{
	struct nfsd4_compoundres *resp = rqstp->rq_resp;
	struct nfsd4_compoundargs *argp = rqstp->rq_argp;
	struct nfsd4_op *this;
	struct nfsd4_compound_state *cstate = &resp->cstate;
	struct nfs4_op_map *allow = &cstate->clp->cl_spo_must_allow;
	u32 opiter;

	if (!cstate->minorversion)
		return false;

	if (cstate->spo_must_allowed)
		return true;

	opiter = resp->opcnt;
	while (opiter < argp->opcnt) {
		this = &argp->ops[opiter++];
		if (test_bit(this->opnum, allow->u.longs) &&
			cstate->clp->cl_mach_cred &&
			nfsd4_mach_creds_match(cstate->clp, rqstp)) {
			cstate->spo_must_allowed = true;
			return true;
		}
	}
	cstate->spo_must_allowed = false;
	return false;
}

int nfsd4_max_reply(struct svc_rqst *rqstp, struct nfsd4_op *op)
{
	if (op->opnum == OP_ILLEGAL || op->status == nfserr_notsupp)
		return op_encode_hdr_size * sizeof(__be32);

	BUG_ON(OPDESC(op)->op_rsize_bop == NULL);
	return OPDESC(op)->op_rsize_bop(rqstp, op);
}

void warn_on_nonidempotent_op(struct nfsd4_op *op)
{
	if (OPDESC(op)->op_flags & OP_MODIFIES_SOMETHING) {
		pr_err("unable to encode reply to nonidempotent op %u (%s)\n",
			op->opnum, nfsd4_op_name(op->opnum));
		WARN_ON_ONCE(1);
	}
}

static const char *nfsd4_op_name(unsigned opnum)
{
	if (opnum < ARRAY_SIZE(nfsd4_ops))
		return nfsd4_ops[opnum].op_name;
	return "unknown_operation";
}

static const struct svc_procedure nfsd_procedures4[2] = {
	[NFSPROC4_NULL] = {
		.pc_func = nfsd4_proc_null,
		.pc_decode = nfssvc_decode_voidarg,
		.pc_encode = nfssvc_encode_voidres,
		.pc_argsize = sizeof(struct nfsd_voidargs),
		.pc_argzero = sizeof(struct nfsd_voidargs),
		.pc_ressize = sizeof(struct nfsd_voidres),
		.pc_cachetype = RC_NOCACHE,
		.pc_xdrressize = 1,
		.pc_name = "NULL",
	},
	[NFSPROC4_COMPOUND] = {
		.pc_func = nfsd4_proc_compound,
		.pc_decode = nfs4svc_decode_compoundargs,
		.pc_encode = nfs4svc_encode_compoundres,
		.pc_argsize = sizeof(struct nfsd4_compoundargs),
		.pc_argzero = offsetof(struct nfsd4_compoundargs, iops),
		.pc_ressize = sizeof(struct nfsd4_compoundres),
		.pc_release = nfsd4_release_compoundargs,
		.pc_cachetype = RC_NOCACHE,
		.pc_xdrressize = NFSD_BUFSIZE/4,
		.pc_name = "COMPOUND",
	},
};

static DEFINE_PER_CPU_ALIGNED(unsigned long,
			      nfsd_count4[ARRAY_SIZE(nfsd_procedures4)]);
const struct svc_version nfsd_version4 = {
	.vs_vers		= 4,
	.vs_nproc		= ARRAY_SIZE(nfsd_procedures4),
	.vs_proc		= nfsd_procedures4,
	.vs_count		= nfsd_count4,
	.vs_dispatch		= nfsd_dispatch,
	.vs_xdrsize		= NFS4_SVC_XDRSIZE,
	.vs_rpcb_optnl		= true,
	.vs_need_cong_ctrl	= true,
};<|MERGE_RESOLUTION|>--- conflicted
+++ resolved
@@ -1841,15 +1841,6 @@
 		if (!async_copy)
 			goto out_err;
 		async_copy->cp_nn = nn;
-<<<<<<< HEAD
-		/* Arbitrary cap on number of pending async copy operations */
-		if (atomic_inc_return(&nn->pending_async_copies) >
-				(int)rqstp->rq_pool->sp_nrthreads) {
-			atomic_dec(&nn->pending_async_copies);
-			goto out_err;
-		}
-=======
->>>>>>> e8a05819
 		INIT_LIST_HEAD(&async_copy->copies);
 		refcount_set(&async_copy->refcount, 1);
 		/* Arbitrary cap on number of pending async copy operations */
