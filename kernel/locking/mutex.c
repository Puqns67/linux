--- conflicted
+++ resolved
@@ -396,30 +396,14 @@
 	if (need_resched())
 		return 0;
 
-<<<<<<< HEAD
 	/*
 	 * We already disabled preemption which is equal to the RCU read-side
 	 * crital section in optimistic spinning code. Thus the task_strcut
 	 * structure won't go away during the spinning period.
 	 */
 	owner = __mutex_owner(lock);
-
-=======
->>>>>>> 754e0b0e
-	/*
-	 * We already disabled preemption which is equal to the RCU read-side
-	 * crital section in optimistic spinning code. Thus the task_strcut
-	 * structure won't go away during the spinning period.
-	 */
-<<<<<<< HEAD
-
-	if (owner)
-		retval = owner->on_cpu && !vcpu_is_preempted(task_cpu(owner));
-=======
-	owner = __mutex_owner(lock);
 	if (owner)
 		retval = owner_on_cpu(owner);
->>>>>>> 754e0b0e
 
 	/*
 	 * If lock->owner is not set, the mutex has been released. Return true
