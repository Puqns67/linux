// SPDX-License-Identifier: GPL-2.0-only
/*
 *	fs/proc/vmcore.c Interface for accessing the crash
 * 				 dump from the system's previous life.
 * 	Heavily borrowed from fs/proc/kcore.c
 *	Created by: Hariprasad Nellitheertha (hari@in.ibm.com)
 *	Copyright (C) IBM Corporation, 2004. All rights reserved
 *
 */

#define pr_fmt(fmt) "vmcore: " fmt

#include <linux/mm.h>
#include <linux/kcore.h>
#include <linux/user.h>
#include <linux/elf.h>
#include <linux/elfcore.h>
#include <linux/export.h>
#include <linux/slab.h>
#include <linux/highmem.h>
#include <linux/printk.h>
#include <linux/memblock.h>
#include <linux/init.h>
#include <linux/crash_dump.h>
#include <linux/list.h>
#include <linux/moduleparam.h>
#include <linux/mutex.h>
#include <linux/vmalloc.h>
#include <linux/pagemap.h>
#include <linux/uio.h>
#include <linux/cc_platform.h>
#include <asm/io.h>
#include "internal.h"

/* List representing chunks of contiguous memory areas and their offsets in
 * vmcore file.
 */
static LIST_HEAD(vmcore_list);

/* Stores the pointer to the buffer containing kernel elf core headers. */
static char *elfcorebuf;
static size_t elfcorebuf_sz;
static size_t elfcorebuf_sz_orig;

static char *elfnotes_buf;
static size_t elfnotes_sz;
/* Size of all notes minus the device dump notes */
static size_t elfnotes_orig_sz;

/* Total size of vmcore file. */
static u64 vmcore_size;

static struct proc_dir_entry *proc_vmcore;

#ifdef CONFIG_PROC_VMCORE_DEVICE_DUMP
struct vmcoredd_node {
	struct list_head list;	/* List of dumps */
	void *buf;		/* Buffer containing device's dump */
	unsigned int size;	/* Size of the buffer */
};

/* Device Dump list and mutex to synchronize access to list */
static LIST_HEAD(vmcoredd_list);

static bool vmcoredd_disabled;
core_param(novmcoredd, vmcoredd_disabled, bool, 0);
#endif /* CONFIG_PROC_VMCORE_DEVICE_DUMP */

/* Device Dump Size */
static size_t vmcoredd_orig_sz;

static DEFINE_MUTEX(vmcore_mutex);

DEFINE_STATIC_SRCU(vmcore_cb_srcu);
/* List of registered vmcore callbacks. */
static LIST_HEAD(vmcore_cb_list);
/* Whether the vmcore has been opened once. */
static bool vmcore_opened;
/* Whether the vmcore is currently open. */
static unsigned int vmcore_open;

static void vmcore_process_device_ram(struct vmcore_cb *cb);

void register_vmcore_cb(struct vmcore_cb *cb)
{
	INIT_LIST_HEAD(&cb->next);
	mutex_lock(&vmcore_mutex);
	list_add_tail(&cb->next, &vmcore_cb_list);
	/*
	 * Registering a vmcore callback after the vmcore was opened is
	 * very unusual (e.g., manual driver loading).
	 */
	if (vmcore_opened)
		pr_warn_once("Unexpected vmcore callback registration\n");
	if (!vmcore_open && cb->get_device_ram)
		vmcore_process_device_ram(cb);
	mutex_unlock(&vmcore_mutex);
}
EXPORT_SYMBOL_GPL(register_vmcore_cb);

void unregister_vmcore_cb(struct vmcore_cb *cb)
{
	mutex_lock(&vmcore_mutex);
	list_del_rcu(&cb->next);
	/*
	 * Unregistering a vmcore callback after the vmcore was opened is
	 * very unusual (e.g., forced driver removal), but we cannot stop
	 * unregistering.
	 */
	if (vmcore_opened)
		pr_warn_once("Unexpected vmcore callback unregistration\n");
	mutex_unlock(&vmcore_mutex);

	synchronize_srcu(&vmcore_cb_srcu);
}
EXPORT_SYMBOL_GPL(unregister_vmcore_cb);

static bool pfn_is_ram(unsigned long pfn)
{
	struct vmcore_cb *cb;
	bool ret = true;

	list_for_each_entry_srcu(cb, &vmcore_cb_list, next,
				 srcu_read_lock_held(&vmcore_cb_srcu)) {
		if (unlikely(!cb->pfn_is_ram))
			continue;
		ret = cb->pfn_is_ram(cb, pfn);
		if (!ret)
			break;
	}

	return ret;
}

static int open_vmcore(struct inode *inode, struct file *file)
{
	mutex_lock(&vmcore_mutex);
	vmcore_opened = true;
	if (vmcore_open + 1 == 0) {
		mutex_unlock(&vmcore_mutex);
		return -EBUSY;
	}
	vmcore_open++;
	mutex_unlock(&vmcore_mutex);

	return 0;
}

static int release_vmcore(struct inode *inode, struct file *file)
{
	mutex_lock(&vmcore_mutex);
	vmcore_open--;
	mutex_unlock(&vmcore_mutex);

	return 0;
}

/* Reads a page from the oldmem device from given offset. */
ssize_t read_from_oldmem(struct iov_iter *iter, size_t count,
			 u64 *ppos, bool encrypted)
{
	unsigned long pfn, offset;
	ssize_t nr_bytes;
	ssize_t read = 0, tmp;
	int idx;

	if (!count)
		return 0;

	offset = (unsigned long)(*ppos % PAGE_SIZE);
	pfn = (unsigned long)(*ppos / PAGE_SIZE);

	idx = srcu_read_lock(&vmcore_cb_srcu);
	do {
		if (count > (PAGE_SIZE - offset))
			nr_bytes = PAGE_SIZE - offset;
		else
			nr_bytes = count;

		/* If pfn is not ram, return zeros for sparse dump files */
		if (!pfn_is_ram(pfn)) {
			tmp = iov_iter_zero(nr_bytes, iter);
		} else {
			if (encrypted)
				tmp = copy_oldmem_page_encrypted(iter, pfn,
								 nr_bytes,
								 offset);
			else
				tmp = copy_oldmem_page(iter, pfn, nr_bytes,
						       offset);
		}
		if (tmp < nr_bytes) {
			srcu_read_unlock(&vmcore_cb_srcu, idx);
			return -EFAULT;
		}

		*ppos += nr_bytes;
		count -= nr_bytes;
		read += nr_bytes;
		++pfn;
		offset = 0;
	} while (count);
	srcu_read_unlock(&vmcore_cb_srcu, idx);

	return read;
}

/*
 * Architectures may override this function to allocate ELF header in 2nd kernel
 */
int __weak elfcorehdr_alloc(unsigned long long *addr, unsigned long long *size)
{
	return 0;
}

/*
 * Architectures may override this function to free header
 */
void __weak elfcorehdr_free(unsigned long long addr)
{}

/*
 * Architectures may override this function to read from ELF header
 */
ssize_t __weak elfcorehdr_read(char *buf, size_t count, u64 *ppos)
{
	struct kvec kvec = { .iov_base = buf, .iov_len = count };
	struct iov_iter iter;

	iov_iter_kvec(&iter, ITER_DEST, &kvec, 1, count);

	return read_from_oldmem(&iter, count, ppos, false);
}

/*
 * Architectures may override this function to read from notes sections
 */
ssize_t __weak elfcorehdr_read_notes(char *buf, size_t count, u64 *ppos)
{
	struct kvec kvec = { .iov_base = buf, .iov_len = count };
	struct iov_iter iter;

	iov_iter_kvec(&iter, ITER_DEST, &kvec, 1, count);

	return read_from_oldmem(&iter, count, ppos,
			cc_platform_has(CC_ATTR_MEM_ENCRYPT));
}

/*
 * Architectures may override this function to map oldmem
 */
int __weak remap_oldmem_pfn_range(struct vm_area_struct *vma,
				  unsigned long from, unsigned long pfn,
				  unsigned long size, pgprot_t prot)
{
	prot = pgprot_encrypted(prot);
	return remap_pfn_range(vma, from, pfn, size, prot);
}

/*
 * Architectures which support memory encryption override this.
 */
ssize_t __weak copy_oldmem_page_encrypted(struct iov_iter *iter,
		unsigned long pfn, size_t csize, unsigned long offset)
{
	return copy_oldmem_page(iter, pfn, csize, offset);
}

#ifdef CONFIG_PROC_VMCORE_DEVICE_DUMP
static int vmcoredd_copy_dumps(struct iov_iter *iter, u64 start, size_t size)
{
	struct vmcoredd_node *dump;
	u64 offset = 0;
	size_t tsz;
	char *buf;

	list_for_each_entry(dump, &vmcoredd_list, list) {
		if (start < offset + dump->size) {
			tsz = min(offset + (u64)dump->size - start, (u64)size);
			buf = dump->buf + start - offset;
			if (copy_to_iter(buf, tsz, iter) < tsz)
				return -EFAULT;

			size -= tsz;
			start += tsz;

			/* Leave now if buffer filled already */
			if (!size)
				return 0;
		}
		offset += dump->size;
	}

	return 0;
}

#ifdef CONFIG_MMU
static int vmcoredd_mmap_dumps(struct vm_area_struct *vma, unsigned long dst,
			       u64 start, size_t size)
{
	struct vmcoredd_node *dump;
	u64 offset = 0;
	size_t tsz;
	char *buf;

	list_for_each_entry(dump, &vmcoredd_list, list) {
		if (start < offset + dump->size) {
			tsz = min(offset + (u64)dump->size - start, (u64)size);
			buf = dump->buf + start - offset;
			if (remap_vmalloc_range_partial(vma, dst, buf, 0,
							tsz))
				return -EFAULT;

			size -= tsz;
			start += tsz;
			dst += tsz;

			/* Leave now if buffer filled already */
			if (!size)
				return 0;
		}
		offset += dump->size;
	}

	return 0;
}
#endif /* CONFIG_MMU */
#endif /* CONFIG_PROC_VMCORE_DEVICE_DUMP */

/* Read from the ELF header and then the crash dump. On error, negative value is
 * returned otherwise number of bytes read are returned.
 */
static ssize_t __read_vmcore(struct iov_iter *iter, loff_t *fpos)
{
	struct vmcore_range *m = NULL;
	ssize_t acc = 0, tmp;
	size_t tsz;
	u64 start;

	if (!iov_iter_count(iter) || *fpos >= vmcore_size)
		return 0;

	iov_iter_truncate(iter, vmcore_size - *fpos);

	/* Read ELF core header */
	if (*fpos < elfcorebuf_sz) {
		tsz = min(elfcorebuf_sz - (size_t)*fpos, iov_iter_count(iter));
		if (copy_to_iter(elfcorebuf + *fpos, tsz, iter) < tsz)
			return -EFAULT;
		*fpos += tsz;
		acc += tsz;

		/* leave now if filled buffer already */
		if (!iov_iter_count(iter))
			return acc;
	}

	/* Read ELF note segment */
	if (*fpos < elfcorebuf_sz + elfnotes_sz) {
		void *kaddr;

		/* We add device dumps before other elf notes because the
		 * other elf notes may not fill the elf notes buffer
		 * completely and we will end up with zero-filled data
		 * between the elf notes and the device dumps. Tools will
		 * then try to decode this zero-filled data as valid notes
		 * and we don't want that. Hence, adding device dumps before
		 * the other elf notes ensure that zero-filled data can be
		 * avoided.
		 */
#ifdef CONFIG_PROC_VMCORE_DEVICE_DUMP
		/* Read device dumps */
		if (*fpos < elfcorebuf_sz + vmcoredd_orig_sz) {
			tsz = min(elfcorebuf_sz + vmcoredd_orig_sz -
				  (size_t)*fpos, iov_iter_count(iter));
			start = *fpos - elfcorebuf_sz;
			if (vmcoredd_copy_dumps(iter, start, tsz))
				return -EFAULT;

			*fpos += tsz;
			acc += tsz;

			/* leave now if filled buffer already */
			if (!iov_iter_count(iter))
				return acc;
		}
#endif /* CONFIG_PROC_VMCORE_DEVICE_DUMP */

		/* Read remaining elf notes */
		tsz = min(elfcorebuf_sz + elfnotes_sz - (size_t)*fpos,
			  iov_iter_count(iter));
		kaddr = elfnotes_buf + *fpos - elfcorebuf_sz - vmcoredd_orig_sz;
		if (copy_to_iter(kaddr, tsz, iter) < tsz)
			return -EFAULT;

		*fpos += tsz;
		acc += tsz;

		/* leave now if filled buffer already */
		if (!iov_iter_count(iter))
			return acc;

		cond_resched();
	}

	list_for_each_entry(m, &vmcore_list, list) {
		if (*fpos < m->offset + m->size) {
			tsz = (size_t)min_t(unsigned long long,
					    m->offset + m->size - *fpos,
					    iov_iter_count(iter));
			start = m->paddr + *fpos - m->offset;
			tmp = read_from_oldmem(iter, tsz, &start,
					cc_platform_has(CC_ATTR_MEM_ENCRYPT));
			if (tmp < 0)
				return tmp;
			*fpos += tsz;
			acc += tsz;

			/* leave now if filled buffer already */
			if (!iov_iter_count(iter))
				return acc;
		}

		cond_resched();
	}

	return acc;
}

static ssize_t read_vmcore(struct kiocb *iocb, struct iov_iter *iter)
{
	return __read_vmcore(iter, &iocb->ki_pos);
}

/**
 * vmcore_alloc_buf - allocate buffer in vmalloc memory
 * @size: size of buffer
 *
 * If CONFIG_MMU is defined, use vmalloc_user() to allow users to mmap
 * the buffer to user-space by means of remap_vmalloc_range().
 *
 * If CONFIG_MMU is not defined, use vzalloc() since mmap_vmcore() is
 * disabled and there's no need to allow users to mmap the buffer.
 */
static inline char *vmcore_alloc_buf(size_t size)
{
#ifdef CONFIG_MMU
	return vmalloc_user(size);
#else
	return vzalloc(size);
#endif
}

/*
 * Disable mmap_vmcore() if CONFIG_MMU is not defined. MMU is
 * essential for mmap_vmcore() in order to map physically
 * non-contiguous objects (ELF header, ELF note segment and memory
 * regions in the 1st kernel pointed to by PT_LOAD entries) into
 * virtually contiguous user-space in ELF layout.
 */
#ifdef CONFIG_MMU

/*
 * The vmcore fault handler uses the page cache and fills data using the
 * standard __read_vmcore() function.
 *
 * On s390 the fault handler is used for memory regions that can't be mapped
 * directly with remap_pfn_range().
 */
static vm_fault_t mmap_vmcore_fault(struct vm_fault *vmf)
{
#ifdef CONFIG_S390
	struct address_space *mapping = vmf->vma->vm_file->f_mapping;
	pgoff_t index = vmf->pgoff;
	struct iov_iter iter;
	struct kvec kvec;
	struct page *page;
	loff_t offset;
	int rc;

	page = find_or_create_page(mapping, index, GFP_KERNEL);
	if (!page)
		return VM_FAULT_OOM;
	if (!PageUptodate(page)) {
		offset = (loff_t) index << PAGE_SHIFT;
		kvec.iov_base = page_address(page);
		kvec.iov_len = PAGE_SIZE;
		iov_iter_kvec(&iter, ITER_DEST, &kvec, 1, PAGE_SIZE);

		rc = __read_vmcore(&iter, &offset);
		if (rc < 0) {
			unlock_page(page);
			put_page(page);
			return vmf_error(rc);
		}
		SetPageUptodate(page);
	}
	unlock_page(page);
	vmf->page = page;
	return 0;
#else
	return VM_FAULT_SIGBUS;
#endif
}

static const struct vm_operations_struct vmcore_mmap_ops = {
	.fault = mmap_vmcore_fault,
};

/*
 * remap_oldmem_pfn_checked - do remap_oldmem_pfn_range replacing all pages
 * reported as not being ram with the zero page.
 *
 * @vma: vm_area_struct describing requested mapping
 * @from: start remapping from
 * @pfn: page frame number to start remapping to
 * @size: remapping size
 * @prot: protection bits
 *
 * Returns zero on success, -EAGAIN on failure.
 */
static int remap_oldmem_pfn_checked(struct vm_area_struct *vma,
				    unsigned long from, unsigned long pfn,
				    unsigned long size, pgprot_t prot)
{
	unsigned long map_size;
	unsigned long pos_start, pos_end, pos;
	unsigned long zeropage_pfn = my_zero_pfn(0);
	size_t len = 0;

	pos_start = pfn;
	pos_end = pfn + (size >> PAGE_SHIFT);

	for (pos = pos_start; pos < pos_end; ++pos) {
		if (!pfn_is_ram(pos)) {
			/*
			 * We hit a page which is not ram. Remap the continuous
			 * region between pos_start and pos-1 and replace
			 * the non-ram page at pos with the zero page.
			 */
			if (pos > pos_start) {
				/* Remap continuous region */
				map_size = (pos - pos_start) << PAGE_SHIFT;
				if (remap_oldmem_pfn_range(vma, from + len,
							   pos_start, map_size,
							   prot))
					goto fail;
				len += map_size;
			}
			/* Remap the zero page */
			if (remap_oldmem_pfn_range(vma, from + len,
						   zeropage_pfn,
						   PAGE_SIZE, prot))
				goto fail;
			len += PAGE_SIZE;
			pos_start = pos + 1;
		}
	}
	if (pos > pos_start) {
		/* Remap the rest */
		map_size = (pos - pos_start) << PAGE_SHIFT;
		if (remap_oldmem_pfn_range(vma, from + len, pos_start,
					   map_size, prot))
			goto fail;
	}
	return 0;
fail:
	do_munmap(vma->vm_mm, from, len, NULL);
	return -EAGAIN;
}

static int vmcore_remap_oldmem_pfn(struct vm_area_struct *vma,
			    unsigned long from, unsigned long pfn,
			    unsigned long size, pgprot_t prot)
{
	int ret, idx;

	/*
	 * Check if a callback was registered to avoid looping over all
	 * pages without a reason.
	 */
	idx = srcu_read_lock(&vmcore_cb_srcu);
	if (!list_empty(&vmcore_cb_list))
		ret = remap_oldmem_pfn_checked(vma, from, pfn, size, prot);
	else
		ret = remap_oldmem_pfn_range(vma, from, pfn, size, prot);
	srcu_read_unlock(&vmcore_cb_srcu, idx);
	return ret;
}

static int mmap_vmcore(struct file *file, struct vm_area_struct *vma)
{
	size_t size = vma->vm_end - vma->vm_start;
	u64 start, end, len, tsz;
	struct vmcore_range *m;

	start = (u64)vma->vm_pgoff << PAGE_SHIFT;
	end = start + size;

	if (size > vmcore_size || end > vmcore_size)
		return -EINVAL;

	if (vma->vm_flags & (VM_WRITE | VM_EXEC))
		return -EPERM;

	vm_flags_mod(vma, VM_MIXEDMAP, VM_MAYWRITE | VM_MAYEXEC);
	vma->vm_ops = &vmcore_mmap_ops;

	len = 0;

	if (start < elfcorebuf_sz) {
		u64 pfn;

		tsz = min(elfcorebuf_sz - (size_t)start, size);
		pfn = __pa(elfcorebuf + start) >> PAGE_SHIFT;
		if (remap_pfn_range(vma, vma->vm_start, pfn, tsz,
				    vma->vm_page_prot))
			return -EAGAIN;
		size -= tsz;
		start += tsz;
		len += tsz;

		if (size == 0)
			return 0;
	}

	if (start < elfcorebuf_sz + elfnotes_sz) {
		void *kaddr;

		/* We add device dumps before other elf notes because the
		 * other elf notes may not fill the elf notes buffer
		 * completely and we will end up with zero-filled data
		 * between the elf notes and the device dumps. Tools will
		 * then try to decode this zero-filled data as valid notes
		 * and we don't want that. Hence, adding device dumps before
		 * the other elf notes ensure that zero-filled data can be
		 * avoided. This also ensures that the device dumps and
		 * other elf notes can be properly mmaped at page aligned
		 * address.
		 */
#ifdef CONFIG_PROC_VMCORE_DEVICE_DUMP
		/* Read device dumps */
		if (start < elfcorebuf_sz + vmcoredd_orig_sz) {
			u64 start_off;

			tsz = min(elfcorebuf_sz + vmcoredd_orig_sz -
				  (size_t)start, size);
			start_off = start - elfcorebuf_sz;
			if (vmcoredd_mmap_dumps(vma, vma->vm_start + len,
						start_off, tsz))
				goto fail;

			size -= tsz;
			start += tsz;
			len += tsz;

			/* leave now if filled buffer already */
			if (!size)
				return 0;
		}
#endif /* CONFIG_PROC_VMCORE_DEVICE_DUMP */

		/* Read remaining elf notes */
		tsz = min(elfcorebuf_sz + elfnotes_sz - (size_t)start, size);
		kaddr = elfnotes_buf + start - elfcorebuf_sz - vmcoredd_orig_sz;
		if (remap_vmalloc_range_partial(vma, vma->vm_start + len,
						kaddr, 0, tsz))
			goto fail;

		size -= tsz;
		start += tsz;
		len += tsz;

		if (size == 0)
			return 0;
	}

	list_for_each_entry(m, &vmcore_list, list) {
		if (start < m->offset + m->size) {
			u64 paddr = 0;

			tsz = (size_t)min_t(unsigned long long,
					    m->offset + m->size - start, size);
			paddr = m->paddr + start - m->offset;
			if (vmcore_remap_oldmem_pfn(vma, vma->vm_start + len,
						    paddr >> PAGE_SHIFT, tsz,
						    vma->vm_page_prot))
				goto fail;
			size -= tsz;
			start += tsz;
			len += tsz;

			if (size == 0)
				return 0;
		}
	}

	return 0;
fail:
	do_munmap(vma->vm_mm, vma->vm_start, len, NULL);
	return -EAGAIN;
}
#else
static int mmap_vmcore(struct file *file, struct vm_area_struct *vma)
{
	return -ENOSYS;
}
#endif

static const struct proc_ops vmcore_proc_ops = {
	.proc_open	= open_vmcore,
	.proc_release	= release_vmcore,
	.proc_read_iter	= read_vmcore,
	.proc_lseek	= default_llseek,
	.proc_mmap	= mmap_vmcore,
};

static u64 get_vmcore_size(size_t elfsz, size_t elfnotesegsz,
			   struct list_head *vc_list)
{
	struct vmcore_range *m;
	u64 size;

	size = elfsz + elfnotesegsz;
	list_for_each_entry(m, vc_list, list) {
		size += m->size;
	}
	return size;
}

/**
 * update_note_header_size_elf64 - update p_memsz member of each PT_NOTE entry
 *
 * @ehdr_ptr: ELF header
 *
 * This function updates p_memsz member of each PT_NOTE entry in the
 * program header table pointed to by @ehdr_ptr to real size of ELF
 * note segment.
 */
static int __init update_note_header_size_elf64(const Elf64_Ehdr *ehdr_ptr)
{
	int i, rc=0;
	Elf64_Phdr *phdr_ptr;
	Elf64_Nhdr *nhdr_ptr;

	phdr_ptr = (Elf64_Phdr *)(ehdr_ptr + 1);
	for (i = 0; i < ehdr_ptr->e_phnum; i++, phdr_ptr++) {
		void *notes_section;
		u64 offset, max_sz, sz, real_sz = 0;
		if (phdr_ptr->p_type != PT_NOTE)
			continue;
		max_sz = phdr_ptr->p_memsz;
		offset = phdr_ptr->p_offset;
		notes_section = kmalloc(max_sz, GFP_KERNEL);
		if (!notes_section)
			return -ENOMEM;
		rc = elfcorehdr_read_notes(notes_section, max_sz, &offset);
		if (rc < 0) {
			kfree(notes_section);
			return rc;
		}
		nhdr_ptr = notes_section;
		while (nhdr_ptr->n_namesz != 0) {
			sz = sizeof(Elf64_Nhdr) +
				(((u64)nhdr_ptr->n_namesz + 3) & ~3) +
				(((u64)nhdr_ptr->n_descsz + 3) & ~3);
			if ((real_sz + sz) > max_sz) {
				pr_warn("Warning: Exceeded p_memsz, dropping PT_NOTE entry n_namesz=0x%x, n_descsz=0x%x\n",
					nhdr_ptr->n_namesz, nhdr_ptr->n_descsz);
				break;
			}
			real_sz += sz;
			nhdr_ptr = (Elf64_Nhdr*)((char*)nhdr_ptr + sz);
		}
		kfree(notes_section);
		phdr_ptr->p_memsz = real_sz;
		if (real_sz == 0) {
			pr_warn("Warning: Zero PT_NOTE entries found\n");
		}
	}

	return 0;
}

/**
 * get_note_number_and_size_elf64 - get the number of PT_NOTE program
 * headers and sum of real size of their ELF note segment headers and
 * data.
 *
 * @ehdr_ptr: ELF header
 * @nr_ptnote: buffer for the number of PT_NOTE program headers
 * @sz_ptnote: buffer for size of unique PT_NOTE program header
 *
 * This function is used to merge multiple PT_NOTE program headers
 * into a unique single one. The resulting unique entry will have
 * @sz_ptnote in its phdr->p_mem.
 *
 * It is assumed that program headers with PT_NOTE type pointed to by
 * @ehdr_ptr has already been updated by update_note_header_size_elf64
 * and each of PT_NOTE program headers has actual ELF note segment
 * size in its p_memsz member.
 */
static int __init get_note_number_and_size_elf64(const Elf64_Ehdr *ehdr_ptr,
						 int *nr_ptnote, u64 *sz_ptnote)
{
	int i;
	Elf64_Phdr *phdr_ptr;

	*nr_ptnote = *sz_ptnote = 0;

	phdr_ptr = (Elf64_Phdr *)(ehdr_ptr + 1);
	for (i = 0; i < ehdr_ptr->e_phnum; i++, phdr_ptr++) {
		if (phdr_ptr->p_type != PT_NOTE)
			continue;
		*nr_ptnote += 1;
		*sz_ptnote += phdr_ptr->p_memsz;
	}

	return 0;
}

/**
 * copy_notes_elf64 - copy ELF note segments in a given buffer
 *
 * @ehdr_ptr: ELF header
 * @notes_buf: buffer into which ELF note segments are copied
 *
 * This function is used to copy ELF note segment in the 1st kernel
 * into the buffer @notes_buf in the 2nd kernel. It is assumed that
 * size of the buffer @notes_buf is equal to or larger than sum of the
 * real ELF note segment headers and data.
 *
 * It is assumed that program headers with PT_NOTE type pointed to by
 * @ehdr_ptr has already been updated by update_note_header_size_elf64
 * and each of PT_NOTE program headers has actual ELF note segment
 * size in its p_memsz member.
 */
static int __init copy_notes_elf64(const Elf64_Ehdr *ehdr_ptr, char *notes_buf)
{
	int i, rc=0;
	Elf64_Phdr *phdr_ptr;

	phdr_ptr = (Elf64_Phdr*)(ehdr_ptr + 1);

	for (i = 0; i < ehdr_ptr->e_phnum; i++, phdr_ptr++) {
		u64 offset;
		if (phdr_ptr->p_type != PT_NOTE)
			continue;
		offset = phdr_ptr->p_offset;
		rc = elfcorehdr_read_notes(notes_buf, phdr_ptr->p_memsz,
					   &offset);
		if (rc < 0)
			return rc;
		notes_buf += phdr_ptr->p_memsz;
	}

	return 0;
}

/* Merges all the PT_NOTE headers into one. */
static int __init merge_note_headers_elf64(char *elfptr, size_t *elfsz,
					   char **notes_buf, size_t *notes_sz)
{
	int i, nr_ptnote=0, rc=0;
	char *tmp;
	Elf64_Ehdr *ehdr_ptr;
	Elf64_Phdr phdr;
	u64 phdr_sz = 0, note_off;

	ehdr_ptr = (Elf64_Ehdr *)elfptr;

	rc = update_note_header_size_elf64(ehdr_ptr);
	if (rc < 0)
		return rc;

	rc = get_note_number_and_size_elf64(ehdr_ptr, &nr_ptnote, &phdr_sz);
	if (rc < 0)
		return rc;

	*notes_sz = roundup(phdr_sz, PAGE_SIZE);
	*notes_buf = vmcore_alloc_buf(*notes_sz);
	if (!*notes_buf)
		return -ENOMEM;

	rc = copy_notes_elf64(ehdr_ptr, *notes_buf);
	if (rc < 0)
		return rc;

	/* Prepare merged PT_NOTE program header. */
	phdr.p_type    = PT_NOTE;
	phdr.p_flags   = 0;
	note_off = sizeof(Elf64_Ehdr) +
			(ehdr_ptr->e_phnum - nr_ptnote +1) * sizeof(Elf64_Phdr);
	phdr.p_offset  = roundup(note_off, PAGE_SIZE);
	phdr.p_vaddr   = phdr.p_paddr = 0;
	phdr.p_filesz  = phdr.p_memsz = phdr_sz;
	phdr.p_align   = 4;

	/* Add merged PT_NOTE program header*/
	tmp = elfptr + sizeof(Elf64_Ehdr);
	memcpy(tmp, &phdr, sizeof(phdr));
	tmp += sizeof(phdr);

	/* Remove unwanted PT_NOTE program headers. */
	i = (nr_ptnote - 1) * sizeof(Elf64_Phdr);
	*elfsz = *elfsz - i;
	memmove(tmp, tmp+i, ((*elfsz)-sizeof(Elf64_Ehdr)-sizeof(Elf64_Phdr)));
	memset(elfptr + *elfsz, 0, i);
	*elfsz = roundup(*elfsz, PAGE_SIZE);

	/* Modify e_phnum to reflect merged headers. */
	ehdr_ptr->e_phnum = ehdr_ptr->e_phnum - nr_ptnote + 1;

	/* Store the size of all notes.  We need this to update the note
	 * header when the device dumps will be added.
	 */
	elfnotes_orig_sz = phdr.p_memsz;

	return 0;
}

/**
 * update_note_header_size_elf32 - update p_memsz member of each PT_NOTE entry
 *
 * @ehdr_ptr: ELF header
 *
 * This function updates p_memsz member of each PT_NOTE entry in the
 * program header table pointed to by @ehdr_ptr to real size of ELF
 * note segment.
 */
static int __init update_note_header_size_elf32(const Elf32_Ehdr *ehdr_ptr)
{
	int i, rc=0;
	Elf32_Phdr *phdr_ptr;
	Elf32_Nhdr *nhdr_ptr;

	phdr_ptr = (Elf32_Phdr *)(ehdr_ptr + 1);
	for (i = 0; i < ehdr_ptr->e_phnum; i++, phdr_ptr++) {
		void *notes_section;
		u64 offset, max_sz, sz, real_sz = 0;
		if (phdr_ptr->p_type != PT_NOTE)
			continue;
		max_sz = phdr_ptr->p_memsz;
		offset = phdr_ptr->p_offset;
		notes_section = kmalloc(max_sz, GFP_KERNEL);
		if (!notes_section)
			return -ENOMEM;
		rc = elfcorehdr_read_notes(notes_section, max_sz, &offset);
		if (rc < 0) {
			kfree(notes_section);
			return rc;
		}
		nhdr_ptr = notes_section;
		while (nhdr_ptr->n_namesz != 0) {
			sz = sizeof(Elf32_Nhdr) +
				(((u64)nhdr_ptr->n_namesz + 3) & ~3) +
				(((u64)nhdr_ptr->n_descsz + 3) & ~3);
			if ((real_sz + sz) > max_sz) {
				pr_warn("Warning: Exceeded p_memsz, dropping PT_NOTE entry n_namesz=0x%x, n_descsz=0x%x\n",
					nhdr_ptr->n_namesz, nhdr_ptr->n_descsz);
				break;
			}
			real_sz += sz;
			nhdr_ptr = (Elf32_Nhdr*)((char*)nhdr_ptr + sz);
		}
		kfree(notes_section);
		phdr_ptr->p_memsz = real_sz;
		if (real_sz == 0) {
			pr_warn("Warning: Zero PT_NOTE entries found\n");
		}
	}

	return 0;
}

/**
 * get_note_number_and_size_elf32 - get the number of PT_NOTE program
 * headers and sum of real size of their ELF note segment headers and
 * data.
 *
 * @ehdr_ptr: ELF header
 * @nr_ptnote: buffer for the number of PT_NOTE program headers
 * @sz_ptnote: buffer for size of unique PT_NOTE program header
 *
 * This function is used to merge multiple PT_NOTE program headers
 * into a unique single one. The resulting unique entry will have
 * @sz_ptnote in its phdr->p_mem.
 *
 * It is assumed that program headers with PT_NOTE type pointed to by
 * @ehdr_ptr has already been updated by update_note_header_size_elf32
 * and each of PT_NOTE program headers has actual ELF note segment
 * size in its p_memsz member.
 */
static int __init get_note_number_and_size_elf32(const Elf32_Ehdr *ehdr_ptr,
						 int *nr_ptnote, u64 *sz_ptnote)
{
	int i;
	Elf32_Phdr *phdr_ptr;

	*nr_ptnote = *sz_ptnote = 0;

	phdr_ptr = (Elf32_Phdr *)(ehdr_ptr + 1);
	for (i = 0; i < ehdr_ptr->e_phnum; i++, phdr_ptr++) {
		if (phdr_ptr->p_type != PT_NOTE)
			continue;
		*nr_ptnote += 1;
		*sz_ptnote += phdr_ptr->p_memsz;
	}

	return 0;
}

/**
 * copy_notes_elf32 - copy ELF note segments in a given buffer
 *
 * @ehdr_ptr: ELF header
 * @notes_buf: buffer into which ELF note segments are copied
 *
 * This function is used to copy ELF note segment in the 1st kernel
 * into the buffer @notes_buf in the 2nd kernel. It is assumed that
 * size of the buffer @notes_buf is equal to or larger than sum of the
 * real ELF note segment headers and data.
 *
 * It is assumed that program headers with PT_NOTE type pointed to by
 * @ehdr_ptr has already been updated by update_note_header_size_elf32
 * and each of PT_NOTE program headers has actual ELF note segment
 * size in its p_memsz member.
 */
static int __init copy_notes_elf32(const Elf32_Ehdr *ehdr_ptr, char *notes_buf)
{
	int i, rc=0;
	Elf32_Phdr *phdr_ptr;

	phdr_ptr = (Elf32_Phdr*)(ehdr_ptr + 1);

	for (i = 0; i < ehdr_ptr->e_phnum; i++, phdr_ptr++) {
		u64 offset;
		if (phdr_ptr->p_type != PT_NOTE)
			continue;
		offset = phdr_ptr->p_offset;
		rc = elfcorehdr_read_notes(notes_buf, phdr_ptr->p_memsz,
					   &offset);
		if (rc < 0)
			return rc;
		notes_buf += phdr_ptr->p_memsz;
	}

	return 0;
}

/* Merges all the PT_NOTE headers into one. */
static int __init merge_note_headers_elf32(char *elfptr, size_t *elfsz,
					   char **notes_buf, size_t *notes_sz)
{
	int i, nr_ptnote=0, rc=0;
	char *tmp;
	Elf32_Ehdr *ehdr_ptr;
	Elf32_Phdr phdr;
	u64 phdr_sz = 0, note_off;

	ehdr_ptr = (Elf32_Ehdr *)elfptr;

	rc = update_note_header_size_elf32(ehdr_ptr);
	if (rc < 0)
		return rc;

	rc = get_note_number_and_size_elf32(ehdr_ptr, &nr_ptnote, &phdr_sz);
	if (rc < 0)
		return rc;

	*notes_sz = roundup(phdr_sz, PAGE_SIZE);
	*notes_buf = vmcore_alloc_buf(*notes_sz);
	if (!*notes_buf)
		return -ENOMEM;

	rc = copy_notes_elf32(ehdr_ptr, *notes_buf);
	if (rc < 0)
		return rc;

	/* Prepare merged PT_NOTE program header. */
	phdr.p_type    = PT_NOTE;
	phdr.p_flags   = 0;
	note_off = sizeof(Elf32_Ehdr) +
			(ehdr_ptr->e_phnum - nr_ptnote +1) * sizeof(Elf32_Phdr);
	phdr.p_offset  = roundup(note_off, PAGE_SIZE);
	phdr.p_vaddr   = phdr.p_paddr = 0;
	phdr.p_filesz  = phdr.p_memsz = phdr_sz;
	phdr.p_align   = 4;

	/* Add merged PT_NOTE program header*/
	tmp = elfptr + sizeof(Elf32_Ehdr);
	memcpy(tmp, &phdr, sizeof(phdr));
	tmp += sizeof(phdr);

	/* Remove unwanted PT_NOTE program headers. */
	i = (nr_ptnote - 1) * sizeof(Elf32_Phdr);
	*elfsz = *elfsz - i;
	memmove(tmp, tmp+i, ((*elfsz)-sizeof(Elf32_Ehdr)-sizeof(Elf32_Phdr)));
	memset(elfptr + *elfsz, 0, i);
	*elfsz = roundup(*elfsz, PAGE_SIZE);

	/* Modify e_phnum to reflect merged headers. */
	ehdr_ptr->e_phnum = ehdr_ptr->e_phnum - nr_ptnote + 1;

	/* Store the size of all notes.  We need this to update the note
	 * header when the device dumps will be added.
	 */
	elfnotes_orig_sz = phdr.p_memsz;

	return 0;
}

/* Add memory chunks represented by program headers to vmcore list. Also update
 * the new offset fields of exported program headers. */
static int __init process_ptload_program_headers_elf64(char *elfptr,
						size_t elfsz,
						size_t elfnotes_sz,
						struct list_head *vc_list)
{
	int i;
	Elf64_Ehdr *ehdr_ptr;
	Elf64_Phdr *phdr_ptr;
	loff_t vmcore_off;

	ehdr_ptr = (Elf64_Ehdr *)elfptr;
	phdr_ptr = (Elf64_Phdr*)(elfptr + sizeof(Elf64_Ehdr)); /* PT_NOTE hdr */

	/* Skip ELF header, program headers and ELF note segment. */
	vmcore_off = elfsz + elfnotes_sz;

	for (i = 0; i < ehdr_ptr->e_phnum; i++, phdr_ptr++) {
		u64 paddr, start, end, size;

		if (phdr_ptr->p_type != PT_LOAD)
			continue;

		paddr = phdr_ptr->p_offset;
		start = rounddown(paddr, PAGE_SIZE);
		end = roundup(paddr + phdr_ptr->p_memsz, PAGE_SIZE);
		size = end - start;

		if (vmcore_alloc_add_range(vc_list, start, size))
			return -ENOMEM;

		/* Update the program header offset. */
		phdr_ptr->p_offset = vmcore_off + (paddr - start);
		vmcore_off = vmcore_off + size;
	}
	return 0;
}

static int __init process_ptload_program_headers_elf32(char *elfptr,
						size_t elfsz,
						size_t elfnotes_sz,
						struct list_head *vc_list)
{
	int i;
	Elf32_Ehdr *ehdr_ptr;
	Elf32_Phdr *phdr_ptr;
	loff_t vmcore_off;

	ehdr_ptr = (Elf32_Ehdr *)elfptr;
	phdr_ptr = (Elf32_Phdr*)(elfptr + sizeof(Elf32_Ehdr)); /* PT_NOTE hdr */

	/* Skip ELF header, program headers and ELF note segment. */
	vmcore_off = elfsz + elfnotes_sz;

	for (i = 0; i < ehdr_ptr->e_phnum; i++, phdr_ptr++) {
		u64 paddr, start, end, size;

		if (phdr_ptr->p_type != PT_LOAD)
			continue;

		paddr = phdr_ptr->p_offset;
		start = rounddown(paddr, PAGE_SIZE);
		end = roundup(paddr + phdr_ptr->p_memsz, PAGE_SIZE);
		size = end - start;

		if (vmcore_alloc_add_range(vc_list, start, size))
			return -ENOMEM;

		/* Update the program header offset */
		phdr_ptr->p_offset = vmcore_off + (paddr - start);
		vmcore_off = vmcore_off + size;
	}
	return 0;
}

/* Sets offset fields of vmcore elements. */
static void set_vmcore_list_offsets(size_t elfsz, size_t elfnotes_sz,
				    struct list_head *vc_list)
{
	struct vmcore_range *m;
	loff_t vmcore_off;

	/* Skip ELF header, program headers and ELF note segment. */
	vmcore_off = elfsz + elfnotes_sz;

	list_for_each_entry(m, vc_list, list) {
		m->offset = vmcore_off;
		vmcore_off += m->size;
	}
}

static void free_elfcorebuf(void)
{
	free_pages((unsigned long)elfcorebuf, get_order(elfcorebuf_sz_orig));
	elfcorebuf = NULL;
	vfree(elfnotes_buf);
	elfnotes_buf = NULL;
}

static int __init parse_crash_elf64_headers(void)
{
	int rc=0;
	Elf64_Ehdr ehdr;
	u64 addr;

	addr = elfcorehdr_addr;

	/* Read ELF header */
	rc = elfcorehdr_read((char *)&ehdr, sizeof(Elf64_Ehdr), &addr);
	if (rc < 0)
		return rc;

	/* Do some basic Verification. */
	if (memcmp(ehdr.e_ident, ELFMAG, SELFMAG) != 0 ||
		(ehdr.e_type != ET_CORE) ||
		!vmcore_elf64_check_arch(&ehdr) ||
		ehdr.e_ident[EI_CLASS] != ELFCLASS64 ||
		ehdr.e_ident[EI_VERSION] != EV_CURRENT ||
		ehdr.e_version != EV_CURRENT ||
		ehdr.e_ehsize != sizeof(Elf64_Ehdr) ||
		ehdr.e_phentsize != sizeof(Elf64_Phdr) ||
		ehdr.e_phnum == 0) {
		pr_warn("Warning: Core image elf header is not sane\n");
		return -EINVAL;
	}

	/* Read in all elf headers. */
	elfcorebuf_sz_orig = sizeof(Elf64_Ehdr) +
				ehdr.e_phnum * sizeof(Elf64_Phdr);
	elfcorebuf_sz = elfcorebuf_sz_orig;
	elfcorebuf = (void *)__get_free_pages(GFP_KERNEL | __GFP_ZERO,
					      get_order(elfcorebuf_sz_orig));
	if (!elfcorebuf)
		return -ENOMEM;
	addr = elfcorehdr_addr;
	rc = elfcorehdr_read(elfcorebuf, elfcorebuf_sz_orig, &addr);
	if (rc < 0)
		goto fail;

	/* Merge all PT_NOTE headers into one. */
	rc = merge_note_headers_elf64(elfcorebuf, &elfcorebuf_sz,
				      &elfnotes_buf, &elfnotes_sz);
	if (rc)
		goto fail;
	rc = process_ptload_program_headers_elf64(elfcorebuf, elfcorebuf_sz,
						  elfnotes_sz, &vmcore_list);
	if (rc)
		goto fail;
	set_vmcore_list_offsets(elfcorebuf_sz, elfnotes_sz, &vmcore_list);
	return 0;
fail:
	free_elfcorebuf();
	return rc;
}

static int __init parse_crash_elf32_headers(void)
{
	int rc=0;
	Elf32_Ehdr ehdr;
	u64 addr;

	addr = elfcorehdr_addr;

	/* Read ELF header */
	rc = elfcorehdr_read((char *)&ehdr, sizeof(Elf32_Ehdr), &addr);
	if (rc < 0)
		return rc;

	/* Do some basic Verification. */
	if (memcmp(ehdr.e_ident, ELFMAG, SELFMAG) != 0 ||
		(ehdr.e_type != ET_CORE) ||
		!vmcore_elf32_check_arch(&ehdr) ||
		ehdr.e_ident[EI_CLASS] != ELFCLASS32||
		ehdr.e_ident[EI_VERSION] != EV_CURRENT ||
		ehdr.e_version != EV_CURRENT ||
		ehdr.e_ehsize != sizeof(Elf32_Ehdr) ||
		ehdr.e_phentsize != sizeof(Elf32_Phdr) ||
		ehdr.e_phnum == 0) {
		pr_warn("Warning: Core image elf header is not sane\n");
		return -EINVAL;
	}

	/* Read in all elf headers. */
	elfcorebuf_sz_orig = sizeof(Elf32_Ehdr) + ehdr.e_phnum * sizeof(Elf32_Phdr);
	elfcorebuf_sz = elfcorebuf_sz_orig;
	elfcorebuf = (void *)__get_free_pages(GFP_KERNEL | __GFP_ZERO,
					      get_order(elfcorebuf_sz_orig));
	if (!elfcorebuf)
		return -ENOMEM;
	addr = elfcorehdr_addr;
	rc = elfcorehdr_read(elfcorebuf, elfcorebuf_sz_orig, &addr);
	if (rc < 0)
		goto fail;

	/* Merge all PT_NOTE headers into one. */
	rc = merge_note_headers_elf32(elfcorebuf, &elfcorebuf_sz,
				      &elfnotes_buf, &elfnotes_sz);
	if (rc)
		goto fail;
	rc = process_ptload_program_headers_elf32(elfcorebuf, elfcorebuf_sz,
						  elfnotes_sz, &vmcore_list);
	if (rc)
		goto fail;
	set_vmcore_list_offsets(elfcorebuf_sz, elfnotes_sz, &vmcore_list);
	return 0;
fail:
	free_elfcorebuf();
	return rc;
}

static int __init parse_crash_elf_headers(void)
{
	unsigned char e_ident[EI_NIDENT];
	u64 addr;
	int rc=0;

	addr = elfcorehdr_addr;
	rc = elfcorehdr_read(e_ident, EI_NIDENT, &addr);
	if (rc < 0)
		return rc;
	if (memcmp(e_ident, ELFMAG, SELFMAG) != 0) {
		pr_warn("Warning: Core image elf header not found\n");
		return -EINVAL;
	}

	if (e_ident[EI_CLASS] == ELFCLASS64) {
		rc = parse_crash_elf64_headers();
		if (rc)
			return rc;
	} else if (e_ident[EI_CLASS] == ELFCLASS32) {
		rc = parse_crash_elf32_headers();
		if (rc)
			return rc;
	} else {
		pr_warn("Warning: Core image elf header is not sane\n");
		return -EINVAL;
	}

	/* Determine vmcore size. */
	vmcore_size = get_vmcore_size(elfcorebuf_sz, elfnotes_sz,
				      &vmcore_list);

	return 0;
}

#ifdef CONFIG_PROC_VMCORE_DEVICE_DUMP
/**
 * vmcoredd_write_header - Write vmcore device dump header at the
 * beginning of the dump's buffer.
 * @buf: Output buffer where the note is written
 * @data: Dump info
 * @size: Size of the dump
 *
 * Fills beginning of the dump's buffer with vmcore device dump header.
 */
static void vmcoredd_write_header(void *buf, struct vmcoredd_data *data,
				  u32 size)
{
	struct vmcoredd_header *vdd_hdr = (struct vmcoredd_header *)buf;

	vdd_hdr->n_namesz = sizeof(vdd_hdr->name);
	vdd_hdr->n_descsz = size + sizeof(vdd_hdr->dump_name);
	vdd_hdr->n_type = NT_VMCOREDD;

	strscpy_pad(vdd_hdr->name, VMCOREDD_NOTE_NAME);
	strscpy_pad(vdd_hdr->dump_name, data->dump_name);
}

/**
 * vmcoredd_update_program_headers - Update all ELF program headers
 * @elfptr: Pointer to elf header
 * @elfnotesz: Size of elf notes aligned to page size
 * @vmcoreddsz: Size of device dumps to be added to elf note header
 *
 * Determine type of ELF header (Elf64 or Elf32) and update the elf note size.
 * Also update the offsets of all the program headers after the elf note header.
 */
static void vmcoredd_update_program_headers(char *elfptr, size_t elfnotesz,
					    size_t vmcoreddsz)
{
	unsigned char *e_ident = (unsigned char *)elfptr;
	u64 start, end, size;
	loff_t vmcore_off;
	u32 i;

	vmcore_off = elfcorebuf_sz + elfnotesz;

	if (e_ident[EI_CLASS] == ELFCLASS64) {
		Elf64_Ehdr *ehdr = (Elf64_Ehdr *)elfptr;
		Elf64_Phdr *phdr = (Elf64_Phdr *)(elfptr + sizeof(Elf64_Ehdr));

		/* Update all program headers */
		for (i = 0; i < ehdr->e_phnum; i++, phdr++) {
			if (phdr->p_type == PT_NOTE) {
				/* Update note size */
				phdr->p_memsz = elfnotes_orig_sz + vmcoreddsz;
				phdr->p_filesz = phdr->p_memsz;
				continue;
			}

			start = rounddown(phdr->p_offset, PAGE_SIZE);
			end = roundup(phdr->p_offset + phdr->p_memsz,
				      PAGE_SIZE);
			size = end - start;
			phdr->p_offset = vmcore_off + (phdr->p_offset - start);
			vmcore_off += size;
		}
	} else {
		Elf32_Ehdr *ehdr = (Elf32_Ehdr *)elfptr;
		Elf32_Phdr *phdr = (Elf32_Phdr *)(elfptr + sizeof(Elf32_Ehdr));

		/* Update all program headers */
		for (i = 0; i < ehdr->e_phnum; i++, phdr++) {
			if (phdr->p_type == PT_NOTE) {
				/* Update note size */
				phdr->p_memsz = elfnotes_orig_sz + vmcoreddsz;
				phdr->p_filesz = phdr->p_memsz;
				continue;
			}

			start = rounddown(phdr->p_offset, PAGE_SIZE);
			end = roundup(phdr->p_offset + phdr->p_memsz,
				      PAGE_SIZE);
			size = end - start;
			phdr->p_offset = vmcore_off + (phdr->p_offset - start);
			vmcore_off += size;
		}
	}
}

/**
 * vmcoredd_update_size - Update the total size of the device dumps and update
 * ELF header
 * @dump_size: Size of the current device dump to be added to total size
 *
 * Update the total size of all the device dumps and update the ELF program
 * headers. Calculate the new offsets for the vmcore list and update the
 * total vmcore size.
 */
static void vmcoredd_update_size(size_t dump_size)
{
	vmcoredd_orig_sz += dump_size;
	elfnotes_sz = roundup(elfnotes_orig_sz, PAGE_SIZE) + vmcoredd_orig_sz;
	vmcoredd_update_program_headers(elfcorebuf, elfnotes_sz,
					vmcoredd_orig_sz);

	/* Update vmcore list offsets */
	set_vmcore_list_offsets(elfcorebuf_sz, elfnotes_sz, &vmcore_list);

	vmcore_size = get_vmcore_size(elfcorebuf_sz, elfnotes_sz,
				      &vmcore_list);
	proc_vmcore->size = vmcore_size;
}

/**
 * vmcore_add_device_dump - Add a buffer containing device dump to vmcore
 * @data: dump info.
 *
 * Allocate a buffer and invoke the calling driver's dump collect routine.
 * Write ELF note at the beginning of the buffer to indicate vmcore device
 * dump and add the dump to global list.
 */
int vmcore_add_device_dump(struct vmcoredd_data *data)
{
	struct vmcoredd_node *dump;
	void *buf = NULL;
	size_t data_size;
	int ret;

	if (vmcoredd_disabled) {
		pr_err_once("Device dump is disabled\n");
		return -EINVAL;
	}

	if (!data || !strlen(data->dump_name) ||
	    !data->vmcoredd_callback || !data->size)
		return -EINVAL;

	dump = vzalloc(sizeof(*dump));
	if (!dump) {
		ret = -ENOMEM;
		goto out_err;
	}

	/* Keep size of the buffer page aligned so that it can be mmaped */
	data_size = roundup(sizeof(struct vmcoredd_header) + data->size,
			    PAGE_SIZE);

	/* Allocate buffer for driver's to write their dumps */
	buf = vmcore_alloc_buf(data_size);
	if (!buf) {
		ret = -ENOMEM;
		goto out_err;
	}

	vmcoredd_write_header(buf, data, data_size -
			      sizeof(struct vmcoredd_header));

	/* Invoke the driver's dump collection routing */
	ret = data->vmcoredd_callback(data, buf +
				      sizeof(struct vmcoredd_header));
	if (ret)
		goto out_err;

	dump->buf = buf;
	dump->size = data_size;

	/* Add the dump to driver sysfs list and update the elfcore hdr */
	mutex_lock(&vmcore_mutex);
	if (vmcore_opened)
		pr_warn_once("Unexpected adding of device dump\n");
	if (vmcore_open) {
		ret = -EBUSY;
<<<<<<< HEAD
		goto out_err;
=======
		goto unlock;
>>>>>>> fe0fb583
	}

	list_add_tail(&dump->list, &vmcoredd_list);
	vmcoredd_update_size(data_size);
	mutex_unlock(&vmcore_mutex);
	return 0;

unlock:
	mutex_unlock(&vmcore_mutex);

out_err:
	vfree(buf);
	vfree(dump);

	return ret;
}
EXPORT_SYMBOL(vmcore_add_device_dump);
#endif /* CONFIG_PROC_VMCORE_DEVICE_DUMP */

#ifdef CONFIG_PROC_VMCORE_DEVICE_RAM
static int vmcore_realloc_elfcore_buffer_elf64(size_t new_size)
{
	char *elfcorebuf_new;

	if (WARN_ON_ONCE(new_size < elfcorebuf_sz))
		return -EINVAL;
	if (get_order(elfcorebuf_sz_orig) == get_order(new_size)) {
		elfcorebuf_sz_orig = new_size;
		return 0;
	}

	elfcorebuf_new = (void *)__get_free_pages(GFP_KERNEL | __GFP_ZERO,
						  get_order(new_size));
	if (!elfcorebuf_new)
		return -ENOMEM;
	memcpy(elfcorebuf_new, elfcorebuf, elfcorebuf_sz);
	free_pages((unsigned long)elfcorebuf, get_order(elfcorebuf_sz_orig));
	elfcorebuf = elfcorebuf_new;
	elfcorebuf_sz_orig = new_size;
	return 0;
}

static void vmcore_reset_offsets_elf64(void)
{
	Elf64_Phdr *phdr_start = (Elf64_Phdr *)(elfcorebuf + sizeof(Elf64_Ehdr));
	loff_t vmcore_off = elfcorebuf_sz + elfnotes_sz;
	Elf64_Ehdr *ehdr = (Elf64_Ehdr *)elfcorebuf;
	Elf64_Phdr *phdr;
	int i;

	for (i = 0, phdr = phdr_start; i < ehdr->e_phnum; i++, phdr++) {
		u64 start, end;

		/*
		 * After merge_note_headers_elf64() we should only have a single
		 * PT_NOTE entry that starts immediately after elfcorebuf_sz.
		 */
		if (phdr->p_type == PT_NOTE) {
			phdr->p_offset = elfcorebuf_sz;
			continue;
		}

		start = rounddown(phdr->p_offset, PAGE_SIZE);
		end = roundup(phdr->p_offset + phdr->p_memsz, PAGE_SIZE);
		phdr->p_offset = vmcore_off + (phdr->p_offset - start);
		vmcore_off = vmcore_off + end - start;
	}
	set_vmcore_list_offsets(elfcorebuf_sz, elfnotes_sz, &vmcore_list);
}

static int vmcore_add_device_ram_elf64(struct list_head *list, size_t count)
{
	Elf64_Phdr *phdr_start = (Elf64_Phdr *)(elfcorebuf + sizeof(Elf64_Ehdr));
	Elf64_Ehdr *ehdr = (Elf64_Ehdr *)elfcorebuf;
	struct vmcore_range *cur;
	Elf64_Phdr *phdr;
	size_t new_size;
	int rc;

	if ((Elf32_Half)(ehdr->e_phnum + count) != ehdr->e_phnum + count) {
		pr_err("too many device ram ranges\n");
		return -ENOSPC;
	}

	/* elfcorebuf_sz must always cover full pages. */
	new_size = sizeof(Elf64_Ehdr) +
		   (ehdr->e_phnum + count) * sizeof(Elf64_Phdr);
	new_size = roundup(new_size, PAGE_SIZE);

	/*
	 * Make sure we have sufficient space to include the new PT_LOAD
	 * entries.
	 */
	rc = vmcore_realloc_elfcore_buffer_elf64(new_size);
	if (rc) {
		pr_err("resizing elfcore failed\n");
		return rc;
	}

	/* Modify our used elfcore buffer size to cover the new entries. */
	elfcorebuf_sz = new_size;

	/* Fill the added PT_LOAD entries. */
	phdr = phdr_start + ehdr->e_phnum;
	list_for_each_entry(cur, list, list) {
		WARN_ON_ONCE(!IS_ALIGNED(cur->paddr | cur->size, PAGE_SIZE));
		elfcorehdr_fill_device_ram_ptload_elf64(phdr, cur->paddr, cur->size);

		/* p_offset will be adjusted later. */
		phdr++;
		ehdr->e_phnum++;
	}
	list_splice_tail(list, &vmcore_list);

	/* We changed elfcorebuf_sz and added new entries; reset all offsets. */
	vmcore_reset_offsets_elf64();

	/* Finally, recalculate the total vmcore size. */
	vmcore_size = get_vmcore_size(elfcorebuf_sz, elfnotes_sz,
				      &vmcore_list);
	proc_vmcore->size = vmcore_size;
	return 0;
}

static void vmcore_process_device_ram(struct vmcore_cb *cb)
{
	unsigned char *e_ident = (unsigned char *)elfcorebuf;
	struct vmcore_range *first, *m;
	LIST_HEAD(list);
	int count;

	/* We only support Elf64 dumps for now. */
	if (WARN_ON_ONCE(e_ident[EI_CLASS] != ELFCLASS64)) {
		pr_err("device ram ranges only support Elf64\n");
		return;
	}

	if (cb->get_device_ram(cb, &list)) {
		pr_err("obtaining device ram ranges failed\n");
		return;
	}
	count = list_count_nodes(&list);
	if (!count)
		return;

	/*
	 * For some reason these ranges are already know? Might happen
	 * with unusual register->unregister->register sequences; we'll simply
	 * sanity check using the first range.
	 */
	first = list_first_entry(&list, struct vmcore_range, list);
	list_for_each_entry(m, &vmcore_list, list) {
		unsigned long long m_end = m->paddr + m->size;
		unsigned long long first_end = first->paddr + first->size;

		if (first->paddr < m_end && m->paddr < first_end)
			goto out_free;
	}

	/* If adding the mem nodes succeeds, they must not be freed. */
	if (!vmcore_add_device_ram_elf64(&list, count))
		return;
out_free:
	vmcore_free_ranges(&list);
}
#else /* !CONFIG_PROC_VMCORE_DEVICE_RAM */
static void vmcore_process_device_ram(struct vmcore_cb *cb)
{
}
#endif /* CONFIG_PROC_VMCORE_DEVICE_RAM */

/* Free all dumps in vmcore device dump list */
static void vmcore_free_device_dumps(void)
{
#ifdef CONFIG_PROC_VMCORE_DEVICE_DUMP
	mutex_lock(&vmcore_mutex);
	while (!list_empty(&vmcoredd_list)) {
		struct vmcoredd_node *dump;

		dump = list_first_entry(&vmcoredd_list, struct vmcoredd_node,
					list);
		list_del(&dump->list);
		vfree(dump->buf);
		vfree(dump);
	}
	mutex_unlock(&vmcore_mutex);
#endif /* CONFIG_PROC_VMCORE_DEVICE_DUMP */
}

/* Init function for vmcore module. */
static int __init vmcore_init(void)
{
	int rc = 0;

	/* Allow architectures to allocate ELF header in 2nd kernel */
	rc = elfcorehdr_alloc(&elfcorehdr_addr, &elfcorehdr_size);
	if (rc)
		return rc;
	/*
	 * If elfcorehdr= has been passed in cmdline or created in 2nd kernel,
	 * then capture the dump.
	 */
	if (!(is_vmcore_usable()))
		return rc;
	rc = parse_crash_elf_headers();
	if (rc) {
		elfcorehdr_free(elfcorehdr_addr);
		pr_warn("not initialized\n");
		return rc;
	}
	elfcorehdr_free(elfcorehdr_addr);
	elfcorehdr_addr = ELFCORE_ADDR_ERR;

	proc_vmcore = proc_create("vmcore", S_IRUSR, NULL, &vmcore_proc_ops);
	if (proc_vmcore)
		proc_vmcore->size = vmcore_size;
	return 0;
}
fs_initcall(vmcore_init);

/* Cleanup function for vmcore module. */
void vmcore_cleanup(void)
{
	if (proc_vmcore) {
		proc_remove(proc_vmcore);
		proc_vmcore = NULL;
	}

	vmcore_free_ranges(&vmcore_list);
	free_elfcorebuf();

	/* clear vmcore device dump list */
	vmcore_free_device_dumps();
}<|MERGE_RESOLUTION|>--- conflicted
+++ resolved
@@ -1524,11 +1524,7 @@
 		pr_warn_once("Unexpected adding of device dump\n");
 	if (vmcore_open) {
 		ret = -EBUSY;
-<<<<<<< HEAD
-		goto out_err;
-=======
 		goto unlock;
->>>>>>> fe0fb583
 	}
 
 	list_add_tail(&dump->list, &vmcoredd_list);
