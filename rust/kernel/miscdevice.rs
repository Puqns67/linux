// SPDX-License-Identifier: GPL-2.0

// Copyright (C) 2024 Google LLC.

//! Miscdevice support.
//!
//! C headers: [`include/linux/miscdevice.h`](srctree/include/linux/miscdevice.h).
//!
//! Reference: <https://www.kernel.org/doc/html/latest/driver-api/misc_devices.html>

use crate::{
    bindings,
    device::Device,
    error::{to_result, Error, Result, VTABLE_DEFAULT_ERROR},
<<<<<<< HEAD
    ffi::{c_int, c_long, c_uint, c_ulong},
=======
    fs::File,
>>>>>>> 01b3cb62
    prelude::*,
    seq_file::SeqFile,
    str::CStr,
    types::{ForeignOwnable, Opaque},
};
use core::{marker::PhantomData, mem::MaybeUninit, pin::Pin};

/// Options for creating a misc device.
#[derive(Copy, Clone)]
pub struct MiscDeviceOptions {
    /// The name of the miscdevice.
    pub name: &'static CStr,
}

impl MiscDeviceOptions {
    /// Create a raw `struct miscdev` ready for registration.
    pub const fn into_raw<T: MiscDevice>(self) -> bindings::miscdevice {
        // SAFETY: All zeros is valid for this C type.
        let mut result: bindings::miscdevice = unsafe { MaybeUninit::zeroed().assume_init() };
        result.minor = bindings::MISC_DYNAMIC_MINOR as _;
        result.name = self.name.as_char_ptr();
        result.fops = create_vtable::<T>();
        result
    }
}

/// A registration of a miscdevice.
///
/// # Invariants
///
/// `inner` is a registered misc device.
#[repr(transparent)]
#[pin_data(PinnedDrop)]
pub struct MiscDeviceRegistration<T> {
    #[pin]
    inner: Opaque<bindings::miscdevice>,
    _t: PhantomData<T>,
}

// SAFETY: It is allowed to call `misc_deregister` on a different thread from where you called
// `misc_register`.
unsafe impl<T> Send for MiscDeviceRegistration<T> {}
// SAFETY: All `&self` methods on this type are written to ensure that it is safe to call them in
// parallel.
unsafe impl<T> Sync for MiscDeviceRegistration<T> {}

impl<T: MiscDevice> MiscDeviceRegistration<T> {
    /// Register a misc device.
    pub fn register(opts: MiscDeviceOptions) -> impl PinInit<Self, Error> {
        try_pin_init!(Self {
            inner <- Opaque::try_ffi_init(move |slot: *mut bindings::miscdevice| {
                // SAFETY: The initializer can write to the provided `slot`.
                unsafe { slot.write(opts.into_raw::<T>()) };

                // SAFETY: We just wrote the misc device options to the slot. The miscdevice will
                // get unregistered before `slot` is deallocated because the memory is pinned and
                // the destructor of this type deallocates the memory.
                // INVARIANT: If this returns `Ok(())`, then the `slot` will contain a registered
                // misc device.
                to_result(unsafe { bindings::misc_register(slot) })
            }),
            _t: PhantomData,
        })
    }

    /// Returns a raw pointer to the misc device.
    pub fn as_raw(&self) -> *mut bindings::miscdevice {
        self.inner.get()
    }

    /// Access the `this_device` field.
    pub fn device(&self) -> &Device {
        // SAFETY: This can only be called after a successful register(), which always
        // initialises `this_device` with a valid device. Furthermore, the signature of this
        // function tells the borrow-checker that the `&Device` reference must not outlive the
        // `&MiscDeviceRegistration<T>` used to obtain it, so the last use of the reference must be
        // before the underlying `struct miscdevice` is destroyed.
        unsafe { Device::as_ref((*self.as_raw()).this_device) }
    }
}

#[pinned_drop]
impl<T> PinnedDrop for MiscDeviceRegistration<T> {
    fn drop(self: Pin<&mut Self>) {
        // SAFETY: We know that the device is registered by the type invariants.
        unsafe { bindings::misc_deregister(self.inner.get()) };
    }
}

/// Trait implemented by the private data of an open misc device.
#[vtable]
pub trait MiscDevice: Sized {
    /// What kind of pointer should `Self` be wrapped in.
    type Ptr: ForeignOwnable + Send + Sync;

    /// Called when the misc device is opened.
    ///
    /// The returned pointer will be stored as the private data for the file.
    fn open(_file: &File, _misc: &MiscDeviceRegistration<Self>) -> Result<Self::Ptr>;

    /// Called when the misc device is released.
    fn release(device: Self::Ptr, _file: &File) {
        drop(device);
    }

    /// Handler for ioctls.
    ///
    /// The `cmd` argument is usually manipulated using the utilties in [`kernel::ioctl`].
    ///
    /// [`kernel::ioctl`]: mod@crate::ioctl
    fn ioctl(
        _device: <Self::Ptr as ForeignOwnable>::Borrowed<'_>,
        _file: &File,
        _cmd: u32,
        _arg: usize,
    ) -> Result<isize> {
<<<<<<< HEAD
        build_error!(VTABLE_DEFAULT_ERROR)
=======
        kernel::build_error!(VTABLE_DEFAULT_ERROR)
>>>>>>> 01b3cb62
    }

    /// Handler for ioctls.
    ///
    /// Used for 32-bit userspace on 64-bit platforms.
    ///
    /// This method is optional and only needs to be provided if the ioctl relies on structures
    /// that have different layout on 32-bit and 64-bit userspace. If no implementation is
    /// provided, then `compat_ptr_ioctl` will be used instead.
    #[cfg(CONFIG_COMPAT)]
    fn compat_ioctl(
        _device: <Self::Ptr as ForeignOwnable>::Borrowed<'_>,
        _file: &File,
        _cmd: u32,
        _arg: usize,
    ) -> Result<isize> {
<<<<<<< HEAD
        build_error!(VTABLE_DEFAULT_ERROR)
=======
        kernel::build_error!(VTABLE_DEFAULT_ERROR)
    }

    /// Show info for this fd.
    fn show_fdinfo(
        _device: <Self::Ptr as ForeignOwnable>::Borrowed<'_>,
        _m: &SeqFile,
        _file: &File,
    ) {
        kernel::build_error!(VTABLE_DEFAULT_ERROR)
>>>>>>> 01b3cb62
    }
}

const fn create_vtable<T: MiscDevice>() -> &'static bindings::file_operations {
    const fn maybe_fn<T: Copy>(check: bool, func: T) -> Option<T> {
        if check {
            Some(func)
        } else {
            None
        }
    }

    struct VtableHelper<T: MiscDevice> {
        _t: PhantomData<T>,
    }
    impl<T: MiscDevice> VtableHelper<T> {
        const VTABLE: bindings::file_operations = bindings::file_operations {
            open: Some(fops_open::<T>),
            release: Some(fops_release::<T>),
            unlocked_ioctl: maybe_fn(T::HAS_IOCTL, fops_ioctl::<T>),
            #[cfg(CONFIG_COMPAT)]
            compat_ioctl: if T::HAS_COMPAT_IOCTL {
                Some(fops_compat_ioctl::<T>)
            } else if T::HAS_IOCTL {
                Some(bindings::compat_ptr_ioctl)
            } else {
                None
            },
            show_fdinfo: maybe_fn(T::HAS_SHOW_FDINFO, fops_show_fdinfo::<T>),
            // SAFETY: All zeros is a valid value for `bindings::file_operations`.
            ..unsafe { MaybeUninit::zeroed().assume_init() }
        };
    }

    &VtableHelper::<T>::VTABLE
}

/// # Safety
///
/// `file` and `inode` must be the file and inode for a file that is undergoing initialization.
/// The file must be associated with a `MiscDeviceRegistration<T>`.
unsafe extern "C" fn fops_open<T: MiscDevice>(
    inode: *mut bindings::inode,
    raw_file: *mut bindings::file,
) -> c_int {
    // SAFETY: The pointers are valid and for a file being opened.
    let ret = unsafe { bindings::generic_file_open(inode, raw_file) };
    if ret != 0 {
        return ret;
    }

    // SAFETY: The open call of a file can access the private data.
    let misc_ptr = unsafe { (*raw_file).private_data };

    // SAFETY: This is a miscdevice, so `misc_open()` set the private data to a pointer to the
    // associated `struct miscdevice` before calling into this method. Furthermore, `misc_open()`
    // ensures that the miscdevice can't be unregistered and freed during this call to `fops_open`.
    let misc = unsafe { &*misc_ptr.cast::<MiscDeviceRegistration<T>>() };

    // SAFETY:
    // * This underlying file is valid for (much longer than) the duration of `T::open`.
    // * There is no active fdget_pos region on the file on this thread.
    let file = unsafe { File::from_raw_file(raw_file) };

    let ptr = match T::open(file, misc) {
        Ok(ptr) => ptr,
        Err(err) => return err.to_errno(),
    };

<<<<<<< HEAD
    // SAFETY: The open call of a file owns the private data.
    unsafe { (*file).private_data = ptr.into_foreign() };
=======
    // This overwrites the private data with the value specified by the user, changing the type of
    // this file's private data. All future accesses to the private data is performed by other
    // fops_* methods in this file, which all correctly cast the private data to the new type.
    //
    // SAFETY: The open call of a file can access the private data.
    unsafe { (*raw_file).private_data = ptr.into_foreign().cast_mut() };
>>>>>>> 01b3cb62

    0
}

/// # Safety
///
/// `file` and `inode` must be the file and inode for a file that is being released. The file must
/// be associated with a `MiscDeviceRegistration<T>`.
unsafe extern "C" fn fops_release<T: MiscDevice>(
    _inode: *mut bindings::inode,
    file: *mut bindings::file,
) -> c_int {
    // SAFETY: The release call of a file owns the private data.
    let private = unsafe { (*file).private_data };
    // SAFETY: The release call of a file owns the private data.
    let ptr = unsafe { <T::Ptr as ForeignOwnable>::from_foreign(private) };

    // SAFETY:
    // * The file is valid for the duration of this call.
    // * There is no active fdget_pos region on the file on this thread.
    T::release(ptr, unsafe { File::from_raw_file(file) });

    0
}

/// # Safety
///
/// `file` must be a valid file that is associated with a `MiscDeviceRegistration<T>`.
unsafe extern "C" fn fops_ioctl<T: MiscDevice>(
    file: *mut bindings::file,
    cmd: c_uint,
    arg: c_ulong,
) -> c_long {
    // SAFETY: The ioctl call of a file can access the private data.
    let private = unsafe { (*file).private_data };
    // SAFETY: Ioctl calls can borrow the private data of the file.
    let device = unsafe { <T::Ptr as ForeignOwnable>::borrow(private) };

<<<<<<< HEAD
    match T::ioctl(device, cmd, arg) {
=======
    // SAFETY:
    // * The file is valid for the duration of this call.
    // * There is no active fdget_pos region on the file on this thread.
    let file = unsafe { File::from_raw_file(file) };

    match T::ioctl(device, file, cmd, arg as usize) {
>>>>>>> 01b3cb62
        Ok(ret) => ret as c_long,
        Err(err) => err.to_errno() as c_long,
    }
}

/// # Safety
///
/// `file` must be a valid file that is associated with a `MiscDeviceRegistration<T>`.
#[cfg(CONFIG_COMPAT)]
unsafe extern "C" fn fops_compat_ioctl<T: MiscDevice>(
    file: *mut bindings::file,
    cmd: c_uint,
    arg: c_ulong,
) -> c_long {
    // SAFETY: The compat ioctl call of a file can access the private data.
    let private = unsafe { (*file).private_data };
    // SAFETY: Ioctl calls can borrow the private data of the file.
    let device = unsafe { <T::Ptr as ForeignOwnable>::borrow(private) };

<<<<<<< HEAD
    match T::compat_ioctl(device, cmd, arg) {
=======
    // SAFETY:
    // * The file is valid for the duration of this call.
    // * There is no active fdget_pos region on the file on this thread.
    let file = unsafe { File::from_raw_file(file) };

    match T::compat_ioctl(device, file, cmd, arg as usize) {
>>>>>>> 01b3cb62
        Ok(ret) => ret as c_long,
        Err(err) => err.to_errno() as c_long,
    }
}

/// # Safety
///
/// - `file` must be a valid file that is associated with a `MiscDeviceRegistration<T>`.
/// - `seq_file` must be a valid `struct seq_file` that we can write to.
unsafe extern "C" fn fops_show_fdinfo<T: MiscDevice>(
    seq_file: *mut bindings::seq_file,
    file: *mut bindings::file,
) {
    // SAFETY: The release call of a file owns the private data.
    let private = unsafe { (*file).private_data };
    // SAFETY: Ioctl calls can borrow the private data of the file.
    let device = unsafe { <T::Ptr as ForeignOwnable>::borrow(private) };
    // SAFETY:
    // * The file is valid for the duration of this call.
    // * There is no active fdget_pos region on the file on this thread.
    let file = unsafe { File::from_raw_file(file) };
    // SAFETY: The caller ensures that the pointer is valid and exclusive for the duration in which
    // this method is called.
    let m = unsafe { SeqFile::from_raw(seq_file) };

    T::show_fdinfo(device, m, file);
}<|MERGE_RESOLUTION|>--- conflicted
+++ resolved
@@ -12,11 +12,8 @@
     bindings,
     device::Device,
     error::{to_result, Error, Result, VTABLE_DEFAULT_ERROR},
-<<<<<<< HEAD
     ffi::{c_int, c_long, c_uint, c_ulong},
-=======
     fs::File,
->>>>>>> 01b3cb62
     prelude::*,
     seq_file::SeqFile,
     str::CStr,
@@ -133,11 +130,7 @@
         _cmd: u32,
         _arg: usize,
     ) -> Result<isize> {
-<<<<<<< HEAD
         build_error!(VTABLE_DEFAULT_ERROR)
-=======
-        kernel::build_error!(VTABLE_DEFAULT_ERROR)
->>>>>>> 01b3cb62
     }
 
     /// Handler for ioctls.
@@ -154,10 +147,7 @@
         _cmd: u32,
         _arg: usize,
     ) -> Result<isize> {
-<<<<<<< HEAD
         build_error!(VTABLE_DEFAULT_ERROR)
-=======
-        kernel::build_error!(VTABLE_DEFAULT_ERROR)
     }
 
     /// Show info for this fd.
@@ -166,8 +156,7 @@
         _m: &SeqFile,
         _file: &File,
     ) {
-        kernel::build_error!(VTABLE_DEFAULT_ERROR)
->>>>>>> 01b3cb62
+        build_error!(VTABLE_DEFAULT_ERROR)
     }
 }
 
@@ -237,17 +226,12 @@
         Err(err) => return err.to_errno(),
     };
 
-<<<<<<< HEAD
-    // SAFETY: The open call of a file owns the private data.
-    unsafe { (*file).private_data = ptr.into_foreign() };
-=======
     // This overwrites the private data with the value specified by the user, changing the type of
     // this file's private data. All future accesses to the private data is performed by other
     // fops_* methods in this file, which all correctly cast the private data to the new type.
     //
     // SAFETY: The open call of a file can access the private data.
-    unsafe { (*raw_file).private_data = ptr.into_foreign().cast_mut() };
->>>>>>> 01b3cb62
+    unsafe { (*raw_file).private_data = ptr.into_foreign() };
 
     0
 }
@@ -286,16 +270,12 @@
     // SAFETY: Ioctl calls can borrow the private data of the file.
     let device = unsafe { <T::Ptr as ForeignOwnable>::borrow(private) };
 
-<<<<<<< HEAD
-    match T::ioctl(device, cmd, arg) {
-=======
     // SAFETY:
     // * The file is valid for the duration of this call.
     // * There is no active fdget_pos region on the file on this thread.
     let file = unsafe { File::from_raw_file(file) };
 
-    match T::ioctl(device, file, cmd, arg as usize) {
->>>>>>> 01b3cb62
+    match T::ioctl(device, file, cmd, arg) {
         Ok(ret) => ret as c_long,
         Err(err) => err.to_errno() as c_long,
     }
@@ -315,16 +295,12 @@
     // SAFETY: Ioctl calls can borrow the private data of the file.
     let device = unsafe { <T::Ptr as ForeignOwnable>::borrow(private) };
 
-<<<<<<< HEAD
-    match T::compat_ioctl(device, cmd, arg) {
-=======
     // SAFETY:
     // * The file is valid for the duration of this call.
     // * There is no active fdget_pos region on the file on this thread.
     let file = unsafe { File::from_raw_file(file) };
 
-    match T::compat_ioctl(device, file, cmd, arg as usize) {
->>>>>>> 01b3cb62
+    match T::compat_ioctl(device, file, cmd, arg) {
         Ok(ret) => ret as c_long,
         Err(err) => err.to_errno() as c_long,
     }
