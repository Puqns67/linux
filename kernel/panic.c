/*
 *  linux/kernel/panic.c
 *
 *  Copyright (C) 1991, 1992  Linus Torvalds
 */

/*
 * This function is used through-out the kernel (including mm and fs)
 * to indicate a major problem.
 */
#include <linux/debug_locks.h>
#include <linux/interrupt.h>
#include <linux/kmsg_dump.h>
#include <linux/kallsyms.h>
#include <linux/notifier.h>
#include <linux/module.h>
#include <linux/random.h>
#include <linux/ftrace.h>
#include <linux/reboot.h>
#include <linux/delay.h>
#include <linux/kexec.h>
#include <linux/sched.h>
#include <linux/sysrq.h>
#include <linux/init.h>
#include <linux/nmi.h>
#include <linux/console.h>

#define PANIC_TIMER_STEP 100
#define PANIC_BLINK_SPD 18

int panic_on_oops = CONFIG_PANIC_ON_OOPS_VALUE;
static unsigned long tainted_mask;
static int pause_on_oops;
static int pause_on_oops_flag;
static DEFINE_SPINLOCK(pause_on_oops_lock);
bool crash_kexec_post_notifiers;
int panic_on_warn __read_mostly;

int panic_timeout = CONFIG_PANIC_TIMEOUT;
EXPORT_SYMBOL_GPL(panic_timeout);

ATOMIC_NOTIFIER_HEAD(panic_notifier_list);

EXPORT_SYMBOL(panic_notifier_list);

static long no_blink(int state)
{
	return 0;
}

/* Returns how long it waited in ms */
long (*panic_blink)(int state);
EXPORT_SYMBOL(panic_blink);

/*
 * Stop ourself in panic -- architecture code may override this
 */
void __weak panic_smp_self_stop(void)
{
	while (1)
		cpu_relax();
}

/**
 *	panic - halt the system
 *	@fmt: The text string to print
 *
 *	Display a message, then perform cleanups.
 *
 *	This function never returns.
 */
void panic(const char *fmt, ...)
{
	static DEFINE_SPINLOCK(panic_lock);
	static char buf[1024];
	va_list args;
	long i, i_next = 0;
	int state = 0;

	/*
	 * Disable local interrupts. This will prevent panic_smp_self_stop
	 * from deadlocking the first cpu that invokes the panic, since
	 * there is nothing to prevent an interrupt handler (that runs
	 * after the panic_lock is acquired) from invoking panic again.
	 */
	local_irq_disable();

	/*
	 * It's possible to come here directly from a panic-assertion and
	 * not have preempt disabled. Some functions called from here want
	 * preempt to be disabled. No point enabling it later though...
	 *
	 * Only one CPU is allowed to execute the panic code from here. For
	 * multiple parallel invocations of panic, all other CPUs either
	 * stop themself or will wait until they are stopped by the 1st CPU
	 * with smp_send_stop().
	 */
	if (!spin_trylock(&panic_lock))
		panic_smp_self_stop();

	console_verbose();
	bust_spinlocks(1);
	va_start(args, fmt);
	vsnprintf(buf, sizeof(buf), fmt, args);
	va_end(args);
	pr_emerg("Kernel panic - not syncing: %s\n", buf);
#ifdef CONFIG_DEBUG_BUGVERBOSE
	/*
	 * Avoid nested stack-dumping if a panic occurs during oops processing
	 */
	if (!test_taint(TAINT_DIE) && oops_in_progress <= 1)
		dump_stack();
#endif

	/*
	 * If we have crashed and we have a crash kernel loaded let it handle
	 * everything else.
	 * If we want to run this after calling panic_notifiers, pass
	 * the "crash_kexec_post_notifiers" option to the kernel.
	 */
	if (!crash_kexec_post_notifiers)
		crash_kexec(NULL);

	/*
	 * Note smp_send_stop is the usual smp shutdown function, which
	 * unfortunately means it may not be hardened to work in a panic
	 * situation.
	 */
	smp_send_stop();

	/*
	 * Run any panic handlers, including those that might need to
	 * add information to the kmsg dump output.
	 */
	atomic_notifier_call_chain(&panic_notifier_list, 0, buf);

	kmsg_dump(KMSG_DUMP_PANIC);

	/*
	 * If you doubt kdump always works fine in any situation,
	 * "crash_kexec_post_notifiers" offers you a chance to run
	 * panic_notifiers and dumping kmsg before kdump.
	 * Note: since some panic_notifiers can make crashed kernel
	 * more unstable, it can increase risks of the kdump failure too.
	 */
	if (crash_kexec_post_notifiers)
		crash_kexec(NULL);

	bust_spinlocks(0);

	/*
	 * We may have ended up stopping the CPU holding the lock (in
	 * smp_send_stop()) while still having some valuable data in the console
	 * buffer.  Try to acquire the lock then release it regardless of the
<<<<<<< HEAD
	 * result.  The release will also print the buffers out.
	 */
=======
	 * result.  The release will also print the buffers out.  Locks debug
	 * should be disabled to avoid reporting bad unlock balance when
	 * panic() is not being callled from OOPS.
	 */
	debug_locks_off();
>>>>>>> 06a691e6
	console_trylock();
	console_unlock();

	if (!panic_blink)
		panic_blink = no_blink;

	if (panic_timeout > 0) {
		/*
		 * Delay timeout seconds before rebooting the machine.
		 * We can't use the "normal" timers since we just panicked.
		 */
		pr_emerg("Rebooting in %d seconds..", panic_timeout);

		for (i = 0; i < panic_timeout * 1000; i += PANIC_TIMER_STEP) {
			touch_nmi_watchdog();
			if (i >= i_next) {
				i += panic_blink(state ^= 1);
				i_next = i + 3600 / PANIC_BLINK_SPD;
			}
			mdelay(PANIC_TIMER_STEP);
		}
	}
	if (panic_timeout != 0) {
		/*
		 * This will not be a clean reboot, with everything
		 * shutting down.  But if there is a chance of
		 * rebooting the system it will be rebooted.
		 */
		emergency_restart();
	}
#ifdef __sparc__
	{
		extern int stop_a_enabled;
		/* Make sure the user can actually press Stop-A (L1-A) */
		stop_a_enabled = 1;
		pr_emerg("Press Stop-A (L1-A) to return to the boot prom\n");
	}
#endif
#if defined(CONFIG_S390)
	{
		unsigned long caller;

		caller = (unsigned long)__builtin_return_address(0);
		disabled_wait(caller);
	}
#endif
	pr_emerg("---[ end Kernel panic - not syncing: %s\n", buf);
	local_irq_enable();
	for (i = 0; ; i += PANIC_TIMER_STEP) {
		touch_softlockup_watchdog();
		if (i >= i_next) {
			i += panic_blink(state ^= 1);
			i_next = i + 3600 / PANIC_BLINK_SPD;
		}
		mdelay(PANIC_TIMER_STEP);
	}
}

EXPORT_SYMBOL(panic);


struct tnt {
	u8	bit;
	char	true;
	char	false;
};

static const struct tnt tnts[] = {
	{ TAINT_PROPRIETARY_MODULE,	'P', 'G' },
	{ TAINT_FORCED_MODULE,		'F', ' ' },
	{ TAINT_CPU_OUT_OF_SPEC,	'S', ' ' },
	{ TAINT_FORCED_RMMOD,		'R', ' ' },
	{ TAINT_MACHINE_CHECK,		'M', ' ' },
	{ TAINT_BAD_PAGE,		'B', ' ' },
	{ TAINT_USER,			'U', ' ' },
	{ TAINT_DIE,			'D', ' ' },
	{ TAINT_OVERRIDDEN_ACPI_TABLE,	'A', ' ' },
	{ TAINT_WARN,			'W', ' ' },
	{ TAINT_CRAP,			'C', ' ' },
	{ TAINT_FIRMWARE_WORKAROUND,	'I', ' ' },
	{ TAINT_OOT_MODULE,		'O', ' ' },
	{ TAINT_UNSIGNED_MODULE,	'E', ' ' },
	{ TAINT_SOFTLOCKUP,		'L', ' ' },
	{ TAINT_LIVEPATCH,		'K', ' ' },
};

/**
 *	print_tainted - return a string to represent the kernel taint state.
 *
 *  'P' - Proprietary module has been loaded.
 *  'F' - Module has been forcibly loaded.
 *  'S' - SMP with CPUs not designed for SMP.
 *  'R' - User forced a module unload.
 *  'M' - System experienced a machine check exception.
 *  'B' - System has hit bad_page.
 *  'U' - Userspace-defined naughtiness.
 *  'D' - Kernel has oopsed before
 *  'A' - ACPI table overridden.
 *  'W' - Taint on warning.
 *  'C' - modules from drivers/staging are loaded.
 *  'I' - Working around severe firmware bug.
 *  'O' - Out-of-tree module has been loaded.
 *  'E' - Unsigned module has been loaded.
 *  'L' - A soft lockup has previously occurred.
 *  'K' - Kernel has been live patched.
 *
 *	The string is overwritten by the next call to print_tainted().
 */
const char *print_tainted(void)
{
	static char buf[ARRAY_SIZE(tnts) + sizeof("Tainted: ")];

	if (tainted_mask) {
		char *s;
		int i;

		s = buf + sprintf(buf, "Tainted: ");
		for (i = 0; i < ARRAY_SIZE(tnts); i++) {
			const struct tnt *t = &tnts[i];
			*s++ = test_bit(t->bit, &tainted_mask) ?
					t->true : t->false;
		}
		*s = 0;
	} else
		snprintf(buf, sizeof(buf), "Not tainted");

	return buf;
}

int test_taint(unsigned flag)
{
	return test_bit(flag, &tainted_mask);
}
EXPORT_SYMBOL(test_taint);

unsigned long get_taint(void)
{
	return tainted_mask;
}

/**
 * add_taint: add a taint flag if not already set.
 * @flag: one of the TAINT_* constants.
 * @lockdep_ok: whether lock debugging is still OK.
 *
 * If something bad has gone wrong, you'll want @lockdebug_ok = false, but for
 * some notewortht-but-not-corrupting cases, it can be set to true.
 */
void add_taint(unsigned flag, enum lockdep_ok lockdep_ok)
{
	if (lockdep_ok == LOCKDEP_NOW_UNRELIABLE && __debug_locks_off())
		pr_warn("Disabling lock debugging due to kernel taint\n");

	set_bit(flag, &tainted_mask);
}
EXPORT_SYMBOL(add_taint);

static void spin_msec(int msecs)
{
	int i;

	for (i = 0; i < msecs; i++) {
		touch_nmi_watchdog();
		mdelay(1);
	}
}

/*
 * It just happens that oops_enter() and oops_exit() are identically
 * implemented...
 */
static void do_oops_enter_exit(void)
{
	unsigned long flags;
	static int spin_counter;

	if (!pause_on_oops)
		return;

	spin_lock_irqsave(&pause_on_oops_lock, flags);
	if (pause_on_oops_flag == 0) {
		/* This CPU may now print the oops message */
		pause_on_oops_flag = 1;
	} else {
		/* We need to stall this CPU */
		if (!spin_counter) {
			/* This CPU gets to do the counting */
			spin_counter = pause_on_oops;
			do {
				spin_unlock(&pause_on_oops_lock);
				spin_msec(MSEC_PER_SEC);
				spin_lock(&pause_on_oops_lock);
			} while (--spin_counter);
			pause_on_oops_flag = 0;
		} else {
			/* This CPU waits for a different one */
			while (spin_counter) {
				spin_unlock(&pause_on_oops_lock);
				spin_msec(1);
				spin_lock(&pause_on_oops_lock);
			}
		}
	}
	spin_unlock_irqrestore(&pause_on_oops_lock, flags);
}

/*
 * Return true if the calling CPU is allowed to print oops-related info.
 * This is a bit racy..
 */
int oops_may_print(void)
{
	return pause_on_oops_flag == 0;
}

/*
 * Called when the architecture enters its oops handler, before it prints
 * anything.  If this is the first CPU to oops, and it's oopsing the first
 * time then let it proceed.
 *
 * This is all enabled by the pause_on_oops kernel boot option.  We do all
 * this to ensure that oopses don't scroll off the screen.  It has the
 * side-effect of preventing later-oopsing CPUs from mucking up the display,
 * too.
 *
 * It turns out that the CPU which is allowed to print ends up pausing for
 * the right duration, whereas all the other CPUs pause for twice as long:
 * once in oops_enter(), once in oops_exit().
 */
void oops_enter(void)
{
	tracing_off();
	/* can't trust the integrity of the kernel anymore: */
	debug_locks_off();
	do_oops_enter_exit();
}

/*
 * 64-bit random ID for oopses:
 */
static u64 oops_id;

static int init_oops_id(void)
{
	if (!oops_id)
		get_random_bytes(&oops_id, sizeof(oops_id));
	else
		oops_id++;

	return 0;
}
late_initcall(init_oops_id);

void print_oops_end_marker(void)
{
	init_oops_id();
	pr_warn("---[ end trace %016llx ]---\n", (unsigned long long)oops_id);
}

/*
 * Called when the architecture exits its oops handler, after printing
 * everything.
 */
void oops_exit(void)
{
	do_oops_enter_exit();
	print_oops_end_marker();
	kmsg_dump(KMSG_DUMP_OOPS);
}

#ifdef WANT_WARN_ON_SLOWPATH
struct slowpath_args {
	const char *fmt;
	va_list args;
};

static void warn_slowpath_common(const char *file, int line, void *caller,
				 unsigned taint, struct slowpath_args *args)
{
	disable_trace_on_warning();

	pr_warn("------------[ cut here ]------------\n");
	pr_warn("WARNING: CPU: %d PID: %d at %s:%d %pS()\n",
		raw_smp_processor_id(), current->pid, file, line, caller);

	if (args)
		vprintk(args->fmt, args->args);

	if (panic_on_warn) {
		/*
		 * This thread may hit another WARN() in the panic path.
		 * Resetting this prevents additional WARN() from panicking the
		 * system on this thread.  Other threads are blocked by the
		 * panic_mutex in panic().
		 */
		panic_on_warn = 0;
		panic("panic_on_warn set ...\n");
	}

	print_modules();
	dump_stack();
	print_oops_end_marker();
	/* Just a warning, don't kill lockdep. */
	add_taint(taint, LOCKDEP_STILL_OK);
}

void warn_slowpath_fmt(const char *file, int line, const char *fmt, ...)
{
	struct slowpath_args args;

	args.fmt = fmt;
	va_start(args.args, fmt);
	warn_slowpath_common(file, line, __builtin_return_address(0),
			     TAINT_WARN, &args);
	va_end(args.args);
}
EXPORT_SYMBOL(warn_slowpath_fmt);

void warn_slowpath_fmt_taint(const char *file, int line,
			     unsigned taint, const char *fmt, ...)
{
	struct slowpath_args args;

	args.fmt = fmt;
	va_start(args.args, fmt);
	warn_slowpath_common(file, line, __builtin_return_address(0),
			     taint, &args);
	va_end(args.args);
}
EXPORT_SYMBOL(warn_slowpath_fmt_taint);

void warn_slowpath_null(const char *file, int line)
{
	warn_slowpath_common(file, line, __builtin_return_address(0),
			     TAINT_WARN, NULL);
}
EXPORT_SYMBOL(warn_slowpath_null);
#endif

#ifdef CONFIG_CC_STACKPROTECTOR

/*
 * Called when gcc's -fstack-protector feature is used, and
 * gcc detects corruption of the on-stack canary value
 */
__visible void __stack_chk_fail(void)
{
	panic("stack-protector: Kernel stack is corrupted in: %p\n",
		__builtin_return_address(0));
}
EXPORT_SYMBOL(__stack_chk_fail);

#endif

core_param(panic, panic_timeout, int, 0644);
core_param(pause_on_oops, pause_on_oops, int, 0644);
core_param(panic_on_warn, panic_on_warn, int, 0644);

static int __init setup_crash_kexec_post_notifiers(char *s)
{
	crash_kexec_post_notifiers = true;
	return 0;
}
early_param("crash_kexec_post_notifiers", setup_crash_kexec_post_notifiers);

static int __init oops_setup(char *s)
{
	if (!s)
		return -EINVAL;
	if (!strcmp(s, "panic"))
		panic_on_oops = 1;
	return 0;
}
early_param("oops", oops_setup);<|MERGE_RESOLUTION|>--- conflicted
+++ resolved
@@ -152,16 +152,11 @@
 	 * We may have ended up stopping the CPU holding the lock (in
 	 * smp_send_stop()) while still having some valuable data in the console
 	 * buffer.  Try to acquire the lock then release it regardless of the
-<<<<<<< HEAD
-	 * result.  The release will also print the buffers out.
-	 */
-=======
 	 * result.  The release will also print the buffers out.  Locks debug
 	 * should be disabled to avoid reporting bad unlock balance when
 	 * panic() is not being callled from OOPS.
 	 */
 	debug_locks_off();
->>>>>>> 06a691e6
 	console_trylock();
 	console_unlock();
 
