# SPDX-License-Identifier: GPL-2.0 WITH Linux-syscall-note
#
# system call numbers and entry vectors for mips
#
# The format is:
# <number> <abi> <name> <entry point>
#
# The <abi> is always "n64" for this file.
#
0	n64	read				sys_read
1	n64	write				sys_write
2	n64	open				sys_open
3	n64	close				sys_close
4	n64	stat				sys_newstat
5	n64	fstat				sys_newfstat
6	n64	lstat				sys_newlstat
7	n64	poll				sys_poll
8	n64	lseek				sys_lseek
9	n64	mmap				sys_mips_mmap
10	n64	mprotect			sys_mprotect
11	n64	munmap				sys_munmap
12	n64	brk				sys_brk
13	n64	rt_sigaction			sys_rt_sigaction
14	n64	rt_sigprocmask			sys_rt_sigprocmask
15	n64	ioctl				sys_ioctl
16	n64	pread64				sys_pread64
17	n64	pwrite64			sys_pwrite64
18	n64	readv				sys_readv
19	n64	writev				sys_writev
20	n64	access				sys_access
21	n64	pipe				sysm_pipe
22	n64	_newselect			sys_select
23	n64	sched_yield			sys_sched_yield
24	n64	mremap				sys_mremap
25	n64	msync				sys_msync
26	n64	mincore				sys_mincore
27	n64	madvise				sys_madvise
28	n64	shmget				sys_shmget
29	n64	shmat				sys_shmat
30	n64	shmctl				sys_old_shmctl
31	n64	dup				sys_dup
32	n64	dup2				sys_dup2
33	n64	pause				sys_pause
34	n64	nanosleep			sys_nanosleep
35	n64	getitimer			sys_getitimer
36	n64	setitimer			sys_setitimer
37	n64	alarm				sys_alarm
38	n64	getpid				sys_getpid
39	n64	sendfile			sys_sendfile64
40	n64	socket				sys_socket
41	n64	connect				sys_connect
42	n64	accept				sys_accept
43	n64	sendto				sys_sendto
44	n64	recvfrom			sys_recvfrom
45	n64	sendmsg				sys_sendmsg
46	n64	recvmsg				sys_recvmsg
47	n64	shutdown			sys_shutdown
48	n64	bind				sys_bind
49	n64	listen				sys_listen
50	n64	getsockname			sys_getsockname
51	n64	getpeername			sys_getpeername
52	n64	socketpair			sys_socketpair
53	n64	setsockopt			sys_setsockopt
54	n64	getsockopt			sys_getsockopt
55	n64	clone				__sys_clone
56	n64	fork				__sys_fork
57	n64	execve				sys_execve
58	n64	exit				sys_exit
59	n64	wait4				sys_wait4
60	n64	kill				sys_kill
61	n64	uname				sys_newuname
62	n64	semget				sys_semget
63	n64	semop				sys_semop
64	n64	semctl				sys_old_semctl
65	n64	shmdt				sys_shmdt
66	n64	msgget				sys_msgget
67	n64	msgsnd				sys_msgsnd
68	n64	msgrcv				sys_msgrcv
69	n64	msgctl				sys_old_msgctl
70	n64	fcntl				sys_fcntl
71	n64	flock				sys_flock
72	n64	fsync				sys_fsync
73	n64	fdatasync			sys_fdatasync
74	n64	truncate			sys_truncate
75	n64	ftruncate			sys_ftruncate
76	n64	getdents			sys_getdents
77	n64	getcwd				sys_getcwd
78	n64	chdir				sys_chdir
79	n64	fchdir				sys_fchdir
80	n64	rename				sys_rename
81	n64	mkdir				sys_mkdir
82	n64	rmdir				sys_rmdir
83	n64	creat				sys_creat
84	n64	link				sys_link
85	n64	unlink				sys_unlink
86	n64	symlink				sys_symlink
87	n64	readlink			sys_readlink
88	n64	chmod				sys_chmod
89	n64	fchmod				sys_fchmod
90	n64	chown				sys_chown
91	n64	fchown				sys_fchown
92	n64	lchown				sys_lchown
93	n64	umask				sys_umask
94	n64	gettimeofday			sys_gettimeofday
95	n64	getrlimit			sys_getrlimit
96	n64	getrusage			sys_getrusage
97	n64	sysinfo				sys_sysinfo
98	n64	times				sys_times
99	n64	ptrace				sys_ptrace
100	n64	getuid				sys_getuid
101	n64	syslog				sys_syslog
102	n64	getgid				sys_getgid
103	n64	setuid				sys_setuid
104	n64	setgid				sys_setgid
105	n64	geteuid				sys_geteuid
106	n64	getegid				sys_getegid
107	n64	setpgid				sys_setpgid
108	n64	getppid				sys_getppid
109	n64	getpgrp				sys_getpgrp
110	n64	setsid				sys_setsid
111	n64	setreuid			sys_setreuid
112	n64	setregid			sys_setregid
113	n64	getgroups			sys_getgroups
114	n64	setgroups			sys_setgroups
115	n64	setresuid			sys_setresuid
116	n64	getresuid			sys_getresuid
117	n64	setresgid			sys_setresgid
118	n64	getresgid			sys_getresgid
119	n64	getpgid				sys_getpgid
120	n64	setfsuid			sys_setfsuid
121	n64	setfsgid			sys_setfsgid
122	n64	getsid				sys_getsid
123	n64	capget				sys_capget
124	n64	capset				sys_capset
125	n64	rt_sigpending			sys_rt_sigpending
126	n64	rt_sigtimedwait			sys_rt_sigtimedwait
127	n64	rt_sigqueueinfo			sys_rt_sigqueueinfo
128	n64	rt_sigsuspend			sys_rt_sigsuspend
129	n64	sigaltstack			sys_sigaltstack
130	n64	utime				sys_utime
131	n64	mknod				sys_mknod
132	n64	personality			sys_personality
133	n64	ustat				sys_ustat
134	n64	statfs				sys_statfs
135	n64	fstatfs				sys_fstatfs
136	n64	sysfs				sys_sysfs
137	n64	getpriority			sys_getpriority
138	n64	setpriority			sys_setpriority
139	n64	sched_setparam			sys_sched_setparam
140	n64	sched_getparam			sys_sched_getparam
141	n64	sched_setscheduler		sys_sched_setscheduler
142	n64	sched_getscheduler		sys_sched_getscheduler
143	n64	sched_get_priority_max		sys_sched_get_priority_max
144	n64	sched_get_priority_min		sys_sched_get_priority_min
145	n64	sched_rr_get_interval		sys_sched_rr_get_interval
146	n64	mlock				sys_mlock
147	n64	munlock				sys_munlock
148	n64	mlockall			sys_mlockall
149	n64	munlockall			sys_munlockall
150	n64	vhangup				sys_vhangup
151	n64	pivot_root			sys_pivot_root
152	n64	_sysctl				sys_ni_syscall
153	n64	prctl				sys_prctl
154	n64	adjtimex			sys_adjtimex
155	n64	setrlimit			sys_setrlimit
156	n64	chroot				sys_chroot
157	n64	sync				sys_sync
158	n64	acct				sys_acct
159	n64	settimeofday			sys_settimeofday
160	n64	mount				sys_mount
161	n64	umount2				sys_umount
162	n64	swapon				sys_swapon
163	n64	swapoff				sys_swapoff
164	n64	reboot				sys_reboot
165	n64	sethostname			sys_sethostname
166	n64	setdomainname			sys_setdomainname
167	n64	create_module			sys_ni_syscall
168	n64	init_module			sys_init_module
169	n64	delete_module			sys_delete_module
170	n64	get_kernel_syms			sys_ni_syscall
171	n64	query_module			sys_ni_syscall
172	n64	quotactl			sys_quotactl
173	n64	nfsservctl			sys_ni_syscall
174	n64	getpmsg				sys_ni_syscall
175	n64	putpmsg				sys_ni_syscall
176	n64	afs_syscall			sys_ni_syscall
# 177 reserved for security
177	n64	reserved177			sys_ni_syscall
178	n64	gettid				sys_gettid
179	n64	readahead			sys_readahead
180	n64	setxattr			sys_setxattr
181	n64	lsetxattr			sys_lsetxattr
182	n64	fsetxattr			sys_fsetxattr
183	n64	getxattr			sys_getxattr
184	n64	lgetxattr			sys_lgetxattr
185	n64	fgetxattr			sys_fgetxattr
186	n64	listxattr			sys_listxattr
187	n64	llistxattr			sys_llistxattr
188	n64	flistxattr			sys_flistxattr
189	n64	removexattr			sys_removexattr
190	n64	lremovexattr			sys_lremovexattr
191	n64	fremovexattr			sys_fremovexattr
192	n64	tkill				sys_tkill
193	n64	reserved193			sys_ni_syscall
194	n64	futex				sys_futex
195	n64	sched_setaffinity		sys_sched_setaffinity
196	n64	sched_getaffinity		sys_sched_getaffinity
197	n64	cacheflush			sys_cacheflush
198	n64	cachectl			sys_cachectl
199	n64	sysmips				__sys_sysmips
200	n64	io_setup			sys_io_setup
201	n64	io_destroy			sys_io_destroy
202	n64	io_getevents			sys_io_getevents
203	n64	io_submit			sys_io_submit
204	n64	io_cancel			sys_io_cancel
205	n64	exit_group			sys_exit_group
206	n64	lookup_dcookie			sys_ni_syscall
207	n64	epoll_create			sys_epoll_create
208	n64	epoll_ctl			sys_epoll_ctl
209	n64	epoll_wait			sys_epoll_wait
210	n64	remap_file_pages		sys_remap_file_pages
211	n64	rt_sigreturn			sys_rt_sigreturn
212	n64	set_tid_address			sys_set_tid_address
213	n64	restart_syscall			sys_restart_syscall
214	n64	semtimedop			sys_semtimedop
215	n64	fadvise64			sys_fadvise64_64
216	n64	timer_create			sys_timer_create
217	n64	timer_settime			sys_timer_settime
218	n64	timer_gettime			sys_timer_gettime
219	n64	timer_getoverrun		sys_timer_getoverrun
220	n64	timer_delete			sys_timer_delete
221	n64	clock_settime			sys_clock_settime
222	n64	clock_gettime			sys_clock_gettime
223	n64	clock_getres			sys_clock_getres
224	n64	clock_nanosleep			sys_clock_nanosleep
225	n64	tgkill				sys_tgkill
226	n64	utimes				sys_utimes
227	n64	mbind				sys_mbind
228	n64	get_mempolicy			sys_get_mempolicy
229	n64	set_mempolicy			sys_set_mempolicy
230	n64	mq_open				sys_mq_open
231	n64	mq_unlink			sys_mq_unlink
232	n64	mq_timedsend			sys_mq_timedsend
233	n64	mq_timedreceive			sys_mq_timedreceive
234	n64	mq_notify			sys_mq_notify
235	n64	mq_getsetattr			sys_mq_getsetattr
236	n64	vserver				sys_ni_syscall
237	n64	waitid				sys_waitid
# 238 was sys_setaltroot
239	n64	add_key				sys_add_key
240	n64	request_key			sys_request_key
241	n64	keyctl				sys_keyctl
242	n64	set_thread_area			sys_set_thread_area
243	n64	inotify_init			sys_inotify_init
244	n64	inotify_add_watch		sys_inotify_add_watch
245	n64	inotify_rm_watch		sys_inotify_rm_watch
246	n64	migrate_pages			sys_migrate_pages
247	n64	openat				sys_openat
248	n64	mkdirat				sys_mkdirat
249	n64	mknodat				sys_mknodat
250	n64	fchownat			sys_fchownat
251	n64	futimesat			sys_futimesat
252	n64	newfstatat			sys_newfstatat
253	n64	unlinkat			sys_unlinkat
254	n64	renameat			sys_renameat
255	n64	linkat				sys_linkat
256	n64	symlinkat			sys_symlinkat
257	n64	readlinkat			sys_readlinkat
258	n64	fchmodat			sys_fchmodat
259	n64	faccessat			sys_faccessat
260	n64	pselect6			sys_pselect6
261	n64	ppoll				sys_ppoll
262	n64	unshare				sys_unshare
263	n64	splice				sys_splice
264	n64	sync_file_range			sys_sync_file_range
265	n64	tee				sys_tee
266	n64	vmsplice			sys_vmsplice
267	n64	move_pages			sys_move_pages
268	n64	set_robust_list			sys_set_robust_list
269	n64	get_robust_list			sys_get_robust_list
270	n64	kexec_load			sys_kexec_load
271	n64	getcpu				sys_getcpu
272	n64	epoll_pwait			sys_epoll_pwait
273	n64	ioprio_set			sys_ioprio_set
274	n64	ioprio_get			sys_ioprio_get
275	n64	utimensat			sys_utimensat
276	n64	signalfd			sys_signalfd
277	n64	timerfd				sys_ni_syscall
278	n64	eventfd				sys_eventfd
279	n64	fallocate			sys_fallocate
280	n64	timerfd_create			sys_timerfd_create
281	n64	timerfd_gettime			sys_timerfd_gettime
282	n64	timerfd_settime			sys_timerfd_settime
283	n64	signalfd4			sys_signalfd4
284	n64	eventfd2			sys_eventfd2
285	n64	epoll_create1			sys_epoll_create1
286	n64	dup3				sys_dup3
287	n64	pipe2				sys_pipe2
288	n64	inotify_init1			sys_inotify_init1
289	n64	preadv				sys_preadv
290	n64	pwritev				sys_pwritev
291	n64	rt_tgsigqueueinfo		sys_rt_tgsigqueueinfo
292	n64	perf_event_open			sys_perf_event_open
293	n64	accept4				sys_accept4
294	n64	recvmmsg			sys_recvmmsg
295	n64	fanotify_init			sys_fanotify_init
296	n64	fanotify_mark			sys_fanotify_mark
297	n64	prlimit64			sys_prlimit64
298	n64	name_to_handle_at		sys_name_to_handle_at
299	n64	open_by_handle_at		sys_open_by_handle_at
300	n64	clock_adjtime			sys_clock_adjtime
301	n64	syncfs				sys_syncfs
302	n64	sendmmsg			sys_sendmmsg
303	n64	setns				sys_setns
304	n64	process_vm_readv		sys_process_vm_readv
305	n64	process_vm_writev		sys_process_vm_writev
306	n64	kcmp				sys_kcmp
307	n64	finit_module			sys_finit_module
308	n64	getdents64			sys_getdents64
309	n64	sched_setattr			sys_sched_setattr
310	n64	sched_getattr			sys_sched_getattr
311	n64	renameat2			sys_renameat2
312	n64	seccomp				sys_seccomp
313	n64	getrandom			sys_getrandom
314	n64	memfd_create			sys_memfd_create
315	n64	bpf				sys_bpf
316	n64	execveat			sys_execveat
317	n64	userfaultfd			sys_userfaultfd
318	n64	membarrier			sys_membarrier
319	n64	mlock2				sys_mlock2
320	n64	copy_file_range			sys_copy_file_range
321	n64	preadv2				sys_preadv2
322	n64	pwritev2			sys_pwritev2
323	n64	pkey_mprotect			sys_pkey_mprotect
324	n64	pkey_alloc			sys_pkey_alloc
325	n64	pkey_free			sys_pkey_free
326	n64	statx				sys_statx
327	n64	rseq				sys_rseq
328	n64	io_pgetevents			sys_io_pgetevents
# 329 through 423 are reserved to sync up with other architectures
424	n64	pidfd_send_signal		sys_pidfd_send_signal
425	n64	io_uring_setup			sys_io_uring_setup
426	n64	io_uring_enter			sys_io_uring_enter
427	n64	io_uring_register		sys_io_uring_register
428	n64	open_tree			sys_open_tree
429	n64	move_mount			sys_move_mount
430	n64	fsopen				sys_fsopen
431	n64	fsconfig			sys_fsconfig
432	n64	fsmount				sys_fsmount
433	n64	fspick				sys_fspick
434	n64	pidfd_open			sys_pidfd_open
435	n64	clone3				__sys_clone3
436	n64	close_range			sys_close_range
437	n64	openat2				sys_openat2
438	n64	pidfd_getfd			sys_pidfd_getfd
439	n64	faccessat2			sys_faccessat2
440	n64	process_madvise			sys_process_madvise
441	n64	epoll_pwait2			sys_epoll_pwait2
442	n64	mount_setattr			sys_mount_setattr
443	n64	quotactl_fd			sys_quotactl_fd
444	n64	landlock_create_ruleset		sys_landlock_create_ruleset
445	n64	landlock_add_rule		sys_landlock_add_rule
446	n64	landlock_restrict_self		sys_landlock_restrict_self
# 447 reserved for memfd_secret
448	n64	process_mrelease		sys_process_mrelease
449	n64	futex_waitv			sys_futex_waitv
450	common	set_mempolicy_home_node		sys_set_mempolicy_home_node
451	n64	cachestat			sys_cachestat
452	n64	fchmodat2			sys_fchmodat2
453	n64	map_shadow_stack		sys_map_shadow_stack
454	n64	futex_wake			sys_futex_wake
455	n64	futex_wait			sys_futex_wait
456	n64	futex_requeue			sys_futex_requeue
457	n64	statmount			sys_statmount
458	n64	listmount			sys_listmount
459	n64	lsm_get_self_attr		sys_lsm_get_self_attr
460	n64	lsm_set_self_attr		sys_lsm_set_self_attr
<<<<<<< HEAD
461	n64	lsm_list_modules		sys_lsm_list_modules
=======
461	n64	lsm_list_modules		sys_lsm_list_modules
462	n64	mseal				sys_mseal
>>>>>>> 0c383648
<|MERGE_RESOLUTION|>--- conflicted
+++ resolved
@@ -375,9 +375,5 @@
 458	n64	listmount			sys_listmount
 459	n64	lsm_get_self_attr		sys_lsm_get_self_attr
 460	n64	lsm_set_self_attr		sys_lsm_set_self_attr
-<<<<<<< HEAD
 461	n64	lsm_list_modules		sys_lsm_list_modules
-=======
-461	n64	lsm_list_modules		sys_lsm_list_modules
-462	n64	mseal				sys_mseal
->>>>>>> 0c383648
+462	n64	mseal				sys_mseal