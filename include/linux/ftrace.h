--- conflicted
+++ resolved
@@ -130,16 +130,9 @@
 	int __percpu			*disabled;
 #ifdef CONFIG_DYNAMIC_FTRACE
 	int				nr_trampolines;
-<<<<<<< HEAD
-	struct ftrace_hash		*notrace_hash;
-	struct ftrace_hash		*filter_hash;
-	struct ftrace_hash		*tramp_hash;
-	struct mutex			regex_lock;
-=======
 	struct ftrace_ops_hash		local_hash;
 	struct ftrace_ops_hash		*func_hash;
 	struct ftrace_hash		*tramp_hash;
->>>>>>> 9e82bf01
 	unsigned long			trampoline;
 #endif
 };
