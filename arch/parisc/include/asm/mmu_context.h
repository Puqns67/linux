--- conflicted
+++ resolved
@@ -63,12 +63,9 @@
 {
 	unsigned long flags;
 
-<<<<<<< HEAD
-=======
 	if (prev == next)
 		return;
 
->>>>>>> bb176f67
 	local_irq_save(flags);
 	switch_mm_irqs_off(prev, next, tsk);
 	local_irq_restore(flags);
